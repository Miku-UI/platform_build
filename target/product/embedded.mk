#
# Copyright (C) 2009 The Android Open Source Project
#
# Licensed under the Apache License, Version 2.0 (the "License");
# you may not use this file except in compliance with the License.
# You may obtain a copy of the License at
#
#      http://www.apache.org/licenses/LICENSE-2.0
#
# Unless required by applicable law or agreed to in writing, software
# distributed under the License is distributed on an "AS IS" BASIS,
# WITHOUT WARRANTIES OR CONDITIONS OF ANY KIND, either express or implied.
# See the License for the specific language governing permissions and
# limitations under the License.
#

# This is a build configuration for a very minimal build of the
# Open-Source part of the tree.

PRODUCT_PACKAGES += \
    adb \
    adbd \
    atrace \
    bootanimation \
    debuggerd \
    dumpstate \
    dumpsys \
    fastboot \
    gralloc.default \
    grep \
    gzip \
    healthd \
    init \
    init.environ.rc \
    init.rc \
    libEGL \
    libETC1 \
    libFFTEm \
    libGLESv1_CM \
    libGLESv2 \
    libbinder \
    libc \
    libcutils \
    libdl \
    libgui \
    libhardware \
    libhardware_legacy \
    libjpeg \
    liblog \
    libm \
    libpixelflinger \
    libpower \
    libsigchain \
    libstdc++ \
    libsurfaceflinger \
    libsurfaceflinger_ddmconnection \
    libsysutils \
    libui \
    libutils \
    linker \
    lmkd \
    logcat \
    logwrapper \
    mkshrc \
    reboot \
    recovery \
    service \
    servicemanager \
    sh \
    surfaceflinger \
    toolbox \
    toybox \
    tzdatacheck \

# SELinux packages
PRODUCT_PACKAGES += \
    sepolicy \
    file_contexts.bin \
    seapp_contexts \
    property_contexts \
    mac_permissions.xml \
    selinux_version \
    service_contexts

# Ensure that this property is always defined so that bionic_systrace.cpp
# can rely on it being initially set by init.
PRODUCT_DEFAULT_PROPERTY_OVERRIDES += \
    debug.atrace.tags.enableflags=0

PRODUCT_COPY_FILES += \
    system/core/rootdir/init.usb.rc:root/init.usb.rc \
<<<<<<< HEAD
    system/core/rootdir/init.usb.configfs.rc:root/init.usb.configfs.rc \
    system/core/rootdir/init.trace.rc:root/init.trace.rc \
=======
>>>>>>> b8b53534
    system/core/rootdir/ueventd.rc:root/ueventd.rc \
    system/core/rootdir/etc/hosts:system/etc/hosts<|MERGE_RESOLUTION|>--- conflicted
+++ resolved
@@ -89,10 +89,6 @@
 
 PRODUCT_COPY_FILES += \
     system/core/rootdir/init.usb.rc:root/init.usb.rc \
-<<<<<<< HEAD
     system/core/rootdir/init.usb.configfs.rc:root/init.usb.configfs.rc \
-    system/core/rootdir/init.trace.rc:root/init.trace.rc \
-=======
->>>>>>> b8b53534
     system/core/rootdir/ueventd.rc:root/ueventd.rc \
     system/core/rootdir/etc/hosts:system/etc/hosts
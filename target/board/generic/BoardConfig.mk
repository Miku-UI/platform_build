# config.mk
#
# Product-specific compile-time definitions.
#

# The generic product target doesn't have any hardware-specific pieces.
TARGET_NO_BOOTLOADER := true
TARGET_NO_KERNEL := true
TARGET_ARCH := arm

# Note: we build the platform images for ARMv7-A _without_ NEON.
#
# Technically, the emulator supports ARMv7-A _and_ NEON instructions, but
# emulated NEON code paths typically ends up 2x slower than the normal C code
# it is supposed to replace (unlike on real devices where it is 2x to 3x
# faster).
#
# What this means is that the platform image will not use NEON code paths
# that are slower to emulate. On the other hand, it is possible to emulate
# application code generated with the NDK that uses NEON in the emulator.
#
TARGET_ARCH_VARIANT := armv7-a
TARGET_CPU_VARIANT := generic
TARGET_CPU_ABI := armeabi-v7a
TARGET_CPU_ABI2 := armeabi

HAVE_HTC_AUDIO_DRIVER := true
BOARD_USES_GENERIC_AUDIO := true

# no hardware camera
USE_CAMERA_STUB := true

# Enable dex-preoptimization to speed up the first boot sequence
# of an SDK AVD. Note that this operation only works on Linux for now
ifeq ($(HOST_OS),linux)
  ifeq ($(WITH_DEXPREOPT),)
    WITH_DEXPREOPT := true
  endif
endif

# Build OpenGLES emulation guest and host libraries
BUILD_EMULATOR_OPENGL := true

# Build and enable the OpenGL ES View renderer. When running on the emulator,
# the GLES renderer disables itself if host GL acceleration isn't available.
USE_OPENGL_RENDERER := true

# Set the phase offset of the system's vsync event relative to the hardware
# vsync. The system's vsync event drives Choreographer and SurfaceFlinger's
# rendering. This value is the number of nanoseconds after the hardware vsync
# that the system vsync event will occur.
#
# This phase offset allows adjustment of the minimum latency from application
# wake-up (by Choregographer) time to the time at which the resulting window
# image is displayed.  This value may be either positive (after the HW vsync)
# or negative (before the HW vsync).  Setting it to 0 will result in a
# minimum latency of two vsync periods because the app and SurfaceFlinger
# will run just after the HW vsync.  Setting it to a positive number will
# result in the minimum latency being:
#
#     (2 * VSYNC_PERIOD - (vsyncPhaseOffsetNs % VSYNC_PERIOD))
#
# Note that reducing this latency makes it more likely for the applications
# to not have their window content image ready in time.  When this happens
# the latency will end up being an additional vsync period, and animations
# will hiccup.  Therefore, this latency should be tuned somewhat
# conservatively (or at least with awareness of the trade-off being made).
VSYNC_EVENT_PHASE_OFFSET_NS := 0

TARGET_USERIMAGES_USE_EXT4 := true
BOARD_SYSTEMIMAGE_PARTITION_SIZE := 1610612736
BOARD_USERDATAIMAGE_PARTITION_SIZE := 576716800
BOARD_CACHEIMAGE_PARTITION_SIZE := 69206016
BOARD_CACHEIMAGE_FILE_SYSTEM_TYPE := ext4
BOARD_FLASH_BLOCK_SIZE := 512
TARGET_USERIMAGES_SPARSE_EXT_DISABLED := true

<<<<<<< HEAD
BOARD_SEPOLICY_DIRS += build/target/board/generic/sepolicy
=======
BOARD_SEPOLICY_DIRS += build/target/board/generic/sepolicy

ifeq ($(TARGET_PRODUCT),sdk)
  # include an expanded selection of fonts for the SDK.
  EXTENDED_FONT_FOOTPRINT := true
endif

USE_CLANG_PLATFORM_BUILD := true
>>>>>>> b5775d97
<|MERGE_RESOLUTION|>--- conflicted
+++ resolved
@@ -75,15 +75,6 @@
 BOARD_FLASH_BLOCK_SIZE := 512
 TARGET_USERIMAGES_SPARSE_EXT_DISABLED := true
 
-<<<<<<< HEAD
-BOARD_SEPOLICY_DIRS += build/target/board/generic/sepolicy
-=======
 BOARD_SEPOLICY_DIRS += build/target/board/generic/sepolicy
 
-ifeq ($(TARGET_PRODUCT),sdk)
-  # include an expanded selection of fonts for the SDK.
-  EXTENDED_FONT_FOOTPRINT := true
-endif
-
-USE_CLANG_PLATFORM_BUILD := true
->>>>>>> b5775d97
+USE_CLANG_PLATFORM_BUILD := true
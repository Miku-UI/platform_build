###########################################################
## Clear out values of all variables used by rule templates.
###########################################################

LOCAL_MODULE:=
LOCAL_MODULE_PATH:=
LOCAL_MODULE_STEM:=
LOCAL_DONT_CHECK_MODULE:=
LOCAL_CHECKED_MODULE:=
LOCAL_BUILT_MODULE:=
LOCAL_BUILT_MODULE_STEM:=
OVERRIDE_BUILT_MODULE_PATH:=
LOCAL_INSTALLED_MODULE:=
LOCAL_UNINSTALLABLE_MODULE:=
LOCAL_INTERMEDIATE_TARGETS:=
LOCAL_UNSTRIPPED_PATH:=
LOCAL_MODULE_CLASS:=
LOCAL_MODULE_SUFFIX:=
LOCAL_PACKAGE_NAME:=
LOCAL_OVERRIDES_PACKAGES:=
LOCAL_EXPORT_PACKAGE_RESOURCES:=
LOCAL_MANIFEST_PACKAGE_NAME:=
LOCAL_REQUIRED_MODULES:=
LOCAL_ACP_UNAVAILABLE:=
LOCAL_MODULE_TAGS:=
LOCAL_SRC_FILES:=
LOCAL_PREBUILT_OBJ_FILES:=
LOCAL_STATIC_JAVA_LIBRARIES:=
LOCAL_STATIC_LIBRARIES:=
# Group static libraries with "-Wl,--start-group" and "-Wl,--end-group" when linking.
LOCAL_GROUP_STATIC_LIBRARIES:=
LOCAL_WHOLE_STATIC_LIBRARIES:=
LOCAL_SHARED_LIBRARIES:=
LOCAL_IS_HOST_MODULE:=
LOCAL_CC:=
LOCAL_CXX:=
LOCAL_CPP_EXTENSION:=
LOCAL_NO_DEFAULT_COMPILER_FLAGS:=
LOCAL_NO_FDO_SUPPORT :=
LOCAL_ARM_MODE:=
LOCAL_YACCFLAGS:=
LOCAL_ASFLAGS:=
LOCAL_CFLAGS:=
LOCAL_CPPFLAGS:=
LOCAL_RTTI_FLAG:=
LOCAL_C_INCLUDES:=
LOCAL_EXPORT_C_INCLUDE_DIRS:=
LOCAL_LDFLAGS:=
LOCAL_LDLIBS:=
LOCAL_AAPT_FLAGS:=
LOCAL_AAPT_INCLUDE_ALL_RESOURCES:=
LOCAL_SYSTEM_SHARED_LIBRARIES:=none
LOCAL_PREBUILT_LIBS:=
LOCAL_PREBUILT_EXECUTABLES:=
LOCAL_PREBUILT_JAVA_LIBRARIES:=
LOCAL_PREBUILT_STATIC_JAVA_LIBRARIES:=
LOCAL_PREBUILT_STRIP_COMMENTS:=
LOCAL_INTERMEDIATE_SOURCES:=
LOCAL_INTERMEDIATE_SOURCE_DIR:=
LOCAL_JAVACFLAGS:=
LOCAL_JAVA_LIBRARIES:=
LOCAL_NO_STANDARD_LIBRARIES:=
LOCAL_CLASSPATH:=
LOCAL_DROIDDOC_USE_STANDARD_DOCLET:=
LOCAL_DROIDDOC_SOURCE_PATH:=
LOCAL_DROIDDOC_TEMPLATE_DIR:=
LOCAL_DROIDDOC_CUSTOM_TEMPLATE_DIR:=
LOCAL_DROIDDOC_ASSET_DIR:=
LOCAL_DROIDDOC_CUSTOM_ASSET_DIR:=
LOCAL_DROIDDOC_OPTIONS:=
LOCAL_DROIDDOC_HTML_DIR:=
LOCAL_ASSET_FILES:=
LOCAL_ASSET_DIR:=
LOCAL_RESOURCE_DIR:=
LOCAL_JAVA_RESOURCE_DIRS:=
LOCAL_JAVA_RESOURCE_FILES:=
LOCAL_GENERATED_SOURCES:=
LOCAL_COPY_HEADERS_TO:=
LOCAL_COPY_HEADERS:=
LOCAL_FORCE_STATIC_EXECUTABLE:=
LOCAL_ADDITIONAL_DEPENDENCIES:=
LOCAL_COMPRESS_MODULE_SYMBOLS:=
LOCAL_STRIP_MODULE:=
LOCAL_POST_PROCESS_COMMAND:=true
LOCAL_JNI_SHARED_LIBRARIES:=
LOCAL_JNI_SHARED_LIBRARIES_ABI:=
LOCAL_JAR_MANIFEST:=
LOCAL_INSTRUMENTATION_FOR:=
LOCAL_MANIFEST_INSTRUMENTATION_FOR:=
LOCAL_AIDL_INCLUDES:=
LOCAL_JARJAR_RULES:=
LOCAL_ADDITIONAL_JAVA_DIR:=
LOCAL_ALLOW_UNDEFINED_SYMBOLS:=
LOCAL_DX_FLAGS:=
LOCAL_CERTIFICATE:=
LOCAL_SDK_VERSION:=
LOCAL_SDK_RES_VERSION:=
LOCAL_NDK_VERSION:=
LOCAL_NDK_STL_VARIANT:=
LOCAL_NO_EMMA_INSTRUMENT:=
LOCAL_NO_EMMA_COMPILE:=
LOCAL_PROGUARD_ENABLED:= # '',optonly,full,custom,disabled
LOCAL_PROGUARD_FLAGS:=
LOCAL_PROGUARD_FLAG_FILES:=
LOCAL_EMMA_COVERAGE_FILTER:=
LOCAL_WARNINGS_ENABLE:=
LOCAL_FULL_MANIFEST_FILE:=
LOCAL_MANIFEST_FILE:=
LOCAL_RENDERSCRIPT_INCLUDES:=
LOCAL_RENDERSCRIPT_INCLUDES_OVERRIDE:=
LOCAL_RENDERSCRIPT_CC:=
LOCAL_RENDERSCRIPT_FLAGS:=
LOCAL_RENDERSCRIPT_TARGET_API:=
LOCAL_BUILD_HOST_DEX:=
LOCAL_DEX_PREOPT:= # '',true,false,nostripping
LOCAL_PROTOC_OPTIMIZE_TYPE:= # lite(default),micro,full
LOCAL_PROTOC_FLAGS:=
LOCAL_NO_CRT:=
LOCAL_PROPRIETARY_MODULE:=
LOCAL_MODULE_OWNER:=
LOCAL_CTS_TEST_PACKAGE:=
LOCAL_CTS_TEST_RUNNER:=
LOCAL_CLANG:=
LOCAL_ADDRESS_SANITIZER:=
<<<<<<< HEAD
# Whether to keep the generated R/Manifest classes when building static Java library
# with Android resource. false(default), or true
LOCAL_KEEP_R_CLASS_IN_STATIC_JAVA_LIBRARY:=
LOCAL_LINT_FLAGS:=
=======
LOCAL_JAR_EXCLUDE_FILES:=
>>>>>>> 9b76c054

# Trim MAKEFILE_LIST so that $(call my-dir) doesn't need to
# iterate over thousands of entries every time.
# Leave the current makefile to make sure we don't break anything
# that expects to be able to find the name of the current makefile.
MAKEFILE_LIST := $(lastword $(MAKEFILE_LIST))<|MERGE_RESOLUTION|>--- conflicted
+++ resolved
@@ -122,14 +122,8 @@
 LOCAL_CTS_TEST_RUNNER:=
 LOCAL_CLANG:=
 LOCAL_ADDRESS_SANITIZER:=
-<<<<<<< HEAD
-# Whether to keep the generated R/Manifest classes when building static Java library
-# with Android resource. false(default), or true
-LOCAL_KEEP_R_CLASS_IN_STATIC_JAVA_LIBRARY:=
+LOCAL_JAR_EXCLUDE_FILES:=
 LOCAL_LINT_FLAGS:=
-=======
-LOCAL_JAR_EXCLUDE_FILES:=
->>>>>>> 9b76c054
 
 # Trim MAKEFILE_LIST so that $(call my-dir) doesn't need to
 # iterate over thousands of entries every time.

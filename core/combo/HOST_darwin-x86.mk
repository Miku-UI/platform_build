--- conflicted
+++ resolved
@@ -29,14 +29,11 @@
 HOST_GLOBAL_LDFLAGS += -m32
 endif # BUILD_HOST_64bit
 
-<<<<<<< HEAD
 ifneq ($(strip $(BUILD_HOST_static)),)
 # Statically-linked binaries are desirable for sandboxed environment
 HOST_GLOBAL_LDFLAGS += -static
 endif # BUILD_HOST_static
 
-=======
->>>>>>> 9f4d00b9
 mac_sdk_version := 10.6
 mac_sdk_root := /Developer/SDKs/MacOSX$(mac_sdk_version).sdk
 ifeq ($(wildcard $(mac_sdk_root)),)
@@ -72,7 +69,7 @@
 HOST_JNILIB_SUFFIX := .jnilib
 
 HOST_GLOBAL_CFLAGS += \
-	-include $(call select-android-config-h,darwin-x86)
+    -include $(call select-android-config-h,darwin-x86)
 ifneq ($(filter 10.7 10.7.% 10.8 10.8.%, $(build_mac_version)),)
        HOST_RUN_RANLIB_AFTER_COPYING := false
 else

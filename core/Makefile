# Put some miscellaneous rules here

# HACK: clear LOCAL_PATH from including last build target before calling
# intermedites-dir-for
LOCAL_PATH := $(BUILD_SYSTEM)

SYSTEM_NOTICE_DEPS :=
VENDOR_NOTICE_DEPS :=
UNMOUNTED_NOTICE_DEPS :=
UNMOUNTED_NOTICE_VENDOR_DEPS :=
ODM_NOTICE_DEPS :=
OEM_NOTICE_DEPS :=
PRODUCT_NOTICE_DEPS :=
SYSTEM_EXT_NOTICE_DEPS :=
VENDOR_DLKM_NOTICE_DEPS :=
ODM_DLKM_NOTICE_DEPS :=
SYSTEM_DLKM_NOTICE_DEPS :=


# IMAGES_TO_BUILD is a list of the partition .img files that will be created.
IMAGES_TO_BUILD:=
ifneq ($(BUILDING_BOOT_IMAGE),)
  IMAGES_TO_BUILD += boot
endif
ifneq ($(BUILDING_CACHE_IMAGE),)
  IMAGES_TO_BUILD += cache
endif
ifneq ($(BUILDING_DEBUG_BOOT_IMAGE),)
  IMAGES_TO_BUILD += debug_boot
endif
ifneq ($(BUILDING_DEBUG_VENDOR_BOOT_IMAGE),)
  IMAGES_TO_BUILD += debug_vendor_boot
endif
ifneq ($(BUILDING_INIT_BOOT_IMAGE),)
  IMAGES_TO_BUILD += init_boot
endif
ifneq ($(BUILDING_ODM_DLKM_IMAGE),)
  IMAGES_TO_BUILD += odm_dlkm
endif
ifneq ($(BUILDING_ODM_IMAGE),)
  IMAGES_TO_BUILD += odm
endif
ifneq ($(BUILDING_PRODUCT_IMAGE),)
  IMAGES_TO_BUILD += product
endif
ifneq ($(BUILDING_RAMDISK_IMAGE),)
  IMAGES_TO_BUILD += ramdisk
endif
ifneq ($(BUILDING_RECOVERY_IMAGE),)
  IMAGES_TO_BUILD += recovery
endif
ifneq ($(BUILDING_SUPER_EMPTY_IMAGE),)
  IMAGES_TO_BUILD += super_empty
endif
ifneq ($(BUILDING_SYSTEM_DLKM_IMAGE),)
  IMAGES_TO_BUILD += system_dlkm
endif
ifneq ($(BUILDING_SYSTEM_EXT_IMAGE),)
  IMAGES_TO_BUILD += system_ext
endif
ifneq ($(BUILDING_SYSTEM_IMAGE),)
  IMAGES_TO_BUILD += system
endif
ifneq ($(BUILDING_SYSTEM_OTHER_IMAGE),)
  IMAGES_TO_BUILD += system_other
endif
ifneq ($(BUILDING_USERDATA_IMAGE),)
  IMAGES_TO_BUILD += userdata
endif
ifneq ($(BUILDING_VBMETA_IMAGE),)
  IMAGES_TO_BUILD += vbmeta
endif
ifneq ($(BUILDING_VENDOR_BOOT_IMAGE),)
  IMAGES_TO_BUILD += vendor_boot
endif
ifneq ($(BUILDING_VENDOR_DLKM_IMAGE),)
  IMAGES_TO_BUILD += vendor_dlkm
endif
ifneq ($(BUILDING_VENDOR_IMAGE),)
  IMAGES_TO_BUILD += vendor
endif
ifneq ($(BUILDING_VENDOR_KERNEL_BOOT_IMAGE),)
  IMAGES_TO_BUILD += vendor_kernel_boot
endif


###########################################################
# Get the module names suitable for ALL_MODULES.* variables that are installed
# for a given partition
#
# $(1): Partition
###########################################################
define register-names-for-partition
$(sort $(foreach m,$(product_MODULES),\
	$(if $(filter $(PRODUCT_OUT)/$(strip $(1))/%, $(ALL_MODULES.$(m).INSTALLED)), \
		$(m)
	) \
))
endef


# Release & Aconfig Flags
# -----------------------------------------------------------------
include $(BUILD_SYSTEM)/packaging/flags.mk


# -----------------------------------------------------------------
# Define rules to copy PRODUCT_COPY_FILES defined by the product.
# PRODUCT_COPY_FILES contains words like <source file>:<dest file>[:<owner>].
# <dest file> is relative to $(PRODUCT_OUT), so it should look like,
# e.g., "system/etc/file.xml".
# The filter part means "only eval the copy-one-file rule if this
# src:dest pair is the first one to match the same dest"
#$(1): the src:dest pair
#$(2): the dest
define check-product-copy-files
$(if $(filter-out $(TARGET_COPY_OUT_SYSTEM_OTHER)/%,$(2)), \
  $(if $(filter %.apk, $(2)),$(error \
     Prebuilt apk found in PRODUCT_COPY_FILES: $(1), use BUILD_PREBUILT instead!))) \
$(if $(filter true,$(BUILD_BROKEN_VINTF_PRODUCT_COPY_FILES)),, \
  $(if $(filter $(TARGET_COPY_OUT_SYSTEM)/etc/vintf/% \
                $(TARGET_COPY_OUT_SYSTEM)/manifest.xml \
                $(TARGET_COPY_OUT_SYSTEM)/compatibility_matrix.xml,$(2)), \
    $(error VINTF metadata found in PRODUCT_COPY_FILES: $(1), use vintf_fragments instead!)) \
  $(if $(filter $(TARGET_COPY_OUT_PRODUCT)/etc/vintf/%,$(2)), \
    $(error VINTF metadata found in PRODUCT_COPY_FILES: $(1), \
      use PRODUCT_MANIFEST_FILES / DEVICE_PRODUCT_COMPATIBILITY_MATRIX_FILE / vintf_compatibility_matrix / vintf_fragments instead!)) \
  $(if $(filter $(TARGET_COPY_OUT_SYSTEM_EXT)/etc/vintf/%,$(2)), \
    $(error VINTF metadata found in PRODUCT_COPY_FILES: $(1), \
      use vintf_compatibility_matrix / vintf_fragments instead!)) \
  $(if $(filter $(TARGET_COPY_OUT_VENDOR)/etc/vintf/% \
                $(TARGET_COPY_OUT_VENDOR)/manifest.xml \
                $(TARGET_COPY_OUT_VENDOR)/compatibility_matrix.xml,$(2)), \
    $(error VINTF metadata found in PRODUCT_COPY_FILES: $(1), \
      use DEVICE_MANIFEST_FILE / DEVICE_MATRIX_FILE / vintf_compatibility_matrix / vintf_fragments instead!)) \
  $(if $(filter $(TARGET_COPY_OUT_ODM)/etc/vintf/% \
                $(TARGET_COPY_OUT_ODM)/etc/manifest%,$(2)), \
    $(error VINTF metadata found in PRODUCT_COPY_FILES: $(1), \
      use ODM_MANIFEST_FILES / vintf_fragments instead!)) \
)
endef

# Phony target to check PRODUCT_COPY_FILES copy pairs don't contain ELF files
.PHONY: check-elf-prebuilt-product-copy-files
check-elf-prebuilt-product-copy-files:

check_elf_prebuilt_product_copy_files := true
ifneq (,$(filter true,$(BUILD_BROKEN_ELF_PREBUILT_PRODUCT_COPY_FILES)))
check_elf_prebuilt_product_copy_files :=
endif
check_elf_prebuilt_product_copy_files_hint := \
    found ELF prebuilt in PRODUCT_COPY_FILES, use cc_prebuilt_binary / cc_prebuilt_library_shared instead.

# filter out the duplicate <source file>:<dest file> pairs.
unique_product_copy_files_pairs :=
$(foreach cf,$(PRODUCT_COPY_FILES), \
    $(if $(filter $(unique_product_copy_files_pairs),$(cf)),,\
        $(eval unique_product_copy_files_pairs += $(cf))))
unique_product_copy_files_destinations :=
product_copy_files_ignored :=
$(foreach cf,$(unique_product_copy_files_pairs), \
    $(eval _src := $(call word-colon,1,$(cf))) \
    $(eval _dest := $(call word-colon,2,$(cf))) \
    $(call check-product-copy-files,$(cf),$(_dest)) \
    $(if $(filter $(unique_product_copy_files_destinations),$(_dest)), \
        $(eval product_copy_files_ignored += $(cf)), \
        $(eval _fulldest := $(call append-path,$(PRODUCT_OUT),$(_dest))) \
        $(if $(filter %.xml,$(_dest)),\
            $(eval $(call copy-xml-file-checked,$(_src),$(_fulldest))),\
            $(if $(and $(filter %.jar,$(_dest)),$(filter $(basename $(notdir $(_dest))),$(PRODUCT_LOADED_BY_PRIVILEGED_MODULES))),\
                $(eval $(call copy-and-uncompress-dexs,$(_src),$(_fulldest))), \
                $(if $(filter init%rc,$(notdir $(_dest)))$(filter %/etc/init,$(dir $(_dest))),\
                    $(eval $(call copy-init-script-file-checked,$(_src),$(_fulldest))),\
                    $(if $(and $(filter true,$(check_elf_prebuilt_product_copy_files)), \
                               $(filter bin lib lib64,$(subst /,$(space),$(_dest)))), \
                        $(eval $(call copy-non-elf-file-checked,$(_src),$(_fulldest),$(check_elf_prebuilt_product_copy_files_hint))), \
                        $(eval $(call copy-one-file,$(_src),$(_fulldest))))))) \
        $(eval unique_product_copy_files_destinations += $(_dest))))

# Dump a list of overriden (and ignored PRODUCT_COPY_FILES entries)
pcf_ignored_file := $(PRODUCT_OUT)/product_copy_files_ignored.txt
$(pcf_ignored_file): PRIVATE_IGNORED := $(sort $(product_copy_files_ignored))
$(pcf_ignored_file):
	echo "$(PRIVATE_IGNORED)" | tr " " "\n" >$@

$(call declare-0p-target,$(pcf_ignored_file))

$(call dist-for-goals,droidcore-unbundled,$(pcf_ignored_file):logs/$(notdir $(pcf_ignored_file)))

pcf_ignored_file :=
product_copy_files_ignored :=
unique_product_copy_files_pairs :=
unique_product_copy_files_destinations :=

# -----------------------------------------------------------------
# Returns the max allowed size for an image suitable for hash verification
# (e.g., boot.img, recovery.img, etc).
# The value 69632 derives from MAX_VBMETA_SIZE + MAX_FOOTER_SIZE in $(AVBTOOL).
# $(1): partition size to flash the image
define get-hash-image-max-size
$(if $(1), \
  $(if $(filter true,$(BOARD_AVB_ENABLE)), \
    $(eval _hash_meta_size := 69632), \
    $(eval _hash_meta_size := 0)) \
  $(1)-$(_hash_meta_size))
endef

# -----------------------------------------------------------------
# Define rules to copy headers defined in copy_headers.mk
# If more than one makefile declared a header, print a warning,
# then copy the last one defined. This matches the previous make
# behavior.
has_dup_copy_headers :=
$(foreach dest,$(ALL_COPIED_HEADERS), \
    $(eval _srcs := $(ALL_COPIED_HEADERS.$(dest).SRC)) \
    $(eval _src := $(lastword $(_srcs))) \
    $(if $(call streq,$(_src),$(_srcs)),, \
        $(warning Duplicate header copy: $(dest)) \
        $(warning _ Using $(_src)) \
        $(warning __ from $(lastword $(ALL_COPIED_HEADERS.$(dest).MAKEFILE))) \
        $(eval _makefiles := $$(wordlist 1,$(call int_subtract,$(words $(ALL_COPIED_HEADERS.$(dest).MAKEFILE)),1),$$(ALL_COPIED_HEADERS.$$(dest).MAKEFILE))) \
        $(foreach src,$(wordlist 1,$(call int_subtract,$(words $(_srcs)),1),$(_srcs)), \
            $(warning _ Ignoring $(src)) \
            $(warning __ from $(firstword $(_makefiles))) \
            $(eval _makefiles := $$(wordlist 2,9999,$$(_makefiles)))) \
        $(eval has_dup_copy_headers := true)) \
    $(eval $(call copy-one-header,$(_src),$(dest))))
all_copied_headers: $(ALL_COPIED_HEADERS)

ifdef has_dup_copy_headers
  has_dup_copy_headers :=
  $(error duplicate header copies are no longer allowed. For more information about headers, see: https://android.googlesource.com/platform/build/soong/+/master/docs/best_practices.md#headers)
endif

$(file >$(PRODUCT_OUT)/.copied_headers_list,$(TARGET_OUT_HEADERS) $(ALL_COPIED_HEADERS))

# -----------------------------------------------------------------
# docs/index.html
ifeq (,$(TARGET_BUILD_UNBUNDLED))
gen := $(OUT_DOCS)/index.html
ALL_DOCS += $(gen)
$(gen): frameworks/base/docs/docs-redirect-index.html
	@mkdir -p $(dir $@)
	@cp -f $< $@
endif

ndk_doxygen_out := $(OUT_NDK_DOCS)
ndk_headers := $(SOONG_OUT_DIR)/ndk/sysroot/usr/include
ndk_docs_src_dir := frameworks/native/docs
ndk_doxyfile := $(ndk_docs_src_dir)/Doxyfile
ifneq ($(wildcard $(ndk_docs_src_dir)),)
ndk_docs_srcs := $(addprefix $(ndk_docs_src_dir)/,\
    $(call find-files-in-subdirs,$(ndk_docs_src_dir),"*",.))
$(ndk_doxygen_out)/index.html: $(ndk_docs_srcs) $(SOONG_OUT_DIR)/ndk.timestamp
	@mkdir -p $(ndk_doxygen_out)
	@echo "Generating NDK docs to $(ndk_doxygen_out)"
	@( cat $(ndk_doxyfile); \
	    echo "INPUT=$(ndk_headers)"; \
	    echo "HTML_OUTPUT=$(ndk_doxygen_out)" \
	) | doxygen -

$(call declare-1p-target,$(ndk_doxygen_out)/index.html,)

# Note: Not a part of the docs target because we don't have doxygen available.
# You can run this target locally if you have doxygen installed.
ndk-docs: $(ndk_doxygen_out)/index.html
.PHONY: ndk-docs
endif

ifeq ($(HOST_OS),linux)
$(call dist-for-goals,sdk,$(API_FINGERPRINT))
$(call dist-for-goals,droidcore,$(API_FINGERPRINT))
endif

INSTALLED_RECOVERYIMAGE_TARGET :=
# Build recovery image if
# BUILDING_RECOVERY_IMAGE && !BOARD_USES_RECOVERY_AS_BOOT && !BOARD_MOVE_RECOVERY_RESOURCES_TO_VENDOR_BOOT.
# If BOARD_USES_RECOVERY_AS_BOOT is true, leave empty because INSTALLED_BOOTIMAGE_TARGET is built
#   with recovery resources.
# If BOARD_MOVE_RECOVERY_RESOURCES_TO_VENDOR_BOOT is true, leave empty to build recovery resources
#   but not the final recovery image.
ifdef BUILDING_RECOVERY_IMAGE
ifneq ($(BOARD_USES_RECOVERY_AS_BOOT),true)
ifneq ($(BOARD_MOVE_RECOVERY_RESOURCES_TO_VENDOR_BOOT),true)
INSTALLED_RECOVERYIMAGE_TARGET := $(PRODUCT_OUT)/recovery.img
endif
endif
endif

include $(BUILD_SYSTEM)/sysprop.mk

# ----------------------------------------------------------------

# -----------------------------------------------------------------
# sdk-build.prop
#
# There are certain things in build.prop that we don't want to
# ship with the sdk; remove them.

# This must be a list of entire property keys followed by
# "=" characters, without any internal spaces.
sdk_build_prop_remove := \
	ro.build.user= \
	ro.build.host= \
	ro.product.brand= \
	ro.product.manufacturer= \
	ro.product.device=
# TODO: Remove this soon-to-be obsolete property
sdk_build_prop_remove += ro.build.product=
INSTALLED_SDK_BUILD_PROP_TARGET := $(PRODUCT_OUT)/sdk/sdk-build.prop
$(INSTALLED_SDK_BUILD_PROP_TARGET): $(INSTALLED_BUILD_PROP_TARGET)
	@echo SDK buildinfo: $@
	@mkdir -p $(dir $@)
	$(hide) grep -v "$(subst $(space),\|,$(strip \
	            $(sdk_build_prop_remove)))" $< > $@.tmp
	$(hide) for x in $(strip $(sdk_build_prop_remove)); do \
	            echo "$$x"generic >> $@.tmp; done
	$(hide) mv $@.tmp $@

$(call declare-0p-target,$(INSTALLED_SDK_BUILD_PROP_TARGET))

# -----------------------------------------------------------------
# declare recovery ramdisk files
ifeq ($(BUILDING_RECOVERY_IMAGE),true)
INTERNAL_RECOVERY_RAMDISK_FILES_TIMESTAMP := $(call intermediates-dir-for,PACKAGING,recovery)/ramdisk_files-timestamp
endif

# -----------------------------------------------------------------
# Declare vendor ramdisk fragments
INTERNAL_VENDOR_RAMDISK_FRAGMENTS :=

ifeq (true,$(BOARD_INCLUDE_RECOVERY_RAMDISK_IN_VENDOR_BOOT))
  ifneq (,$(filter recovery,$(BOARD_VENDOR_RAMDISK_FRAGMENTS)))
    $(error BOARD_VENDOR_RAMDISK_FRAGMENTS must not contain "recovery" if \
      BOARD_INCLUDE_RECOVERY_RAMDISK_IN_VENDOR_BOOT is set)
  endif
  INTERNAL_VENDOR_RAMDISK_FRAGMENTS += recovery
  VENDOR_RAMDISK_FRAGMENT.recovery.STAGING_DIR := $(TARGET_RECOVERY_ROOT_OUT)
  VENDOR_RAMDISK_FRAGMENT.recovery.FILES := $(INTERNAL_RECOVERY_RAMDISK_FILES_TIMESTAMP)
  BOARD_VENDOR_RAMDISK_FRAGMENT.recovery.MKBOOTIMG_ARGS += --ramdisk_type RECOVERY
  .KATI_READONLY := VENDOR_RAMDISK_FRAGMENT.recovery.STAGING_DIR
endif

# Validation check and assign default --ramdisk_type.
$(foreach vendor_ramdisk_fragment,$(BOARD_VENDOR_RAMDISK_FRAGMENTS), \
  $(if $(and $(BOARD_VENDOR_RAMDISK_FRAGMENT.$(vendor_ramdisk_fragment).KERNEL_MODULE_DIRS), \
             $(BOARD_VENDOR_RAMDISK_FRAGMENT.$(vendor_ramdisk_fragment).PREBUILT)), \
    $(error Must not specify KERNEL_MODULE_DIRS for prebuilt vendor ramdisk fragment "$(vendor_ramdisk_fragment)": $(BOARD_VENDOR_RAMDISK_FRAGMENT.$(vendor_ramdisk_fragment).KERNEL_MODULE_DIRS))) \
  $(eval VENDOR_RAMDISK_FRAGMENT.$(vendor_ramdisk_fragment).STAGING_DIR := $(call intermediates-dir-for,PACKAGING,vendor_ramdisk_fragment-stage-$(vendor_ramdisk_fragment))) \
  $(eval VENDOR_RAMDISK_FRAGMENT.$(vendor_ramdisk_fragment).FILES :=) \
  $(if $(BOARD_VENDOR_RAMDISK_FRAGMENT.$(vendor_ramdisk_fragment).KERNEL_MODULE_DIRS), \
    $(if $(filter --ramdisk_type,$(BOARD_VENDOR_RAMDISK_FRAGMENT.$(vendor_ramdisk_fragment).MKBOOTIMG_ARGS)),, \
      $(eval BOARD_VENDOR_RAMDISK_FRAGMENT.$(vendor_ramdisk_fragment).MKBOOTIMG_ARGS += --ramdisk_type DLKM))) \
)

# Create the "kernel module directory" to "vendor ramdisk fragment" inverse mapping.
$(foreach vendor_ramdisk_fragment,$(BOARD_VENDOR_RAMDISK_FRAGMENTS), \
  $(foreach kmd,$(BOARD_VENDOR_RAMDISK_FRAGMENT.$(vendor_ramdisk_fragment).KERNEL_MODULE_DIRS), \
    $(eval kmd_vrf := KERNEL_MODULE_DIR_VENDOR_RAMDISK_FRAGMENT_$(kmd)) \
    $(if $($(kmd_vrf)),$(error Kernel module directory "$(kmd)" belongs to multiple vendor ramdisk fragments: "$($(kmd_vrf))" "$(vendor_ramdisk_fragment)", each kernel module directory should belong to exactly one or none vendor ramdisk fragment)) \
    $(eval $(kmd_vrf) := $(vendor_ramdisk_fragment)) \
  ) \
)
INTERNAL_VENDOR_RAMDISK_FRAGMENTS += $(BOARD_VENDOR_RAMDISK_FRAGMENTS)

ifneq ($(BOARD_KERNEL_MODULES_16K),)
INTERNAL_VENDOR_RAMDISK_FRAGMENTS += 16K
endif

# Strip the list in case of any whitespace.
INTERNAL_VENDOR_RAMDISK_FRAGMENTS := \
  $(strip $(INTERNAL_VENDOR_RAMDISK_FRAGMENTS))

# Assign --ramdisk_name for each vendor ramdisk fragment.
$(foreach vendor_ramdisk_fragment,$(INTERNAL_VENDOR_RAMDISK_FRAGMENTS), \
  $(if $(filter --ramdisk_name,$(BOARD_VENDOR_RAMDISK_FRAGMENT.$(vendor_ramdisk_fragment).MKBOOTIMG_ARGS)), \
    $(error Must not specify --ramdisk_name for vendor ramdisk fragment: $(vendor_ramdisk_fragment))) \
  $(eval BOARD_VENDOR_RAMDISK_FRAGMENT.$(vendor_ramdisk_fragment).MKBOOTIMG_ARGS += --ramdisk_name $(vendor_ramdisk_fragment)) \
  $(eval .KATI_READONLY := BOARD_VENDOR_RAMDISK_FRAGMENT.$(vendor_ramdisk_fragment).MKBOOTIMG_ARGS) \
)

# -----------------------------------------------------------------
# kernel modules

# Depmod requires a well-formed kernel version so 0.0 is used as a placeholder.
DEPMOD_STAGING_SUBDIR :=$= lib/modules/0.0

define copy-and-strip-kernel-module
$(2): $(1)
	$(LLVM_STRIP) -o $(2) --strip-debug $(1)
endef

# $(1): modules list
# $(2): output dir
# $(3): mount point
# $(4): staging dir
# $(5): module load list
# $(6): module load list filename
# $(7): module archive
# $(8): staging dir for stripped modules
# $(9): module directory name
# $(10): extra modules that might be dependency of modules in this partition, but should not be copied to output dir
# $(11): mount point for extra modules
# Returns a list of src:dest pairs to install the modules using copy-many-files.
define build-image-kernel-modules
  $(if $(9), \
    $(eval _dir := $(9)/), \
    $(eval _dir :=)) \
  $(foreach module,$(1), \
    $(eval _src := $(module)) \
    $(if $(8), \
      $(eval _src := $(8)/$(notdir $(module))) \
      $(eval $(call copy-and-strip-kernel-module,$(module),$(_src)))) \
    $(_src):$(2)/lib/modules/$(_dir)$(notdir $(module))) \
  $(eval $(call build-image-kernel-modules-depmod,$(1),$(3),$(4),$(5),$(6),$(7),$(2),$(9),$(10),$(11))) \
  $(4)/$(DEPMOD_STAGING_SUBDIR)/modules.dep:$(2)/lib/modules/$(_dir)modules.dep \
  $(4)/$(DEPMOD_STAGING_SUBDIR)/modules.alias:$(2)/lib/modules/$(_dir)modules.alias \
  $(4)/$(DEPMOD_STAGING_SUBDIR)/modules.softdep:$(2)/lib/modules/$(_dir)modules.softdep \
  $(4)/$(DEPMOD_STAGING_SUBDIR)/$(6):$(2)/lib/modules/$(_dir)$(6)
endef

# $(1): modules list
# $(2): mount point
# $(3): staging dir
# $(4): module load list
# $(5): module load list filename
# $(6): module archive
# $(7): output dir
# $(8): module directory name
# $(9): extra modules which should not be copied to output dir, but might be dependency of modules in this partition
# $(10): mount point for extra modules
# TODO(b/144844424): If a module archive is being used, this step (which
# generates obj/PACKAGING/.../modules.dep) also unzips the module archive into
# the output directory. This should be moved to a module with a
# LOCAL_POST_INSTALL_CMD so that if modules.dep is removed from the output dir,
# the archive modules are restored along with modules.dep.
define build-image-kernel-modules-depmod
$(3)/$(DEPMOD_STAGING_SUBDIR)/modules.dep: .KATI_IMPLICIT_OUTPUTS := $(3)/$(DEPMOD_STAGING_SUBDIR)/modules.alias $(3)/$(DEPMOD_STAGING_SUBDIR)/modules.softdep $(3)/$(DEPMOD_STAGING_SUBDIR)/$(5)
$(3)/$(DEPMOD_STAGING_SUBDIR)/modules.dep: $(DEPMOD)
$(3)/$(DEPMOD_STAGING_SUBDIR)/modules.dep: PRIVATE_MODULES := $(strip $(1))
$(3)/$(DEPMOD_STAGING_SUBDIR)/modules.dep: PRIVATE_EXTRA_MODULES := $(strip $(9))
$(3)/$(DEPMOD_STAGING_SUBDIR)/modules.dep: PRIVATE_MOUNT_POINT := $(2)
$(3)/$(DEPMOD_STAGING_SUBDIR)/modules.dep: PRIVATE_EXTRA_MOUNT_POINT := $(10)
$(3)/$(DEPMOD_STAGING_SUBDIR)/modules.dep: PRIVATE_MODULE_DIR := $(3)/$(DEPMOD_STAGING_SUBDIR)/$(2)/lib/modules/$(8)
$(3)/$(DEPMOD_STAGING_SUBDIR)/modules.dep: PRIVATE_EXTRA_MODULE_DIR := $(3)/$(DEPMOD_STAGING_SUBDIR)/$(10)/lib/modules/$(8)
$(3)/$(DEPMOD_STAGING_SUBDIR)/modules.dep: PRIVATE_STAGING_DIR := $(3)
$(3)/$(DEPMOD_STAGING_SUBDIR)/modules.dep: PRIVATE_LOAD_MODULES := $(strip $(4))
$(3)/$(DEPMOD_STAGING_SUBDIR)/modules.dep: PRIVATE_LOAD_FILE := $(3)/$(DEPMOD_STAGING_SUBDIR)/$(5)
$(3)/$(DEPMOD_STAGING_SUBDIR)/modules.dep: PRIVATE_MODULE_ARCHIVE := $(6)
$(3)/$(DEPMOD_STAGING_SUBDIR)/modules.dep: PRIVATE_OUTPUT_DIR := $(7)
$(3)/$(DEPMOD_STAGING_SUBDIR)/modules.dep: $(1) $(6)
	@echo depmod $$(PRIVATE_STAGING_DIR)
	rm -rf $$(PRIVATE_STAGING_DIR)
	mkdir -p $$(PRIVATE_MODULE_DIR)
	$(if $(6),\
	  unzip -qoDD -d $$(PRIVATE_MODULE_DIR) $$(PRIVATE_MODULE_ARCHIVE); \
	  mkdir -p $$(PRIVATE_OUTPUT_DIR)/lib; \
	  cp -r  $(3)/$(DEPMOD_STAGING_SUBDIR)/$(2)/lib/modules $$(PRIVATE_OUTPUT_DIR)/lib/; \
	  find $$(PRIVATE_MODULE_DIR) -type f -name '*.ko' | xargs basename -a > $$(PRIVATE_LOAD_FILE); \
	)
	$(if $(1),\
	  cp $$(PRIVATE_MODULES) $$(PRIVATE_MODULE_DIR)/; \
	  for MODULE in $$(PRIVATE_LOAD_MODULES); do \
	    basename $$$$MODULE >> $$(PRIVATE_LOAD_FILE); \
	  done; \
	)
	# The ln -sf + find -delete sequence is to remove any modules in
	# PRIVATE_EXTRA_MODULES which have same basename as MODULES in PRIVATE_MODULES
	# Basically, it computes a set difference. When there is a duplicate module
	# present in both directories, we want modules in PRIVATE_MODULES to take
	# precedence. Since depmod does not provide any guarantee about ordering of
	# dependency resolution, we achieve this by maually removing any duplicate
	# modules with lower priority.
	$(if $(9),\
	  mkdir -p $$(PRIVATE_EXTRA_MODULE_DIR); \
	  find $$(PRIVATE_EXTRA_MODULE_DIR) -maxdepth 1 -type f -name "*.ko" -delete; \
	  cp $$(PRIVATE_EXTRA_MODULES) $$(PRIVATE_EXTRA_MODULE_DIR); \
	  ln -sf $$(PRIVATE_MODULE_DIR)/*.ko $$(PRIVATE_EXTRA_MODULE_DIR); \
	  find $$(PRIVATE_EXTRA_MODULE_DIR) -type l -delete; \
	)
	$(DEPMOD) -b $$(PRIVATE_STAGING_DIR) 0.0
	# Turn paths in modules.dep into absolute paths
	sed -i.tmp -e 's|\([^: ]*lib/modules/[^: ]*\)|/\1|g' $$(PRIVATE_STAGING_DIR)/$$(DEPMOD_STAGING_SUBDIR)/modules.dep
	touch $$(PRIVATE_LOAD_FILE)
endef

# $(1): staging dir
# $(2): modules list
# $(3): module load list
# $(4): module load list filename
# $(5): output dir
define module-load-list-copy-paths
  $(eval $(call build-image-module-load-list,$(1),$(2),$(3),$(4))) \
  $(1)/$(DEPMOD_STAGING_SUBDIR)/$(4):$(5)/lib/modules/$(4)
endef

# $(1): staging dir
# $(2): modules list
# $(3): module load list
# $(4): module load list filename
define build-image-module-load-list
$(1)/$(DEPMOD_STAGING_SUBDIR)/$(4): PRIVATE_LOAD_MODULES := $(3)
$(1)/$(DEPMOD_STAGING_SUBDIR)/$(4): $(2)
	@echo load-list $$(@)
	@echo '$$(strip $$(notdir $$(PRIVATE_LOAD_MODULES)))' | tr ' ' '\n' > $$(@)
endef

# $(1): source options file
# $(2): destination pathname
# Returns a build rule that checks the syntax of and installs a kernel modules
# options file. Strip and squeeze any extra space and blank lines.
# For use via $(eval).
define build-image-kernel-modules-options-file
$(2): $(1)
	@echo "libmodprobe options $$(@)"
	$(hide) mkdir -p "$$(dir $$@)"
	$(hide) rm -f "$$@"
	$(hide) awk <"$$<" >"$$@" \
	  '/^#/ { print; next } \
	   NF == 0 { next } \
	   NF < 2 || $$$$1 != "options" \
	     { print "Invalid options line " FNR ": " $$$$0 >"/dev/stderr"; \
	       exit_status = 1; next } \
	   { $$$$1 = $$$$1; print } \
	   END { exit exit_status }'
endef

# $(1): source blocklist file
# $(2): destination pathname
# Returns a build rule that checks the syntax of and installs a kernel modules
# blocklist file. Strip and squeeze any extra space and blank lines.
# For use via $(eval).
define build-image-kernel-modules-blocklist-file
$(2): $(1)
	@echo "libmodprobe blocklist $$(@)"
	$(hide) mkdir -p "$$(dir $$@)"
	$(hide) rm -f "$$@"
	$(hide) awk <"$$<" >"$$@" \
	  '/^#/ { print; next } \
	   NF == 0 { next } \
	   NF != 2 || $$$$1 != "blocklist" \
	     { print "Invalid blocklist line " FNR ": " $$$$0 >"/dev/stderr"; \
	       exit_status = 1; next } \
	   { $$$$1 = $$$$1; print } \
	   END { exit exit_status }'
endef

# $(1): image name
# $(2): build output directory (TARGET_OUT_VENDOR, TARGET_RECOVERY_ROOT_OUT, etc)
# $(3): mount point
# $(4): module load filename
# $(5): stripped staging directory
# $(6): kernel module directory name (top is an out of band value for no directory)
# $(7): list of extra modules that might be dependency of modules in this partition
# $(8): mount point for extra modules. e.g. system

define build-image-kernel-modules-dir
$(if $(filter top,$(6)),\
  $(eval _kver :=)$(eval _sep :=),\
  $(eval _kver := $(6))$(eval _sep :=_))\
$(if $(5),\
  $(eval _stripped_staging_dir := $(5)$(_sep)$(_kver)),\
  $(eval _stripped_staging_dir :=))\
$(if $(strip $(BOARD_$(1)_KERNEL_MODULES$(_sep)$(_kver))$(BOARD_$(1)_KERNEL_MODULES_ARCHIVE$(_sep)$(_kver))),\
  $(if $(BOARD_$(1)_KERNEL_MODULES_LOAD$(_sep)$(_kver)),,\
    $(eval BOARD_$(1)_KERNEL_MODULES_LOAD$(_sep)$(_kver) := $(BOARD_$(1)_KERNEL_MODULES$(_sep)$(_kver)))) \
  $(if $(filter false,$(BOARD_$(1)_KERNEL_MODULES_LOAD$(_sep)$(_kver))),\
    $(eval BOARD_$(1)_KERNEL_MODULES_LOAD$(_sep)$(_kver) :=),) \
  $(eval _files := $(call build-image-kernel-modules,$(BOARD_$(1)_KERNEL_MODULES$(_sep)$(_kver)),$(2),$(3),$(call intermediates-dir-for,PACKAGING,depmod_$(1)$(_sep)$(_kver)),$(BOARD_$(1)_KERNEL_MODULES_LOAD$(_sep)$(_kver)),$(4),$(BOARD_$(1)_KERNEL_MODULES_ARCHIVE$(_sep)$(_kver)),$(_stripped_staging_dir),$(_kver),$(7),$(8))) \
  $(call copy-many-files,$(_files)) \
  $(eval _modules := $(BOARD_$(1)_KERNEL_MODULES$(_sep)$(_kver)) ANDROID-GEN ANDROID-GEN ANDROID-GEN ANDROID-GEN) \
  $(eval KERNEL_MODULE_COPY_FILES += $(join $(addsuffix :,$(_modules)),$(_files)))) \
$(if $(_kver), \
  $(eval _dir := $(_kver)/), \
  $(eval _dir :=)) \
$(if $(BOARD_$(1)_KERNEL_MODULES_OPTIONS_FILE$(_sep)$(_kver)), \
  $(eval $(call build-image-kernel-modules-options-file, \
    $(BOARD_$(1)_KERNEL_MODULES_OPTIONS_FILE$(_sep)$(_kver)), \
    $(2)/lib/modules/$(_dir)modules.options)) \
  $(2)/lib/modules/$(_dir)modules.options) \
$(if $(BOARD_$(1)_KERNEL_MODULES_BLOCKLIST_FILE$(_sep)$(_kver)), \
  $(eval $(call build-image-kernel-modules-blocklist-file, \
    $(BOARD_$(1)_KERNEL_MODULES_BLOCKLIST_FILE$(_sep)$(_kver)), \
    $(2)/lib/modules/$(_dir)modules.blocklist)) \
  $(eval ALL_KERNEL_MODULES_BLOCKLIST += $(2)/lib/modules/$(_dir)modules.blocklist) \
  $(2)/lib/modules/$(_dir)modules.blocklist)
endef

# $(1): kernel module directory name (top is an out of band value for no directory)
define build-recovery-as-boot-load
$(if $(filter top,$(1)),\
  $(eval _kver :=)$(eval _sep :=),\
  $(eval _kver := $(1))$(eval _sep :=_))\
  $(if $(BOARD_GENERIC_RAMDISK_KERNEL_MODULES_LOAD$(_sep)$(_kver)),\
    $(call copy-many-files,$(call module-load-list-copy-paths,$(call intermediates-dir-for,PACKAGING,ramdisk_module_list$(_sep)$(_kver)),$(BOARD_GENERIC_RAMDISK_KERNEL_MODULES$(_sep)$(_kver)),$(BOARD_GENERIC_RAMDISK_KERNEL_MODULES_LOAD$(_sep)$(_kver)),modules.load,$(TARGET_RECOVERY_ROOT_OUT))))
endef

# $(1): kernel module directory name (top is an out of band value for no directory)
define build-vendor-ramdisk-recovery-load
$(if $(filter top,$(1)),\
  $(eval _kver :=)$(eval _sep :=),\
  $(eval _kver := $(1))$(eval _sep :=_))\
  $(if $(BOARD_VENDOR_RAMDISK_RECOVERY_KERNEL_MODULES_LOAD$(_sep)$(_kver)),\
    $(call copy-many-files,$(call module-load-list-copy-paths,$(call intermediates-dir-for,PACKAGING,vendor_ramdisk_recovery_module_list$(_sep)$(_kver)),$(BOARD_VENDOR_RAMDISK_KERNEL_MODULES$(_sep)$(_kver)),$(BOARD_VENDOR_RAMDISK_RECOVERY_KERNEL_MODULES_LOAD$(_sep)$(_kver)),modules.load.recovery,$(TARGET_VENDOR_RAMDISK_OUT))))
endef

# $(1): kernel module directory name (top is an out of band value for no directory)
define build-vendor-kernel-ramdisk-recovery-load
$(if $(filter top,$(1)),\
  $(eval _kver :=)$(eval _sep :=),\
  $(eval _kver := $(1))$(eval _sep :=_))\
  $(if $(BOARD_VENDOR_KERNEL_RAMDISK_RECOVERY_KERNEL_MODULES_LOAD$(_sep)$(_kver)),\
    $(call copy-many-files,$(call module-load-list-copy-paths,$(call intermediates-dir-for,PACKAGING,vendor_kernel_ramdisk_recovery_module_list$(_sep)$(_kver)),$(BOARD_VENDOR_KERNEL_RAMDISK_KERNEL_MODULES$(_sep)$(_kver)),$(BOARD_VENDOR_KERNEL_RAMDISK_RECOVERY_KERNEL_MODULES_LOAD$(_sep)$(_kver)),modules.load.recovery,$(TARGET_VENDOR_KERNEL_RAMDISK_OUT))))
endef

# $(1): kernel module directory name (top is an out of band value for no directory)
define build-vendor-charger-load
$(if $(filter top,$(1)),\
  $(eval _kver :=)$(eval _sep :=),\
  $(eval _kver := $(1))$(eval _sep :=_))\
  $(if $(BOARD_VENDOR_CHARGER_KERNEL_MODULES_LOAD$(_sep)$(_kver)),\
    $(call copy-many-files,$(call module-load-list-copy-paths,$(call intermediates-dir-for,PACKAGING,vendor_charger_module_list$(_sep)$(_kver)),$(BOARD_VENDOR_CHARGER_KERNEL_MODULES$(_sep)$(_kver)),$(BOARD_VENDOR_CHARGER_KERNEL_MODULES_LOAD$(_sep)$(_kver)),modules.load.charger,$(TARGET_OUT_VENDOR))))
endef

# $(1): kernel module directory name (top is an out of band value for no directory)
define build-vendor-ramdisk-charger-load
$(if $(filter top,$(1)),\
  $(eval _kver :=)$(eval _sep :=),\
  $(eval _kver := $(1))$(eval _sep :=_))\
  $(if $(BOARD_VENDOR_RAMDISK_CHARGER_KERNEL_MODULES_LOAD$(_sep)$(_kver)),\
    $(call copy-many-files,$(call module-load-list-copy-paths,$(call intermediates-dir-for,PACKAGING,vendor_ramdisk_charger_module_list$(_sep)$(_kver)),$(BOARD_VENDOR_RAMDISK_KERNEL_MODULES$(_sep)$(_kver)),$(BOARD_VENDOR_RAMDISK_CHARGER_KERNEL_MODULES_LOAD$(_sep)$(_kver)),modules.load.charger,$(TARGET_VENDOR_RAMDISK_OUT))))
endef

# $(1): kernel module directory name (top is an out of band value for no directory)
define build-vendor-kernel-ramdisk-charger-load
$(if $(filter top,$(1)),\
  $(eval _kver :=)$(eval _sep :=),\
  $(eval _kver := $(1))$(eval _sep :=_))\
  $(if $(BOARD_VENDOR_KERNEL_RAMDISK_CHARGER_KERNEL_MODULES_LOAD$(_sep)$(_kver)),\
    $(call copy-many-files,$(call module-load-list-copy-paths,$(call intermediates-dir-for,PACKAGING,vendor_kernel_ramdisk_charger_module_list$(_sep)$(_kver)),$(BOARD_VENDOR_KERNEL_RAMDISK_KERNEL_MODULES$(_sep)$(_kver)),$(BOARD_VENDOR_KERNEL_RAMDISK_CHARGER_KERNEL_MODULES_LOAD$(_sep)$(_kver)),modules.load.charger,$(TARGET_VENDOR_KERNEL_RAMDISK_OUT))))
endef

ifneq ($(BUILDING_VENDOR_BOOT_IMAGE),true)
  # If there is no vendor boot partition, store vendor ramdisk kernel modules in the
  # boot ramdisk.
  BOARD_GENERIC_RAMDISK_KERNEL_MODULES += $(BOARD_VENDOR_RAMDISK_KERNEL_MODULES)
  BOARD_GENERIC_RAMDISK_KERNEL_MODULES_LOAD += $(BOARD_VENDOR_RAMDISK_KERNEL_MODULES_LOAD)
endif

ifeq ($(BOARD_GENERIC_RAMDISK_KERNEL_MODULES_LOAD),)
  BOARD_GENERIC_RAMDISK_KERNEL_MODULES_LOAD := $(BOARD_GENERIC_RAMDISK_KERNEL_MODULES)
endif

ifneq ($(strip $(BOARD_GENERIC_RAMDISK_KERNEL_MODULES)),)
  ifeq ($(BOARD_USES_RECOVERY_AS_BOOT), true)
    BOARD_RECOVERY_KERNEL_MODULES += $(BOARD_GENERIC_RAMDISK_KERNEL_MODULES)
  endif
endif

ifneq ($(BOARD_DO_NOT_STRIP_GENERIC_RAMDISK_MODULES),true)
  GENERIC_RAMDISK_STRIPPED_MODULE_STAGING_DIR := $(call intermediates-dir-for,PACKAGING,depmod_generic_ramdisk_kernel_stripped)
else
  GENERIC_RAMDISK_STRIPPED_MODULE_STAGING_DIR :=
endif

ifneq ($(BOARD_DO_NOT_STRIP_RECOVERY_MODULES),true)
	RECOVERY_STRIPPED_MODULE_STAGING_DIR := $(call intermediates-dir-for,PACKAGING,depmod_recovery_stripped)
else
	RECOVERY_STRIPPED_MODULE_STAGING_DIR :=
endif

ifneq ($(BOARD_DO_NOT_STRIP_VENDOR_MODULES),true)
	VENDOR_STRIPPED_MODULE_STAGING_DIR := $(call intermediates-dir-for,PACKAGING,depmod_vendor_stripped)
else
	VENDOR_STRIPPED_MODULE_STAGING_DIR :=
endif

ifneq ($(BOARD_DO_NOT_STRIP_VENDOR_RAMDISK_MODULES),true)
  VENDOR_RAMDISK_STRIPPED_MODULE_STAGING_DIR := $(call intermediates-dir-for,PACKAGING,depmod_vendor_ramdisk_stripped)
else
  VENDOR_RAMDISK_STRIPPED_MODULE_STAGING_DIR :=
endif

ifneq ($(BOARD_DO_NOT_STRIP_VENDOR_KERNEL_RAMDISK_MODULES),true)
  VENDOR_KERNEL_RAMDISK_STRIPPED_MODULE_STAGING_DIR := $(call intermediates-dir-for,PACKAGING,depmod_vendor_kernel_ramdisk_stripped)
else
  VENDOR_KERNEL_RAMDISK_STRIPPED_MODULE_STAGING_DIR :=
endif

BOARD_KERNEL_MODULE_DIRS += top

# Default to not generating modules.dep for kernel modules on system
# side. We should only load these modules if they are depended by vendor
# side modules.
ifeq ($(BOARD_SYSTEM_KERNEL_MODULES_LOAD),)
  BOARD_SYSTEM_KERNEL_MODULES_LOAD := false
endif

$(foreach kmd,$(BOARD_KERNEL_MODULE_DIRS), \
  $(eval ALL_DEFAULT_INSTALLED_MODULES += $(call build-image-kernel-modules-dir,RECOVERY,$(TARGET_RECOVERY_ROOT_OUT),,modules.load.recovery,$(RECOVERY_STRIPPED_MODULE_STAGING_DIR),$(kmd))) \
  $(eval vendor_ramdisk_fragment := $(KERNEL_MODULE_DIR_VENDOR_RAMDISK_FRAGMENT_$(kmd))) \
  $(if $(vendor_ramdisk_fragment), \
    $(eval output_dir := $(VENDOR_RAMDISK_FRAGMENT.$(vendor_ramdisk_fragment).STAGING_DIR)) \
    $(eval result_var := VENDOR_RAMDISK_FRAGMENT.$(vendor_ramdisk_fragment).FILES) \
    $(eval ### else ###), \
    $(eval output_dir := $(TARGET_VENDOR_RAMDISK_OUT)) \
    $(eval result_var := ALL_DEFAULT_INSTALLED_MODULES)) \
  $(eval $(result_var) += $(call build-image-kernel-modules-dir,VENDOR_RAMDISK,$(output_dir),,modules.load,$(VENDOR_RAMDISK_STRIPPED_MODULE_STAGING_DIR),$(kmd))) \
  $(eval ALL_DEFAULT_INSTALLED_MODULES += $(call build-image-kernel-modules-dir,VENDOR_KERNEL_RAMDISK,$(TARGET_VENDOR_KERNEL_RAMDISK_OUT),,modules.load,$(VENDOR_KERNEL_RAMDISK_STRIPPED_MODULE_STAGING_DIR),$(kmd))) \
  $(eval ALL_DEFAULT_INSTALLED_MODULES += $(call build-vendor-ramdisk-recovery-load,$(kmd))) \
  $(eval ALL_DEFAULT_INSTALLED_MODULES += $(call build-vendor-kernel-ramdisk-recovery-load,$(kmd))) \
  $(eval ALL_DEFAULT_INSTALLED_MODULES += $(call build-image-kernel-modules-dir,VENDOR,$(if $(filter true,$(BOARD_USES_VENDOR_DLKMIMAGE)),$(TARGET_OUT_VENDOR_DLKM),$(TARGET_OUT_VENDOR)),vendor,modules.load,$(VENDOR_STRIPPED_MODULE_STAGING_DIR),$(kmd),$(BOARD_SYSTEM_KERNEL_MODULES),system)) \
  $(eval ALL_DEFAULT_INSTALLED_MODULES += $(call build-vendor-charger-load,$(kmd))) \
  $(eval ALL_DEFAULT_INSTALLED_MODULES += $(call build-vendor-ramdisk-charger-load,$(kmd))) \
  $(eval ALL_DEFAULT_INSTALLED_MODULES += $(call build-vendor-kernel-ramdisk-charger-load,$(kmd))) \
  $(eval ALL_DEFAULT_INSTALLED_MODULES += $(call build-image-kernel-modules-dir,ODM,$(if $(filter true,$(BOARD_USES_ODM_DLKMIMAGE)),$(TARGET_OUT_ODM_DLKM),$(TARGET_OUT_ODM)),odm,modules.load,,$(kmd))) \
  $(eval ALL_DEFAULT_INSTALLED_MODULES += $(call build-image-kernel-modules-dir,SYSTEM,$(if $(filter true,$(BOARD_USES_SYSTEM_DLKMIMAGE)),$(TARGET_OUT_SYSTEM_DLKM),$(TARGET_OUT_SYSTEM)),system,modules.load,,$(kmd))) \
  $(if $(filter true,$(BOARD_USES_RECOVERY_AS_BOOT)),\
    $(eval ALL_DEFAULT_INSTALLED_MODULES += $(call build-recovery-as-boot-load,$(kmd))),\
    $(eval ALL_DEFAULT_INSTALLED_MODULES += $(call build-image-kernel-modules-dir,GENERIC_RAMDISK,$(TARGET_RAMDISK_OUT),,modules.load,$(GENERIC_RAMDISK_STRIPPED_MODULE_STAGING_DIR),$(kmd)))))

ifeq ($(BOARD_SYSTEM_KERNEL_MODULES),)
ifneq ($(BOARD_SYSTEM_DLKM_SRC),)
ifneq ($(wildcard $(BOARD_SYSTEM_DLKM_SRC)/*),)
  SYSTEM_KERNEL_MODULES := $(shell find $(BOARD_SYSTEM_DLKM_SRC) -type f)
  SRC_SYSTEM_KERNEL_MODULES := $(SYSTEM_KERNEL_MODULES)
  DST_SYSTEM_KERNEL_MODULES := $(patsubst $(BOARD_SYSTEM_DLKM_SRC)/%,:$(TARGET_OUT_SYSTEM_DLKM)/%,$(SRC_SYSTEM_KERNEL_MODULES))
  SYSTEM_KERNEL_MODULE_COPY_PAIRS := $(join $(SRC_SYSTEM_KERNEL_MODULES),$(DST_SYSTEM_KERNEL_MODULES))
  ALL_DEFAULT_INSTALLED_MODULES += $(call copy-many-files,$(SYSTEM_KERNEL_MODULE_COPY_PAIRS))
endif
endif
endif


# -----------------------------------------------------------------
# Cert-to-package mapping.  Used by the post-build signing tools.
# Use a macro to add newline to each echo command
# $1 stem name of the package
# $2 certificate
# $3 private key
# $4 compressed
# $5 partition tag
# $6 output file
define _apkcerts_write_line
$(hide) echo -n 'name="$(1).apk" certificate="$2" private_key="$3"' >> $6
$(if $(4), $(hide) echo -n ' compressed="$4"' >> $6)
$(if $(5), $(hide) echo -n ' partition="$5"' >> $6)
$(hide) echo '' >> $6

endef

# -----------------------------------------------------------------
# Merge an individual apkcerts output into the final apkcerts.txt output.
# Use a macro to make it compatible with _apkcerts_write_line
# $1 apkcerts file to be merged
# $2 output file
define _apkcerts_merge
$(hide) cat $1 >> $2

endef

name := $(TARGET_PRODUCT)
ifeq ($(TARGET_BUILD_TYPE),debug)
  name := $(name)_debug
endif
name := $(name)-apkcerts
intermediates := \
	$(call intermediates-dir-for,PACKAGING,apkcerts)
APKCERTS_FILE := $(intermediates)/$(name).txt
all_apkcerts_files := $(sort $(foreach p,$(PACKAGES),$(PACKAGES.$(p).APKCERTS_FILE)))
$(APKCERTS_FILE): $(all_apkcerts_files)
# We don't need to really build all the modules.
# TODO: rebuild APKCERTS_FILE if any app change its cert.
$(APKCERTS_FILE):
	@echo APK certs list: $@
	@mkdir -p $(dir $@)
	@rm -f $@
	$(foreach p,$(sort $(PACKAGES)),\
	  $(if $(PACKAGES.$(p).APKCERTS_FILE),\
	    $(call _apkcerts_merge,$(PACKAGES.$(p).APKCERTS_FILE), $@),\
	    $(if $(PACKAGES.$(p).EXTERNAL_KEY),\
	      $(call _apkcerts_write_line,$(PACKAGES.$(p).STEM),EXTERNAL,,$(PACKAGES.$(p).COMPRESSED),$(PACKAGES.$(p).PARTITION),$@),\
	      $(call _apkcerts_write_line,$(PACKAGES.$(p).STEM),$(PACKAGES.$(p).CERTIFICATE),$(PACKAGES.$(p).PRIVATE_KEY),$(PACKAGES.$(p).COMPRESSED),$(PACKAGES.$(p).PARTITION),$@))))
	$(if $(filter true,$(PRODUCT_FSVERITY_GENERATE_METADATA)),\
	  $(call _apkcerts_write_line,BuildManifest,$(FSVERITY_APK_KEY_PATH).x509.pem,$(FSVERITY_APK_KEY_PATH).pk8,,system,$@) \
	  $(if $(filter true,$(BUILDING_SYSTEM_EXT_IMAGE)),\
            $(call _apkcerts_write_line,BuildManifestSystemExt,$(FSVERITY_APK_KEY_PATH).x509.pem,$(FSVERITY_APK_KEY_PATH).pk8,,system_ext,$@)))
	# In case value of PACKAGES is empty.
	$(hide) touch $@

$(call declare-0p-target,$(APKCERTS_FILE))

.PHONY: apkcerts-list
apkcerts-list: $(APKCERTS_FILE)

intermediates := $(call intermediates-dir-for,PACKAGING,apexkeys)
APEX_KEYS_FILE := $(intermediates)/apexkeys.txt

all_apex_keys_files := $(sort $(foreach m,$(call product-installed-modules,$(INTERNAL_PRODUCT)),$(ALL_MODULES.$(m).APEX_KEYS_FILE)))
$(APEX_KEYS_FILE): $(all_apex_keys_files)
	@mkdir -p $(dir $@)
	@rm -f $@
	$(hide) touch $@
	$(hide) $(foreach file,$^,cat $(file) >> $@ $(newline))
all_apex_keys_files :=

$(call declare-0p-target,$(APEX_KEYS_FILE))

.PHONY: apexkeys.txt
apexkeys.txt: $(APEX_KEYS_FILE)

ifneq (,$(TARGET_BUILD_APPS))
  $(call dist-for-goals, apps_only, $(APKCERTS_FILE):apkcerts.txt)
  $(call dist-for-goals, apps_only, $(APEX_KEYS_FILE):apexkeys.txt)
endif


# -----------------------------------------------------------------
# build system stats
BUILD_SYSTEM_STATS := $(PRODUCT_OUT)/build_system_stats.txt
$(BUILD_SYSTEM_STATS):
	@rm -f $@
	@$(foreach s,$(STATS.MODULE_TYPE),echo "modules_type_make,$(s),$(words $(STATS.MODULE_TYPE.$(s)))" >>$@;)
	@$(foreach s,$(STATS.SOONG_MODULE_TYPE),echo "modules_type_soong,$(s),$(STATS.SOONG_MODULE_TYPE.$(s))" >>$@;)
$(call declare-1p-target,$(BUILD_SYSTEM_STATS),build)
$(call dist-for-goals,droidcore-unbundled,$(BUILD_SYSTEM_STATS))

# -----------------------------------------------------------------
# build /product/etc/security/avb/system_other.avbpubkey if needed
ifdef BUILDING_SYSTEM_OTHER_IMAGE
ifeq ($(BOARD_AVB_ENABLE),true)
INSTALLED_PRODUCT_SYSTEM_OTHER_AVBKEY_TARGET := $(TARGET_OUT_PRODUCT_ETC)/security/avb/system_other.avbpubkey
ALL_DEFAULT_INSTALLED_MODULES += $(INSTALLED_PRODUCT_SYSTEM_OTHER_AVBKEY_TARGET)
endif # BOARD_AVB_ENABLE
endif # BUILDING_SYSTEM_OTHER_IMAGE

# -----------------------------------------------------------------
# Modules ready to be converted to Soong, ordered by how many
# modules depend on them.
SOONG_CONV := $(sort $(SOONG_CONV))
SOONG_CONV_DATA := $(call intermediates-dir-for,PACKAGING,soong_conversion)/soong_conv_data
$(SOONG_CONV_DATA):
	@rm -f $@
	@$(foreach s,$(SOONG_CONV),echo "$(s),$(SOONG_CONV.$(s).TYPE),$(sort $(SOONG_CONV.$(s).PROBLEMS)),$(sort $(filter-out $(SOONG_ALREADY_CONV),$(SOONG_CONV.$(s).DEPS))),$(sort $(SOONG_CONV.$(s).MAKEFILES)),$(sort $(SOONG_CONV.$(s).INSTALLED))" >>$@;)

$(call declare-1p-target,$(SOONG_CONV_DATA),build)

SOONG_TO_CONVERT_SCRIPT := build/make/tools/soong_to_convert.py
SOONG_TO_CONVERT := $(PRODUCT_OUT)/soong_to_convert.txt
$(SOONG_TO_CONVERT): $(SOONG_CONV_DATA) $(SOONG_TO_CONVERT_SCRIPT)
	@rm -f $@
	$(hide) $(SOONG_TO_CONVERT_SCRIPT) $< >$@
$(call declare-1p-target,$(SOONG_TO_CONVERT),build)
$(call dist-for-goals,droidcore-unbundled,$(SOONG_TO_CONVERT))

$(PRODUCT_OUT)/product_packages.txt:
	@rm -f $@
	echo "" > $@
	$(foreach x,$(PRODUCT_PACKAGES),echo $(x) >> $@$(newline))

MK2BP_CATALOG_SCRIPT := build/make/tools/mk2bp_catalog.py
PRODUCT_PACKAGES_TXT := $(PRODUCT_OUT)/product_packages.txt
MK2BP_REMAINING_HTML := $(PRODUCT_OUT)/mk2bp_remaining.html
$(MK2BP_REMAINING_HTML): PRIVATE_CODE_SEARCH_BASE_URL := "https://cs.android.com/android/platform/superproject/+/master:"
$(MK2BP_REMAINING_HTML): $(SOONG_CONV_DATA) $(MK2BP_CATALOG_SCRIPT) $(PRODUCT_PACKAGES_TXT)
	@rm -f $@
	$(hide) $(MK2BP_CATALOG_SCRIPT) \
		--device=$(TARGET_DEVICE) \
		--product-packages=$(PRODUCT_PACKAGES_TXT) \
		--title="Remaining Android.mk files for $(TARGET_DEVICE)-$(TARGET_BUILD_VARIANT)" \
		--codesearch=$(PRIVATE_CODE_SEARCH_BASE_URL) \
		--out-dir="$(OUT_DIR)" \
		--mode=html \
		> $@
$(call declare-1p-target,$(MK2BP_REMAINING_HTML),build)
$(call dist-for-goals,droidcore-unbundled,$(MK2BP_REMAINING_HTML))

MK2BP_REMAINING_CSV := $(PRODUCT_OUT)/mk2bp_remaining.csv
$(MK2BP_REMAINING_CSV): $(SOONG_CONV_DATA) $(MK2BP_CATALOG_SCRIPT) $(PRODUCT_PACKAGES_TXT)
	@rm -f $@
	$(hide) $(MK2BP_CATALOG_SCRIPT) \
		--device=$(TARGET_DEVICE) \
		--product-packages=$(PRODUCT_PACKAGES_TXT) \
		--out-dir="$(OUT_DIR)" \
		--mode=csv \
		> $@
$(call declare-1p-target,$(MK2BP_REMAINING_CSV))
$(call dist-for-goals,droidcore-unbundled,$(MK2BP_REMAINING_CSV))

.PHONY: mk2bp_remaining
mk2bp_remaining: $(MK2BP_REMAINING_HTML) $(MK2BP_REMAINING_CSV)

# -----------------------------------------------------------------
# Modules use -Wno-error, or added default -Wall -Werror
WALL_WERROR := $(PRODUCT_OUT)/wall_werror.txt
$(WALL_WERROR):
	@rm -f $@
	echo "# Modules using -Wno-error" >> $@
	for m in $(sort $(SOONG_MODULES_USING_WNO_ERROR) $(MODULES_USING_WNO_ERROR)); do echo $$m >> $@; done
	echo "# Modules that allow warnings" >> $@
	for m in $(sort $(SOONG_MODULES_WARNINGS_ALLOWED) $(MODULES_WARNINGS_ALLOWED)); do echo $$m >> $@; done

$(call declare-0p-target,$(WALL_WERROR))

$(call dist-for-goals,droidcore-unbundled,$(WALL_WERROR))

# -----------------------------------------------------------------
# Modules missing profile files
PGO_PROFILE_MISSING := $(PRODUCT_OUT)/pgo_profile_file_missing.txt
$(PGO_PROFILE_MISSING):
	@rm -f $@
	echo "# Modules missing PGO profile files" >> $@
	for m in $(SOONG_MODULES_MISSING_PGO_PROFILE_FILE); do echo $$m >> $@; done

$(call declare-0p-target,$(PGO_PROFILE_MISSING))

$(call dist-for-goals,droidcore,$(PGO_PROFILE_MISSING))

CERTIFICATE_VIOLATION_MODULES_FILENAME := $(PRODUCT_OUT)/certificate_violation_modules.txt
$(CERTIFICATE_VIOLATION_MODULES_FILENAME):
	rm -f $@
	$(foreach m,$(sort $(CERTIFICATE_VIOLATION_MODULES)), echo $(m) >> $@;)
$(call declare-0p-target,$(CERTIFICATE_VIOLATION_MODULES_FILENAME))
$(call dist-for-goals,droidcore,$(CERTIFICATE_VIOLATION_MODULES_FILENAME))

# -----------------------------------------------------------------
# The dev key is used to sign this package, and as the key required
# for future OTA packages installed by this system.  Actual product
# deliverables will be re-signed by hand.  We expect this file to
# exist with the suffixes ".x509.pem" and ".pk8".
DEFAULT_KEY_CERT_PAIR := $(strip $(DEFAULT_SYSTEM_DEV_CERTIFICATE))


# Rules that need to be present for the all targets, even
# if they don't do anything.
.PHONY: systemimage
systemimage:

# -----------------------------------------------------------------

.PHONY: event-log-tags

# Produce an event logs tag file for everything we know about, in order
# to properly allocate numbers.  Then produce a file that's filtered
# for what's going to be installed.

all_event_log_tags_file := $(TARGET_OUT_COMMON_INTERMEDIATES)/all-event-log-tags.txt

event_log_tags_file := $(TARGET_OUT)/etc/event-log-tags

# Include tags from all packages that we know about
all_event_log_tags_src := \
    $(sort $(foreach m, $(ALL_MODULES), $(ALL_MODULES.$(m).EVENT_LOG_TAGS)))

$(all_event_log_tags_file): PRIVATE_SRC_FILES := $(all_event_log_tags_src)
$(all_event_log_tags_file): $(all_event_log_tags_src) $(MERGETAGS) build/make/tools/event_log_tags.py
	$(hide) mkdir -p $(dir $@)
	$(hide) $(MERGETAGS) -o $@ $(PRIVATE_SRC_FILES)

$(call declare-0p-target,$(all_event_log_tags_file))

# Include tags from all packages included in this product, plus all
# tags that are part of the system (ie, not in a vendor/ or device/
# directory).
event_log_tags_src := \
    $(sort $(foreach m,\
      $(call resolve-bitness-for-modules,TARGET,$(PRODUCT_PACKAGES)) \
      $(call module-names-for-tag-list,user), \
      $(ALL_MODULES.$(m).EVENT_LOG_TAGS)) \
      $(filter-out vendor/% device/% out/%,$(all_event_log_tags_src)))

$(event_log_tags_file): PRIVATE_SRC_FILES := $(event_log_tags_src)
$(event_log_tags_file): PRIVATE_MERGED_FILE := $(all_event_log_tags_file)
$(event_log_tags_file): $(event_log_tags_src) $(all_event_log_tags_file) $(MERGETAGS) build/make/tools/event_log_tags.py
	$(hide) mkdir -p $(dir $@)
	$(hide) $(MERGETAGS) -o $@ -m $(PRIVATE_MERGED_FILE) $(PRIVATE_SRC_FILES)

$(eval $(call declare-0p-target,$(event_log_tags_file)))

event-log-tags: $(event_log_tags_file)

ALL_DEFAULT_INSTALLED_MODULES += $(event_log_tags_file)

# Initialize INSTALLED_FILES_OUTSIDE_IMAGES with the list of all device files,
# files installed in images will be filtered out later.
INSTALLED_FILES_OUTSIDE_IMAGES := $(filter-out \
  $(PRODUCT_OUT)/apex/% \
  $(PRODUCT_OUT)/fake_packages/% \
  $(PRODUCT_OUT)/testcases/%, \
  $(filter $(PRODUCT_OUT)/%,$(ALL_DEFAULT_INSTALLED_MODULES)))

# #################################################################
# Targets for boot/OS images
# #################################################################
ifneq ($(strip $(TARGET_NO_BOOTLOADER)),true)
  INSTALLED_BOOTLOADER_MODULE := $(PRODUCT_OUT)/bootloader
  ifdef BOARD_PREBUILT_BOOTLOADER
    $(eval $(call copy-one-file,$(BOARD_PREBUILT_BOOTLOADER),$(INSTALLED_BOOTLOADER_MODULE)))
    $(call dist-for-goals,dist_files,$(INSTALLED_BOOTLOADER_MODULE))
  endif # BOARD_PREBUILT_BOOTLOADER
  ifeq ($(strip $(TARGET_BOOTLOADER_IS_2ND)),true)
    INSTALLED_2NDBOOTLOADER_TARGET := $(PRODUCT_OUT)/2ndbootloader
  else
    INSTALLED_2NDBOOTLOADER_TARGET :=
  endif
else
  INSTALLED_BOOTLOADER_MODULE :=
  INSTALLED_2NDBOOTLOADER_TARGET :=
endif # TARGET_NO_BOOTLOADER
ifneq ($(strip $(TARGET_NO_KERNEL)),true)
  ifneq ($(strip $(BOARD_KERNEL_BINARIES)),)
    INSTALLED_KERNEL_TARGET := $(foreach k,$(BOARD_KERNEL_BINARIES), \
      $(PRODUCT_OUT)/$(k))
  else
    INSTALLED_KERNEL_TARGET := $(PRODUCT_OUT)/kernel
  endif
else
  INSTALLED_KERNEL_TARGET :=
endif

ifdef INSTALLED_KERNEL_TARGET
ifneq (,$(filter true,$(BOARD_USES_RECOVERY_AS_BOOT)))
  INSTALLED_RECOVERY_KERNEL_TARGET := $(INSTALLED_KERNEL_TARGET)
else ifneq (true,$(BOARD_EXCLUDE_KERNEL_FROM_RECOVERY_IMAGE))
  ifneq "$(or $(TARGET_KERNEL_RECOVERY_CONFIG), $(TARGET_PREBUILT_RECOVERY_KERNEL))" ""
    INSTALLED_RECOVERY_KERNEL_TARGET := $(PRODUCT_OUT)/recovery_kernel
  else
    INSTALLED_RECOVERY_KERNEL_TARGET := $(firstword $(INSTALLED_KERNEL_TARGET))
  endif
endif
endif
# -----------------------------------------------------------------
# the root dir
INSTALLED_FILES_OUTSIDE_IMAGES := $(filter-out $(TARGET_ROOT_OUT)/%, $(INSTALLED_FILES_OUTSIDE_IMAGES))
INTERNAL_ROOT_FILES := $(filter $(TARGET_ROOT_OUT)/%, \
	$(ALL_DEFAULT_INSTALLED_MODULES))


INSTALLED_FILES_FILE_ROOT := $(PRODUCT_OUT)/installed-files-root.txt
INSTALLED_FILES_JSON_ROOT := $(INSTALLED_FILES_FILE_ROOT:.txt=.json)
$(INSTALLED_FILES_FILE_ROOT): .KATI_IMPLICIT_OUTPUTS := $(INSTALLED_FILES_JSON_ROOT)
$(INSTALLED_FILES_FILE_ROOT) : $(INTERNAL_ROOT_FILES) $(FILESLIST) $(FILESLIST_UTIL)
	@echo Installed file list: $@
	mkdir -p $(TARGET_ROOT_OUT)
	mkdir -p $(dir $@)
	rm -f $@
	$(FILESLIST) $(TARGET_ROOT_OUT) > $(@:.txt=.json)
	$(FILESLIST_UTIL) -c $(@:.txt=.json) > $@

$(call declare-0p-target,$(INSTALLED_FILES_FILE_ROOT))
$(call declare-0p-target,$(INSTALLED_FILES_JSON_ROOT))

#------------------------------------------------------------------
# dtb
ifdef BOARD_INCLUDE_DTB_IN_BOOTIMG
INSTALLED_DTBIMAGE_TARGET := $(PRODUCT_OUT)/dtb.img
ifdef BOARD_PREBUILT_DTBIMAGE_DIR
$(INSTALLED_DTBIMAGE_TARGET) : $(sort $(wildcard $(BOARD_PREBUILT_DTBIMAGE_DIR)/*.dtb))
	cat $^ > $@
endif
endif

# -----------------------------------------------------------------
# the ramdisk
INSTALLED_FILES_OUTSIDE_IMAGES := $(filter-out $(TARGET_RAMDISK_OUT)/%, $(INSTALLED_FILES_OUTSIDE_IMAGES))
ifdef BUILDING_RAMDISK_IMAGE
INTERNAL_RAMDISK_FILES := $(filter $(TARGET_RAMDISK_OUT)/%, \
	$(ALL_DEFAULT_INSTALLED_MODULES))

INSTALLED_FILES_FILE_RAMDISK := $(PRODUCT_OUT)/installed-files-ramdisk.txt
INSTALLED_FILES_JSON_RAMDISK := $(INSTALLED_FILES_FILE_RAMDISK:.txt=.json)
$(INSTALLED_FILES_FILE_RAMDISK): .KATI_IMPLICIT_OUTPUTS := $(INSTALLED_FILES_JSON_RAMDISK)
$(INSTALLED_FILES_FILE_RAMDISK) : $(INTERNAL_RAMDISK_FILES) $(FILESLIST) $(FILESLIST_UTIL)
	@echo Installed file list: $@
	mkdir -p $(TARGET_RAMDISK_OUT)
	mkdir -p $(dir $@)
	rm -f $@
	$(FILESLIST) $(TARGET_RAMDISK_OUT) > $(@:.txt=.json)
	$(FILESLIST_UTIL) -c $(@:.txt=.json) > $@

$(eval $(call declare-0p-target,$(INSTALLED_FILES_FILE_RAMDISK)))
$(eval $(call declare-0p-target,$(INSTALLED_FILES_JSON_RAMDISK)))

BUILT_RAMDISK_TARGET := $(PRODUCT_OUT)/ramdisk.img


ifneq ($(BOARD_KERNEL_MODULES_16K),)

TARGET_OUT_RAMDISK_16K := $(PRODUCT_OUT)/ramdisk_16k
BUILT_RAMDISK_16K_TARGET := $(PRODUCT_OUT)/ramdisk_16k.img
RAMDISK_16K_STAGING_DIR := $(call intermediates-dir-for,PACKAGING,depmod_ramdisk_16k)

ifneq ($(BOARD_SYSTEM_KERNEL_MODULES),)
SYSTEM_DLKM_MODULE_PATTERNS := $(foreach path,$(BOARD_SYSTEM_KERNEL_MODULES),%/$(notdir $(path)))

endif

# BOARD_KERNEL_MODULES_16K might contain duplicate modules under different path.
# for example, foo/bar/wifi.ko and foo/wifi.ko . To avoid build issues, de-dup
# module list on basename first.
BOARD_KERNEL_MODULES_16K := $(foreach \
  pattern,\
  $(sort $(foreach \
    path,\
    $(BOARD_KERNEL_MODULES_16K),\
    %/$(notdir $(path)))\
  ),\
  $(firstword $(filter $(pattern),$(BOARD_KERNEL_MODULES_16K))) \
)
# For non-GKI modules, strip them before install. As debug symbols take up
# significant space.
$(foreach \
  file,\
  $(filter-out $(SYSTEM_DLKM_MODULE_PATTERNS),$(BOARD_KERNEL_MODULES_16K)),\
  $(eval \
    $(call copy-and-strip-kernel-module,\
      $(file),\
      $(RAMDISK_16K_STAGING_DIR)/lib/modules/0.0/$(notdir $(file)) \
    ) \
  ) \
)

# For GKI modules, copy as-is without stripping, because stripping would
# remove the signature of kernel modules, and GKI modules must be signed
# for kernel to load them.
$(foreach \
  file,\
  $(filter $(SYSTEM_DLKM_MODULE_PATTERNS),$(BOARD_KERNEL_MODULES_16K)),\
  $(eval \
    $(call copy-one-file,\
      $(file),\
      $(RAMDISK_16K_STAGING_DIR)/lib/modules/0.0/$(notdir $(file)) \
    ) \
  ) \
)

BOARD_VENDOR_RAMDISK_FRAGMENT.16K.PREBUILT := $(BUILT_RAMDISK_16K_TARGET)

$(BUILT_RAMDISK_16K_TARGET): $(DEPMOD) $(MKBOOTFS) $(EXTRACT_KERNEL) $(COMPRESSION_COMMAND_DEPS)
$(BUILT_RAMDISK_16K_TARGET): $(foreach file,$(BOARD_KERNEL_MODULES_16K),$(RAMDISK_16K_STAGING_DIR)/lib/modules/0.0/$(notdir $(file)))
	$(DEPMOD) -b $(RAMDISK_16K_STAGING_DIR) 0.0
	for MODULE in $(BOARD_KERNEL_MODULES_16K); do \
		basename $$MODULE >> $(RAMDISK_16K_STAGING_DIR)/lib/modules/0.0/modules.load ; \
	done;
	rm -rf $(TARGET_OUT_RAMDISK_16K)/lib/modules
	mkdir -p $(TARGET_OUT_RAMDISK_16K)/lib/modules
	KERNEL_RELEASE=`$(EXTRACT_KERNEL) --tools lz4:$(LZ4) --input $(BOARD_KERNEL_PATH_16K) --output-release` ;\
	IS_16K_KERNEL=`$(EXTRACT_KERNEL) --tools lz4:$(LZ4) --input $(BOARD_KERNEL_PATH_16K) --output-config` ;\
	if [[ "$$IS_16K_KERNEL" == *"CONFIG_ARM64_16K_PAGES=y"* ]]; then SUFFIX=_16k; fi ;\
	cp -r $(RAMDISK_16K_STAGING_DIR)/lib/modules/0.0 $(TARGET_OUT_RAMDISK_16K)/lib/modules/$$KERNEL_RELEASE$$SUFFIX
	$(MKBOOTFS) $(TARGET_OUT_RAMDISK_16K) | $(COMPRESSION_COMMAND) > $@

# Builds a ramdisk using modules defined in BOARD_KERNEL_MODULES_16K
ramdisk_16k: $(BUILT_RAMDISK_16K_TARGET)
.PHONY: ramdisk_16k

endif

ifneq ($(BOARD_KERNEL_PATH_16K),)
BUILT_KERNEL_16K_TARGET := $(PRODUCT_OUT)/kernel_16k

$(eval $(call copy-one-file,$(BOARD_KERNEL_PATH_16K),$(BUILT_KERNEL_16K_TARGET)))

# Copies BOARD_KERNEL_PATH_16K to output directory as is
kernel_16k: $(BUILT_KERNEL_16K_TARGET)
.PHONY: kernel_16k

BUILT_BOOTIMAGE_16K_TARGET := $(PRODUCT_OUT)/boot_16k.img

BOARD_KERNEL_16K_BOOTIMAGE_PARTITION_SIZE := $(BOARD_BOOTIMAGE_PARTITION_SIZE)

$(BUILT_BOOTIMAGE_16K_TARGET): $(MKBOOTIMG) $(AVBTOOL) $(INTERNAL_BOOTIMAGE_FILES) $(BOARD_AVB_BOOT_KEY_PATH) $(BUILT_KERNEL_16K_TARGET)
	$(call pretty,"Target boot 16k image: $@")
	$(call build_boot_from_kernel_avb_enabled,$@,$(BUILT_KERNEL_16K_TARGET))


bootimage_16k: $(BUILT_BOOTIMAGE_16K_TARGET)
.PHONY: bootimage_16k

BUILT_BOOT_OTA_PACKAGE_16K := $(PRODUCT_OUT)/boot_ota_16k.zip
$(BUILT_BOOT_OTA_PACKAGE_16K): $(OTA_FROM_RAW_IMG) $(BUILT_BOOTIMAGE_16K_TARGET) $(INSTALLED_BOOTIMAGE_TARGET) $(DEFAULT_SYSTEM_DEV_CERTIFICATE).pk8
	$(OTA_FROM_RAW_IMG) --package_key $(DEFAULT_SYSTEM_DEV_CERTIFICATE) \
                      --max_timestamp `cat $(BUILD_DATETIME_FILE)` \
                      --path $(HOST_OUT) \
                      --partition_name boot \
                      --output $@ \
                      $(if $(BOARD_16K_OTA_USE_INCREMENTAL),\
                        $(INSTALLED_BOOTIMAGE_TARGET):$(BUILT_BOOTIMAGE_16K_TARGET),\
                        $(BUILT_BOOTIMAGE_16K_TARGET)\
                      )

boototapackage_16k: $(BUILT_BOOT_OTA_PACKAGE_16K)
.PHONY: boototapackage_16k

endif


ifeq ($(BOARD_RAMDISK_USE_LZ4),true)
# -l enables the legacy format used by the Linux kernel
COMPRESSION_COMMAND_DEPS := $(LZ4)
COMPRESSION_COMMAND := $(LZ4) -l -12 --favor-decSpeed
RAMDISK_EXT := .lz4
else ifeq ($(BOARD_RAMDISK_USE_XZ),true)
COMPRESSION_COMMAND_DEPS := $(XZ)
COMPRESSION_COMMAND := $(XZ) -f -c --check=crc32 --lzma2=dict=32MiB
RAMDISK_EXT := .xz
else
COMPRESSION_COMMAND_DEPS := $(GZIP)
COMPRESSION_COMMAND := $(GZIP)
RAMDISK_EXT := .gz
endif

# This file contains /dev nodes description added to the generic ramdisk
RAMDISK_NODE_LIST := $(PRODUCT_OUT)/ramdisk_node_list

# We just build this directly to the install location.
INSTALLED_RAMDISK_TARGET := $(BUILT_RAMDISK_TARGET)
$(INSTALLED_RAMDISK_TARGET): PRIVATE_DIRS := debug_ramdisk dev metadata mnt proc second_stage_resources sys
$(INSTALLED_RAMDISK_TARGET): $(MKBOOTFS) $(RAMDISK_NODE_LIST) $(INTERNAL_RAMDISK_FILES) $(INSTALLED_FILES_FILE_RAMDISK) | $(COMPRESSION_COMMAND_DEPS)
	$(call pretty,"Target ramdisk: $@")
	$(hide) mkdir -p $(addprefix $(TARGET_RAMDISK_OUT)/,$(PRIVATE_DIRS))
ifeq (true,$(BOARD_USES_GENERIC_KERNEL_IMAGE))
	$(hide) mkdir -p $(addprefix $(TARGET_RAMDISK_OUT)/first_stage_ramdisk/,$(PRIVATE_DIRS))
endif
	$(hide) $(MKBOOTFS) -n $(RAMDISK_NODE_LIST) -d $(TARGET_OUT) $(TARGET_RAMDISK_OUT) | $(COMPRESSION_COMMAND) > $@

$(call declare-1p-container,$(INSTALLED_RAMDISK_TARGET),)
$(call declare-container-license-deps,$(INSTALLED_RAMDISK_TARGET),$(INTERNAL_RAMDISK_FILE),$(PRODUCT_OUT)/:/)

UNMOUNTED_NOTICE_VENDOR_DEPS += $(INSTALLED_RAMDISK_TARGET)

.PHONY: ramdisk-nodeps
ramdisk-nodeps: $(MKBOOTFS) | $(COMPRESSION_COMMAND_DEPS)
	@echo "make $@: ignoring dependencies"
	$(hide) $(MKBOOTFS) -d $(TARGET_OUT) $(TARGET_RAMDISK_OUT) | $(COMPRESSION_COMMAND) > $(INSTALLED_RAMDISK_TARGET)

endif # BUILDING_RAMDISK_IMAGE

# -----------------------------------------------------------------
# the boot image, which is a collection of other images.

# This is defined here since we may be building recovery as boot
# below and only want to define this once
ifneq ($(strip $(BOARD_KERNEL_BINARIES)),)
  BUILT_BOOTIMAGE_TARGET := $(foreach k,$(subst kernel,boot,$(BOARD_KERNEL_BINARIES)), $(PRODUCT_OUT)/$(k).img)
else
  BUILT_BOOTIMAGE_TARGET := $(PRODUCT_OUT)/boot.img
endif

INTERNAL_PREBUILT_BOOTIMAGE :=

my_installed_prebuilt_gki_apex := $(strip $(foreach package,$(PRODUCT_PACKAGES),$(if $(ALL_MODULES.$(package).EXTRACTED_BOOT_IMAGE),$(package))))
ifdef my_installed_prebuilt_gki_apex
  ifneq (1,$(words $(my_installed_prebuilt_gki_apex))) # len(my_installed_prebuilt_gki_apex) > 1
    $(error More than one prebuilt GKI APEXes are installed: $(my_installed_prebuilt_gki_apex))
  endif # len(my_installed_prebuilt_gki_apex) > 1

  ifdef BOARD_PREBUILT_BOOTIMAGE
    $(error Must not define BOARD_PREBUILT_BOOTIMAGE because a prebuilt GKI APEX is installed: $(my_installed_prebuilt_gki_apex))
  endif # BOARD_PREBUILT_BOOTIMAGE defined

  my_apex_extracted_boot_image := $(ALL_MODULES.$(my_installed_prebuilt_gki_apex).EXTRACTED_BOOT_IMAGE)
  INSTALLED_BOOTIMAGE_TARGET := $(PRODUCT_OUT)/boot.img
  $(eval $(call copy-one-file,$(my_apex_extracted_boot_image),$(INSTALLED_BOOTIMAGE_TARGET)))
  $(call declare-container-license-metadata,$(INSTALLED_BOOTIMAGE_TARGET),SPDX-license-identifier-GPL-2.0-only SPDX-license-identifier-Apache-2.0,restricted notice,$(BUILD_SYSTEM)/LINUX_KERNEL_COPYING build/soong/licenses/LICENSE,"Boot Image",boot)

  INTERNAL_PREBUILT_BOOTIMAGE := $(my_apex_extracted_boot_image)

else # my_installed_prebuilt_gki_apex not defined

# $1: boot image target
# returns the kernel used to make the bootimage
define bootimage-to-kernel
  $(if $(BOARD_KERNEL_BINARIES),\
    $(PRODUCT_OUT)/$(subst .img,,$(subst boot,kernel,$(notdir $(1)))),\
    $(INSTALLED_KERNEL_TARGET))
endef

ifdef BOARD_BOOTIMAGE_PARTITION_SIZE
  BOARD_KERNEL_BOOTIMAGE_PARTITION_SIZE := $(BOARD_BOOTIMAGE_PARTITION_SIZE)
endif

# $1: boot image file name
# $2: boot image variant (boot, boot-debug, boot-test-harness)
define get-bootimage-partition-size
$(BOARD_$(call to-upper,$(subst .img,,$(subst $(2),kernel,$(notdir $(1)))))_BOOTIMAGE_PARTITION_SIZE)
endef

# $1: partition size
define get-partition-size-argument
  $(if $(1),--partition_size $(1),--dynamic_partition_size)
endef

# $1: output boot image target
# $2: input path to kernel binary
define build_boot_from_kernel_avb_enabled
  $(eval kernel := $(2))
  $(MKBOOTIMG) --kernel $(kernel) $(INTERNAL_BOOTIMAGE_ARGS) $(INTERNAL_MKBOOTIMG_VERSION_ARGS) $(BOARD_MKBOOTIMG_ARGS) --output $(1)
  $(call assert-max-image-size,$(1),$(call get-hash-image-max-size,$(call get-bootimage-partition-size,$(1),boot)))
  $(AVBTOOL) add_hash_footer \
          --image $(1) \
          $(call get-partition-size-argument,$(call get-bootimage-partition-size,$(1),boot)) \
          --salt `sha256sum "$(kernel)" | cut -d " " -f 1` \
          --partition_name boot $(INTERNAL_AVB_BOOT_SIGNING_ARGS) \
          $(BOARD_AVB_BOOT_ADD_HASH_FOOTER_ARGS)
endef


ifndef BOARD_PREBUILT_BOOTIMAGE

ifneq ($(strip $(TARGET_NO_KERNEL)),true)
INTERNAL_BOOTIMAGE_ARGS := \
	$(addprefix --second ,$(INSTALLED_2NDBOOTLOADER_TARGET))

ifneq ($(BUILDING_INIT_BOOT_IMAGE),true)
  INTERNAL_BOOTIMAGE_ARGS += --ramdisk $(INSTALLED_RAMDISK_TARGET)
endif

ifndef BUILDING_VENDOR_BOOT_IMAGE
ifdef BOARD_INCLUDE_DTB_IN_BOOTIMG
  INTERNAL_BOOTIMAGE_ARGS += --dtb $(INSTALLED_DTBIMAGE_TARGET)
endif
endif

INTERNAL_BOOTIMAGE_FILES := $(filter-out --%,$(INTERNAL_BOOTIMAGE_ARGS))

# kernel cmdline/base/pagesize in boot.
# - If using GKI, use GENERIC_KERNEL_CMDLINE. Remove kernel base and pagesize because they are
#   device-specific.
# - If not using GKI:
#   - If building vendor_boot, INTERNAL_KERNEL_CMDLINE, base and pagesize goes in vendor_boot.
#   - Otherwise, put them in boot.
ifeq (true,$(BOARD_USES_GENERIC_KERNEL_IMAGE))
  ifdef GENERIC_KERNEL_CMDLINE
    INTERNAL_BOOTIMAGE_ARGS += --cmdline "$(GENERIC_KERNEL_CMDLINE)"
  endif
else ifndef BUILDING_VENDOR_BOOT_IMAGE # && BOARD_USES_GENERIC_KERNEL_IMAGE != true
  ifdef INTERNAL_KERNEL_CMDLINE
    INTERNAL_BOOTIMAGE_ARGS += --cmdline "$(INTERNAL_KERNEL_CMDLINE)"
  endif
  ifdef BOARD_KERNEL_BASE
    INTERNAL_BOOTIMAGE_ARGS += --base $(BOARD_KERNEL_BASE)
  endif
  ifdef BOARD_KERNEL_PAGESIZE
    INTERNAL_BOOTIMAGE_ARGS += --pagesize $(BOARD_KERNEL_PAGESIZE)
  endif
endif # BUILDING_VENDOR_BOOT_IMAGE == "" && BOARD_USES_GENERIC_KERNEL_IMAGE != true

<<<<<<< HEAD
ifdef BOARD_GKI_SIGNING_KEY_PATH
  # GKI boot images will not set system version & SPL value in the header.
  # They can be set by the device manufacturer in the AVB properties instead.
  INTERNAL_MKBOOTIMG_VERSION_ARGS :=
else
  INTERNAL_MKBOOTIMG_VERSION_ARGS := \
    --os_version $(PLATFORM_VERSION_LAST_STABLE) \
    --os_patch_level $(PLATFORM_SECURITY_PATCH)
endif # BOARD_GKI_SIGNING_KEY_PATH

# $(1): image target to certify
# $(2): out certificate target
# $(3): image name
# $(4): additional AVB arguments
define generate_generic_boot_image_certificate
  rm -rf "$(2)"
  mkdir -p "$(dir $(2))"
  $(GENERATE_GKI_CERTIFICATE) $(INTERNAL_GKI_CERTIFICATE_ARGS) \
    --additional_avb_args "$(4)" \
    --name "$(3)" --output "$(2)" "$(1)"
endef

INTERNAL_GKI_CERTIFICATE_ARGS :=
INTERNAL_GKI_CERTIFICATE_DEPS :=

INSTALLED_DTIMAGE_TARGET := $(PRODUCT_OUT)/dt.img

ifeq ($(strip $(BOARD_KERNEL_SEPARATED_DT)),true)
  INTERNAL_BOOTIMAGE_ARGS += --dt $(INSTALLED_DTIMAGE_TARGET)
  BOOTIMAGE_EXTRA_DEPS    := $(INSTALLED_DTIMAGE_TARGET)
endif

ifdef BOARD_GKI_SIGNING_KEY_PATH
  ifndef BOARD_GKI_SIGNING_ALGORITHM
    $(error BOARD_GKI_SIGNING_ALGORITHM should be defined with BOARD_GKI_SIGNING_KEY_PATH)
  endif

  INTERNAL_GKI_CERTIFICATE_ARGS := \
    --key "$(BOARD_GKI_SIGNING_KEY_PATH)" \
    --algorithm "$(BOARD_GKI_SIGNING_ALGORITHM)" \
    --avbtool "$(AVBTOOL)"

  # Quote and pass BOARD_GKI_SIGNING_SIGNATURE_ARGS as a single string argument.
  ifdef BOARD_GKI_SIGNING_SIGNATURE_ARGS
    INTERNAL_GKI_CERTIFICATE_ARGS += --additional_avb_args "$(BOARD_GKI_SIGNING_SIGNATURE_ARGS)"
  endif

  INTERNAL_GKI_CERTIFICATE_DEPS := \
    $(GENERATE_GKI_CERTIFICATE) \
    $(BOARD_GKI_SIGNING_KEY_PATH) \
    $(AVBTOOL)

endif
=======
INTERNAL_MKBOOTIMG_VERSION_ARGS := \
  --os_version $(PLATFORM_VERSION_LAST_STABLE) \
  --os_patch_level $(PLATFORM_SECURITY_PATCH)
>>>>>>> c2bd3c98

# Define these only if we are building boot
ifdef BUILDING_BOOT_IMAGE
INSTALLED_BOOTIMAGE_TARGET := $(BUILT_BOOTIMAGE_TARGET)

ifndef BOARD_CUSTOM_BOOTIMG_MK

ifeq ($(TARGET_BOOTIMAGE_USE_EXT2),true)
$(error TARGET_BOOTIMAGE_USE_EXT2 is not supported anymore)
endif # TARGET_BOOTIMAGE_USE_EXT2

$(foreach b,$(INSTALLED_BOOTIMAGE_TARGET), $(eval $(call add-dependency,$(b),$(call bootimage-to-kernel,$(b)))))

ifeq (true,$(BOARD_AVB_ENABLE))

# $1: boot image target
define build_boot_board_avb_enabled
  $(eval kernel := $(call bootimage-to-kernel,$(1)))
  $(call build_boot_from_kernel_avb_enabled,$(1),$(kernel))
endef

<<<<<<< HEAD
$(INSTALLED_BOOTIMAGE_TARGET): $(MKBOOTIMG) $(AVBTOOL) $(INTERNAL_BOOTIMAGE_FILES) $(BOARD_AVB_BOOT_KEY_PATH) $(INTERNAL_GKI_CERTIFICATE_DEPS) $(BOOTIMAGE_EXTRA_DEPS)
=======
$(INSTALLED_BOOTIMAGE_TARGET): $(MKBOOTIMG) $(AVBTOOL) $(INTERNAL_BOOTIMAGE_FILES) $(BOARD_AVB_BOOT_KEY_PATH)
>>>>>>> c2bd3c98
	$(call pretty,"Target boot image: $@")
	$(call build_boot_board_avb_enabled,$@)

$(call declare-container-license-metadata,$(INSTALLED_BOOTIMAGE_TARGET),SPDX-license-identifier-GPL-2.0-only SPDX-license-identifier-Apache-2.0,restricted notice,$(BUILD_SYSTEM)/LINUX_KERNEL_COPYING build/soong/licenses/LICENSE,"Boot Image",boot)
$(call declare-container-license-deps,$(INSTALLED_BOOTIMAGE_TARGET),$(INTERNAL_BOOTIMAGE_FILES),$(PRODUCT_OUT)/:/)

UNMOUNTED_NOTICE_VENDOR_DEPS += $(INSTALLED_BOOTIMAGE_TARGET)

.PHONY: bootimage-nodeps
bootimage-nodeps: $(MKBOOTIMG) $(AVBTOOL) $(BOARD_AVB_BOOT_KEY_PATH)
	@echo "make $@: ignoring dependencies"
	$(foreach b,$(INSTALLED_BOOTIMAGE_TARGET),$(call build_boot_board_avb_enabled,$(b)))

else ifeq (true,$(PRODUCT_SUPPORTS_VBOOT)) # BOARD_AVB_ENABLE != true

# $1: boot image target
define build_boot_supports_vboot
  $(MKBOOTIMG) --kernel $(call bootimage-to-kernel,$(1)) $(INTERNAL_BOOTIMAGE_ARGS) $(INTERNAL_MKBOOTIMG_VERSION_ARGS) $(BOARD_MKBOOTIMG_ARGS) --output $(1).unsigned
  $(VBOOT_SIGNER) $(FUTILITY) $(1).unsigned $(PRODUCT_VBOOT_SIGNING_KEY).vbpubk $(PRODUCT_VBOOT_SIGNING_KEY).vbprivk $(PRODUCT_VBOOT_SIGNING_SUBKEY).vbprivk $(1).keyblock $(1)
  $(call assert-max-image-size,$(1),$(call get-bootimage-partition-size,$(1),boot))
endef

$(INSTALLED_BOOTIMAGE_TARGET): $(MKBOOTIMG) $(INTERNAL_BOOTIMAGE_FILES) $(VBOOT_SIGNER) $(FUTILITY) $(BOOTIMAGE_EXTRA_DEPS)
	$(call pretty,"Target boot image: $@")
	$(call build_boot_supports_vboot,$@)

$(call declare-container-license-metadata,$(INSTALLED_BOOTIMAGE_TARGET),SPDX-license-identifier-GPL-2.0-only SPDX-license-identifier-Apache-2.0,restricted notice,$(BUILD_SYSTEM)/LINUX_KERNEL_COPYING build/soong/licenses/LICENSE,"Boot Image",boot)
$(call declare-container-license-deps,$(INSTALLED_BOOTIMAGE_TARGET),$(INTERNAL_BOOTIMAGE_FILES),$(PRODUCT_OUT)/:/)

UNMOUNTED_NOTICE_VENDOR_DEPS += $(INSTALLED_BOOTIMAGE_TARGET)

.PHONY: bootimage-nodeps
bootimage-nodeps: $(MKBOOTIMG) $(VBOOT_SIGNER) $(FUTILITY)
	@echo "make $@: ignoring dependencies"
	$(foreach b,$(INSTALLED_BOOTIMAGE_TARGET),$(call build_boot_supports_vboot,$(b)))

else # PRODUCT_SUPPORTS_VBOOT != true

# $1: boot image target
define build_boot_novboot
  $(MKBOOTIMG) --kernel $(call bootimage-to-kernel,$(1)) $(INTERNAL_BOOTIMAGE_ARGS) $(INTERNAL_MKBOOTIMG_VERSION_ARGS) $(BOARD_MKBOOTIMG_ARGS) --output $(1)
  $(call assert-max-image-size,$1,$(call get-bootimage-partition-size,$(1),boot))
endef

$(INSTALLED_BOOTIMAGE_TARGET): $(MKBOOTIMG) $(INTERNAL_BOOTIMAGE_FILES) $(BOOTIMAGE_EXTRA_DEPS)
	$(call pretty,"Target boot image: $@")
	$(call build_boot_novboot,$@)

$(call declare-container-license-metadata,$(INSTALLED_BOOTIMAGE_TARGET),SPDX-license-identifier-GPL-2.0-only SPDX-license-identifier-Apache-2.0,restricted notice,$(BUILD_SYSTEM)/LINUX_KERNEL_COPYING build/soong/licenses/LICENSE,"Boot Image",boot)
$(call declare-container-license-deps,$(INSTALLED_BOOTIMAGE_TARGET),$(INTERNAL_BOOTIMAGE_FILES),$(PRODUCT_OUT)/:/)

UNMOUNTED_NOTICE_VENDOR_DEPS += $(INSTALLED_BOOTIMAGE_TARGET)

.PHONY: bootimage-nodeps
bootimage-nodeps: $(MKBOOTIMG)
	@echo "make $@: ignoring dependencies"
	$(foreach b,$(INSTALLED_BOOTIMAGE_TARGET),$(call build_boot_novboot,$(b)))

endif # BOARD_AVB_ENABLE
endif # BOARD_CUSTOM_BOOTIMG_MK not defined
endif # BUILDING_BOOT_IMAGE

else # TARGET_NO_KERNEL == "true"
INSTALLED_BOOTIMAGE_TARGET :=
endif # TARGET_NO_KERNEL

else # BOARD_PREBUILT_BOOTIMAGE defined
INTERNAL_PREBUILT_BOOTIMAGE := $(BOARD_PREBUILT_BOOTIMAGE)
INSTALLED_BOOTIMAGE_TARGET := $(PRODUCT_OUT)/boot.img

ifeq ($(BOARD_AVB_ENABLE),true)
$(INSTALLED_BOOTIMAGE_TARGET): PRIVATE_WORKING_DIR := $(call intermediates-dir-for,PACKAGING,prebuilt_bootimg)
$(INSTALLED_BOOTIMAGE_TARGET): $(INTERNAL_PREBUILT_BOOTIMAGE) $(AVBTOOL) $(BOARD_AVB_BOOT_KEY_PATH) $(UNPACK_BOOTIMG)
	cp $(INTERNAL_PREBUILT_BOOTIMAGE) $@
	$(UNPACK_BOOTIMG) --boot_img $(INTERNAL_PREBUILT_BOOTIMAGE) --out $(PRIVATE_WORKING_DIR)
	chmod +w $@
	$(AVBTOOL) add_hash_footer \
	    --image $@ \
	    --salt `sha256sum $(PRIVATE_WORKING_DIR)/kernel | cut -d " " -f 1` \
	    $(call get-partition-size-argument,$(BOARD_BOOTIMAGE_PARTITION_SIZE)) \
	    --partition_name boot $(INTERNAL_AVB_BOOT_SIGNING_ARGS) \
	    $(BOARD_AVB_BOOT_ADD_HASH_FOOTER_ARGS)


$(call declare-container-license-metadata,$(INSTALLED_BOOTIMAGE_TARGET),SPDX-license-identifier-GPL-2.0-only SPDX-license-identifier-Apache-2.0,restricted notice,$(BUILD_SYSTEM)/LINUX_KERNEL_COPYING build/soong/licenses/LICENSE,"Boot Image",bool)
$(call declare-container-license-deps,$(INSTALLED_BOOTIMAGE_TARGET),$(INTERNAL_PREBUILT_BOOTIMAGE),$(PRODUCT_OUT)/:/)

UNMOUNTED_NOTICE_VENDOR_DEPS += $(INSTALLED_BOOTIMAGE_TARGET)
else
$(INSTALLED_BOOTIMAGE_TARGET): $(INTERNAL_PREBUILT_BOOTIMAGE)
	cp $(INTERNAL_PREBUILT_BOOTIMAGE) $@
endif # BOARD_AVB_ENABLE

endif # BOARD_PREBUILT_BOOTIMAGE

endif # my_installed_prebuilt_gki_apex not defined

ifneq ($(BOARD_KERNEL_PATH_16K),)
BUILT_BOOT_OTA_PACKAGE_4K := $(PRODUCT_OUT)/boot_ota_4k.zip
$(BUILT_BOOT_OTA_PACKAGE_4K): $(OTA_FROM_RAW_IMG) $(INSTALLED_BOOTIMAGE_TARGET) $(BUILT_BOOTIMAGE_16K_TARGET) $(DEFAULT_SYSTEM_DEV_CERTIFICATE).pk8
	$(OTA_FROM_RAW_IMG) --package_key $(DEFAULT_SYSTEM_DEV_CERTIFICATE) \
                      --max_timestamp `cat $(BUILD_DATETIME_FILE)` \
                      --path $(HOST_OUT) \
                      --partition_name boot \
                      --output $@ \
                      $(if $(BOARD_16K_OTA_USE_INCREMENTAL),\
                        $(BUILT_BOOTIMAGE_16K_TARGET):$(INSTALLED_BOOTIMAGE_TARGET),\
                        $(INSTALLED_BOOTIMAGE_TARGET)\
                      )

boototapackage_4k: $(BUILT_BOOT_OTA_PACKAGE_4K)
.PHONY: boototapackage_4k

$(eval $(call copy-one-file,$(BUILT_BOOT_OTA_PACKAGE_4K),$(TARGET_OUT)/boot_otas/boot_ota_4k.zip))
$(eval $(call copy-one-file,$(BUILT_BOOT_OTA_PACKAGE_16K),$(TARGET_OUT)/boot_otas/boot_ota_16k.zip))

ALL_DEFAULT_INSTALLED_MODULES += $(TARGET_OUT)/boot_otas/boot_ota_4k.zip
ALL_DEFAULT_INSTALLED_MODULES += $(TARGET_OUT)/boot_otas/boot_ota_16k.zip


endif

my_apex_extracted_boot_image :=
my_installed_prebuilt_gki_apex :=

# -----------------------------------------------------------------
#  init boot image
ifeq ($(BUILDING_INIT_BOOT_IMAGE),true)

INSTALLED_INIT_BOOT_IMAGE_TARGET := $(PRODUCT_OUT)/init_boot.img
$(INSTALLED_INIT_BOOT_IMAGE_TARGET): $(MKBOOTIMG) $(INSTALLED_RAMDISK_TARGET)

INTERNAL_INIT_BOOT_IMAGE_ARGS := --ramdisk $(INSTALLED_RAMDISK_TARGET)

ifdef BOARD_KERNEL_PAGESIZE
  INTERNAL_INIT_BOOT_IMAGE_ARGS += --pagesize $(BOARD_KERNEL_PAGESIZE)
endif

ifeq ($(BOARD_AVB_ENABLE),true)
$(INSTALLED_INIT_BOOT_IMAGE_TARGET): $(AVBTOOL) $(BOARD_AVB_INIT_BOOT_KEY_PATH)
	$(call pretty,"Target init_boot image: $@")
	$(MKBOOTIMG) $(INTERNAL_INIT_BOOT_IMAGE_ARGS) $(INTERNAL_MKBOOTIMG_VERSION_ARGS) $(BOARD_MKBOOTIMG_INIT_ARGS) --output "$@"
	$(call assert-max-image-size,$@,$(BOARD_INIT_BOOT_IMAGE_PARTITION_SIZE))
	$(AVBTOOL) add_hash_footer \
           --image $@ \
	   $(call get-partition-size-argument,$(BOARD_INIT_BOOT_IMAGE_PARTITION_SIZE)) \
	   --partition_name init_boot $(INTERNAL_AVB_INIT_BOOT_SIGNING_ARGS) \
	   $(BOARD_AVB_INIT_BOOT_ADD_HASH_FOOTER_ARGS)

$(call declare-1p-container,$(INSTALLED_INIT_BOOT_IMAGE_TARGET),)
$(call declare-container-license-deps,$(INSTALLED_INIT_BOOT_IMAGE_TARGET),$(INTERNAL_GENERIC_RAMDISK_BOOT_SIGNATURE),$(PRODUCT_OUT)/:/)
else
$(INSTALLED_INIT_BOOT_IMAGE_TARGET):
	$(call pretty,"Target init_boot image: $@")
	$(MKBOOTIMG) $(INTERNAL_INIT_BOOT_IMAGE_ARGS) $(INTERNAL_MKBOOTIMG_VERSION_ARGS) $(BOARD_MKBOOTIMG_INIT_ARGS) --output $@
	$(call assert-max-image-size,$@,$(BOARD_INIT_BOOT_IMAGE_PARTITION_SIZE))

$(call declare-1p-target,$(INSTALLED_INIT_BOOT_IMAGE_TARGET),)
endif

UNMOUNTED_NOTICE_VENDOR_DEPS+= $(INSTALLED_INIT_BOOT_IMAGE_TARGET)

else # BUILDING_INIT_BOOT_IMAGE is not true

ifdef BOARD_PREBUILT_INIT_BOOT_IMAGE
INTERNAL_PREBUILT_INIT_BOOT_IMAGE := $(BOARD_PREBUILT_INIT_BOOT_IMAGE)
INSTALLED_INIT_BOOT_IMAGE_TARGET := $(PRODUCT_OUT)/init_boot.img

ifeq ($(BOARD_AVB_ENABLE),true)
$(INSTALLED_INIT_BOOT_IMAGE_TARGET): $(INTERNAL_PREBUILT_INIT_BOOT_IMAGE) $(AVBTOOL) $(BOARD_AVB_INIT_BOOT_KEY_PATH)
	cp $(INTERNAL_PREBUILT_INIT_BOOT_IMAGE) $@
	chmod +w $@
	$(AVBTOOL) add_hash_footer \
	    --image $@ \
	    $(call get-partition-size-argument,$(BOARD_INIT_BOOT_IMAGE_PARTITION_SIZE)) \
	    --partition_name init_boot $(INTERNAL_AVB_INIT_BOOT_SIGNING_ARGS) \
	    $(BOARD_AVB_INIT_BOOT_ADD_HASH_FOOTER_ARGS)

$(call declare-1p-container,$(INSTALLED_INIT_BOOT_IMAGE_TARGET),)
$(call declare-container-license-deps,$(INSTALLED_INIT_BOOT_IMAGE_TARGET),$(INTERNAL_PREBUILT_INIT_BOOT_IMAGE),$(PRODUCT_OUT)/:/)
else
$(INSTALLED_INIT_BOOT_IMAGE_TARGET): $(INTERNAL_PREBUILT_INIT_BOOT_IMAGE)
	cp $(INTERNAL_PREBUILT_INIT_BOOT_IMAGE) $@

$(call declare-1p-target,$(INSTALLED_INIT_BOOT_IMAGE_TARGET),)
endif # BOARD_AVB_ENABLE

UNMOUNTED_NOTICE_VENDOR_DEPS+= $(INSTALLED_INIT_BOOT_IMAGE_TARGET)

else # BOARD_PREBUILT_INIT_BOOT_IMAGE not defined
INSTALLED_INIT_BOOT_IMAGE_TARGET :=
endif # BOARD_PREBUILT_INIT_BOOT_IMAGE

endif # BUILDING_INIT_BOOT_IMAGE is not true

# -----------------------------------------------------------------
# vendor boot image
INSTALLED_FILES_OUTSIDE_IMAGES := $(filter-out $(TARGET_VENDOR_RAMDISK_OUT)/%, $(INSTALLED_FILES_OUTSIDE_IMAGES))
ifeq ($(BUILDING_VENDOR_BOOT_IMAGE),true)

INTERNAL_VENDOR_RAMDISK_FILES := $(filter $(TARGET_VENDOR_RAMDISK_OUT)/%, \
    $(ALL_DEFAULT_INSTALLED_MODULES))

INTERNAL_VENDOR_RAMDISK_TARGET := $(call intermediates-dir-for,PACKAGING,vendor_boot)/vendor_ramdisk.cpio$(RAMDISK_EXT)

# Exclude recovery files in the default vendor ramdisk if including a standalone
# recovery ramdisk in vendor_boot.
ifeq (true,$(BOARD_MOVE_RECOVERY_RESOURCES_TO_VENDOR_BOOT))
ifneq (true,$(BOARD_INCLUDE_RECOVERY_RAMDISK_IN_VENDOR_BOOT))
$(INTERNAL_VENDOR_RAMDISK_TARGET): $(INTERNAL_RECOVERY_RAMDISK_FILES_TIMESTAMP)
$(INTERNAL_VENDOR_RAMDISK_TARGET): PRIVATE_ADDITIONAL_DIR := $(TARGET_RECOVERY_ROOT_OUT)
endif
endif

$(INTERNAL_VENDOR_RAMDISK_TARGET): $(MKBOOTFS) $(INTERNAL_VENDOR_RAMDISK_FILES) | $(COMPRESSION_COMMAND_DEPS)
	$(MKBOOTFS) -d $(TARGET_OUT) $(TARGET_VENDOR_RAMDISK_OUT) $(PRIVATE_ADDITIONAL_DIR) | $(COMPRESSION_COMMAND) > $@

INSTALLED_VENDOR_RAMDISK_TARGET := $(PRODUCT_OUT)/vendor_ramdisk.img
$(INSTALLED_VENDOR_RAMDISK_TARGET): $(INTERNAL_VENDOR_RAMDISK_TARGET)
	@echo "Target vendor ramdisk: $@"
	$(copy-file-to-target)

$(call declare-1p-container,$(INSTALLED_VENDOR_RAMDISK_TARGET),)
$(call declare-container-license-deps,$(INSTALLED_VENDOR_RAMDISK_TARGET),$(INTERNAL_VENDOR_RAMDISK_TARGET),$(PRODUCT_OUT)/:/)

VENDOR_NOTICE_DEPS += $(INSTALLED_VENDOR_RAMDISK_TARGET)

INSTALLED_FILES_FILE_VENDOR_RAMDISK := $(PRODUCT_OUT)/installed-files-vendor-ramdisk.txt
INSTALLED_FILES_JSON_VENDOR_RAMDISK := $(INSTALLED_FILES_FILE_VENDOR_RAMDISK:.txt=.json)
$(INSTALLED_FILES_FILE_VENDOR_RAMDISK): .KATI_IMPLICIT_OUTPUTS := $(INSTALLED_FILES_JSON_VENDOR_RAMDISK)
$(INSTALLED_FILES_FILE_VENDOR_RAMDISK): $(INTERNAL_VENDOR_RAMDISK_TARGET)
$(INSTALLED_FILES_FILE_VENDOR_RAMDISK): $(INTERNAL_VENDOR_RAMDISK_FILES) $(FILESLIST) $(FILESLIST_UTIL)
	@echo Installed file list: $@
	mkdir -p $(dir $@)
	rm -f $@
	$(FILESLIST) $(TARGET_VENDOR_RAMDISK_OUT) > $(@:.txt=.json)
	$(FILESLIST_UTIL) -c $(@:.txt=.json) > $@

$(eval $(call declare-0p-target,$(INSTALLED_FILES_FILE_VENDOR_RAMDISK)))
$(eval $(call declare-0p-target,$(INSTALLED_FILES_JSON_VENDOR_RAMDISK)))

ifdef BOARD_INCLUDE_DTB_IN_BOOTIMG
  ifneq ($(BUILDING_VENDOR_KERNEL_BOOT_IMAGE),true)
    # If we have vendor_kernel_boot partition, we migrate dtb image to that image
    # and allow dtb in vendor_boot to be empty.
    INTERNAL_VENDOR_BOOTIMAGE_ARGS += --dtb $(INSTALLED_DTBIMAGE_TARGET)
  endif
endif
ifdef BOARD_KERNEL_BASE
  INTERNAL_VENDOR_BOOTIMAGE_ARGS += --base $(BOARD_KERNEL_BASE)
endif
ifdef BOARD_KERNEL_PAGESIZE
  INTERNAL_VENDOR_BOOTIMAGE_ARGS += --pagesize $(BOARD_KERNEL_PAGESIZE)
endif
ifdef INTERNAL_KERNEL_CMDLINE
  INTERNAL_VENDOR_BOOTIMAGE_ARGS += --vendor_cmdline "$(INTERNAL_KERNEL_CMDLINE)"
endif

ifdef INTERNAL_BOOTCONFIG
  INTERNAL_VENDOR_BOOTCONFIG_TARGET := $(PRODUCT_OUT)/vendor-bootconfig.img
  $(INTERNAL_VENDOR_BOOTCONFIG_TARGET):
	rm -f $@
	$(foreach param,$(INTERNAL_BOOTCONFIG), \
	 printf "%s\n" $(param) >> $@;)
  INTERNAL_VENDOR_BOOTIMAGE_ARGS += --vendor_bootconfig $(INTERNAL_VENDOR_BOOTCONFIG_TARGET)
endif

# $(1): Build target name
# $(2): Staging dir to be compressed
# $(3): Build dependencies
define build-vendor-ramdisk-fragment-target
$(1): $(3) $(MKBOOTFS) | $(COMPRESSION_COMMAND_DEPS)
	$(MKBOOTFS) -d $(TARGET_OUT) $(2) | $(COMPRESSION_COMMAND) > $$@
endef

# $(1): Ramdisk name
define build-vendor-ramdisk-fragment
$(strip \
  $(eval build_target := $(call intermediates-dir-for,PACKAGING,vendor_ramdisk_fragments)/$(1).cpio$(RAMDISK_EXT)) \
  $(eval $(call build-vendor-ramdisk-fragment-target,$(build_target),$(VENDOR_RAMDISK_FRAGMENT.$(1).STAGING_DIR),$(VENDOR_RAMDISK_FRAGMENT.$(1).FILES))) \
  $(build_target) \
)
endef

# $(1): Ramdisk name
# $(2): Prebuilt file path
define build-prebuilt-vendor-ramdisk-fragment
$(strip \
  $(eval build_target := $(call intermediates-dir-for,PACKAGING,prebuilt_vendor_ramdisk_fragments)/$(1)) \
  $(eval $(call copy-one-file,$(2),$(build_target))) \
  $(build_target) \
)
endef

INTERNAL_VENDOR_RAMDISK_FRAGMENT_TARGETS :=
INTERNAL_VENDOR_RAMDISK_FRAGMENT_ARGS :=

$(foreach vendor_ramdisk_fragment,$(INTERNAL_VENDOR_RAMDISK_FRAGMENTS), \
  $(eval prebuilt_vendor_ramdisk_fragment_file := $(BOARD_VENDOR_RAMDISK_FRAGMENT.$(vendor_ramdisk_fragment).PREBUILT)) \
  $(if $(prebuilt_vendor_ramdisk_fragment_file), \
    $(eval vendor_ramdisk_fragment_target := $(call build-prebuilt-vendor-ramdisk-fragment,$(vendor_ramdisk_fragment),$(prebuilt_vendor_ramdisk_fragment_file))) \
    $(eval ### else ###), \
    $(eval vendor_ramdisk_fragment_target := $(call build-vendor-ramdisk-fragment,$(vendor_ramdisk_fragment)))) \
  $(eval INTERNAL_VENDOR_RAMDISK_FRAGMENT_TARGETS += $(vendor_ramdisk_fragment_target)) \
  $(eval INTERNAL_VENDOR_RAMDISK_FRAGMENT_ARGS += $(BOARD_VENDOR_RAMDISK_FRAGMENT.$(vendor_ramdisk_fragment).MKBOOTIMG_ARGS) --vendor_ramdisk_fragment $(vendor_ramdisk_fragment_target)) \
)

INSTALLED_VENDOR_BOOTIMAGE_TARGET := $(PRODUCT_OUT)/vendor_boot.img
$(INSTALLED_VENDOR_BOOTIMAGE_TARGET): $(MKBOOTIMG) $(INTERNAL_VENDOR_RAMDISK_TARGET) $(INSTALLED_DTBIMAGE_TARGET)
$(INSTALLED_VENDOR_BOOTIMAGE_TARGET): $(INTERNAL_VENDOR_RAMDISK_FRAGMENT_TARGETS) $(INTERNAL_VENDOR_BOOTCONFIG_TARGET)
ifeq ($(BOARD_AVB_ENABLE),true)
$(INSTALLED_VENDOR_BOOTIMAGE_TARGET): $(AVBTOOL) $(BOARD_AVB_VENDOR_BOOTIMAGE_KEY_PATH)
	$(call pretty,"Target vendor_boot image: $@")
	$(MKBOOTIMG) $(INTERNAL_VENDOR_BOOTIMAGE_ARGS) $(BOARD_MKBOOTIMG_ARGS) --vendor_ramdisk $(INTERNAL_VENDOR_RAMDISK_TARGET) $(INTERNAL_VENDOR_RAMDISK_FRAGMENT_ARGS) --vendor_boot $@
	$(call assert-max-image-size,$@,$(BOARD_VENDOR_BOOTIMAGE_PARTITION_SIZE))
	$(AVBTOOL) add_hash_footer \
           --image $@ \
	   $(call get-partition-size-argument,$(BOARD_VENDOR_BOOTIMAGE_PARTITION_SIZE)) \
	   --partition_name vendor_boot $(INTERNAL_AVB_VENDOR_BOOT_SIGNING_ARGS) \
	   $(BOARD_AVB_VENDOR_BOOT_ADD_HASH_FOOTER_ARGS)
else
$(INSTALLED_VENDOR_BOOTIMAGE_TARGET):
	$(call pretty,"Target vendor_boot image: $@")
	$(MKBOOTIMG) $(INTERNAL_VENDOR_BOOTIMAGE_ARGS) $(BOARD_MKBOOTIMG_ARGS) --vendor_ramdisk $(INTERNAL_VENDOR_RAMDISK_TARGET) $(INTERNAL_VENDOR_RAMDISK_FRAGMENT_ARGS) --vendor_boot $@
	$(call assert-max-image-size,$@,$(BOARD_VENDOR_BOOTIMAGE_PARTITION_SIZE))
endif

$(call declare-1p-container,$(INSTALLED_VENDOR_BOOTIMAGE_TARGET),)
$(call declare-container-license-deps,$(INSTALLED_VENDOR_BOOTIMAGE_TARGET),$(INTERNAL_VENDOR_RAMDISK_TARGET) $(INSTALLED_DTB_IMAGE_TARGET) $(INTERNAL_VENDOR_RAMDISK_FRAGMENT_TARGETS) $(INTERNAL_VENDOR_BOOTCONDIG_TARGET),$(PRODUCT_OUT)/:/)
VENDOR_NOTICE_DEPS += $(INSTALLED_VENDOR_BOOTIMAGE_TARGET)
endif # BUILDING_VENDOR_BOOT_IMAGE

# -----------------------------------------------------------------
# vendor kernel boot image
ifeq ($(BUILDING_VENDOR_KERNEL_BOOT_IMAGE),true)

INTERNAL_VENDOR_KERNEL_RAMDISK_FILES := $(filter $(TARGET_VENDOR_KERNEL_RAMDISK_OUT)/%, \
    $(ALL_DEFAULT_INSTALLED_MODULES))

INTERNAL_VENDOR_KERNEL_RAMDISK_TARGET := $(call intermediates-dir-for,PACKAGING,vendor_kernel_boot)/vendor_kernel_ramdisk.cpio$(RAMDISK_EXT)

$(INTERNAL_VENDOR_KERNEL_RAMDISK_TARGET): $(MKBOOTFS) $(INTERNAL_VENDOR_KERNEL_RAMDISK_FILES) | $(COMPRESSION_COMMAND_DEPS)
	$(MKBOOTFS) -d $(TARGET_OUT) $(TARGET_VENDOR_KERNEL_RAMDISK_OUT) | $(COMPRESSION_COMMAND) > $@

INSTALLED_VENDOR_KERNEL_RAMDISK_TARGET := $(PRODUCT_OUT)/vendor_kernel_ramdisk.img
$(INSTALLED_VENDOR_KERNEL_RAMDISK_TARGET): $(INTERNAL_VENDOR_KERNEL_RAMDISK_TARGET)
	@echo "Target vendor kernel ramdisk: $@"
	$(copy-file-to-target)

INSTALLED_FILES_FILE_VENDOR_KERNEL_RAMDISK := $(PRODUCT_OUT)/installed-files-vendor-kernel-ramdisk.txt
INSTALLED_FILES_JSON_VENDOR_KERNEL_RAMDISK := $(INSTALLED_FILES_FILE_VENDOR_KERNEL_RAMDISK:.txt=.json)
$(INSTALLED_FILES_FILE_VENDOR_KERNEL_RAMDISK): .KATI_IMPLICIT_OUTPUTS := $(INSTALLED_FILES_JSON_VENDOR_KERNEL_RAMDISK)
$(INSTALLED_FILES_FILE_VENDOR_KERNEL_RAMDISK): $(INTERNAL_VENDOR_KERNEL_RAMDISK_TARGET)
$(INSTALLED_FILES_FILE_VENDOR_KERNEL_RAMDISK): $(INTERNAL_VENDOR_KERNEL_RAMDISK_FILES) $(FILESLIST) $(FILESLIST_UTIL)
	@echo Installed file list: $@
	mkdir -p $(dir $@)
	rm -f $@
	$(FILESLIST) $(TARGET_VENDOR_KERNEL_RAMDISK_OUT) > $(@:.txt=.json)
	$(FILESLIST_UTIL) -c $(@:.txt=.json) > $@

$(call declare-0p-target,$(INSTALLED_FILES_FILE_VENDOR_KERNEL_RAMDISK))
$(call declare-0p-target,$(INSTALLED_FILES_JSON_VENDOR_KERNEL_RAMDISK))

INTERNAL_VENDOR_KERNEL_BOOTIMAGE_ARGS := --vendor_ramdisk $(INTERNAL_VENDOR_KERNEL_RAMDISK_TARGET)
INSTALLED_VENDOR_KERNEL_BOOTIMAGE_TARGET := $(PRODUCT_OUT)/vendor_kernel_boot.img
$(INSTALLED_VENDOR_KERNEL_BOOTIMAGE_TARGET): $(MKBOOTIMG) $(INTERNAL_VENDOR_KERNEL_RAMDISK_TARGET)

ifdef BOARD_INCLUDE_DTB_IN_BOOTIMG
  INTERNAL_VENDOR_KERNEL_BOOTIMAGE_ARGS += --dtb $(INSTALLED_DTBIMAGE_TARGET)
  $(INSTALLED_VENDOR_KERNEL_BOOTIMAGE_TARGET): $(INSTALLED_DTBIMAGE_TARGET)
endif
ifdef BOARD_KERNEL_PAGESIZE
  INTERNAL_VENDOR_KERNEL_BOOTIMAGE_ARGS += --pagesize $(BOARD_KERNEL_PAGESIZE)
endif


ifeq ($(BOARD_AVB_ENABLE),true)
$(INSTALLED_VENDOR_KERNEL_BOOTIMAGE_TARGET): $(AVBTOOL) $(BOARD_AVB_VENDOR_KERNEL_BOOTIMAGE_KEY_PATH)
	$(call pretty,"Target vendor_kernel_boot image: $@")
	$(MKBOOTIMG) $(INTERNAL_VENDOR_KERNEL_BOOTIMAGE_ARGS) $(BOARD_MKBOOTIMG_ARGS) --vendor_boot $@
	$(call assert-max-image-size,$@,$(BOARD_VENDOR_KERNEL_BOOTIMAGE_PARTITION_SIZE))
	$(AVBTOOL) add_hash_footer \
	    --image $@ \
	   $(call get-partition-size-argument,$(BOARD_VENDOR_KERNEL_BOOTIMAGE_PARTITION_SIZE)) \
	   --partition_name vendor_kernel_boot $(INTERNAL_AVB_VENDOR_KERNEL_BOOT_SIGNING_ARGS) \
	   $(BOARD_AVB_VENDOR_KERNEL_BOOT_ADD_HASH_FOOTER_ARGS)
else
$(INSTALLED_VENDOR_KERNEL_BOOTIMAGE_TARGET):
	$(call pretty,"Target vendor_kernel_boot image: $@")
	$(MKBOOTIMG) $(INTERNAL_VENDOR_KERNEL_BOOTIMAGE_ARGS) $(BOARD_MKBOOTIMG_ARGS) --vendor_boot $@
	$(call assert-max-image-size,$@,$(BOARD_VENDOR_KERNEL_BOOTIMAGE_PARTITION_SIZE))
endif
$(call declare-1p-container,$(INSTALLED_VENDOR_KERNEL_BOOTIMAGE_TARGET),)
ifdef BOARD_INCLUDE_DTB_IN_BOOTIMG
$(call declare-container-license-deps,$(INSTALLED_VENDOR_KERNEL_BOOTIMAGE_TARGET),\
    $(INTERNAL_VENDOR_KERNEL_RAMDISK_TARGET) $(INSTALLED_DTBIMAGE_TARGET),\
    $(INSTALLED_VENDOR_KERNEL_BOOTIMAGE_TARGET):)
else
$(call declare-container-license-deps,$(INSTALLED_VENDOR_KERNEL_BOOTIMAGE_TARGET),$(INTERNAL_VENDOR_KERNEL_RAMDISK_TARGET),$(INSTALLED_VENDOR_KERNEL_BOOTIMAGE_TARGET):)
endif
endif # BUILDING_VENDOR_KERNEL_BOOT_IMAGE

# -----------------------------------------------------------------
# NOTICE files
#
# We are required to publish the licenses for all code under BSD, GPL and
# Apache licenses (and possibly other more exotic ones as well). We err on the
# side of caution, so the licenses for other third-party code are included here
# too.
#
# This needs to be before the systemimage rules, because it adds to
# ALL_DEFAULT_INSTALLED_MODULES, which those use to pick which files
# go into the systemimage.

.PHONY: notice_files

# Convert license metadata into xml notice file.
# $(1) - Output target notice filename
# $(2) - Product name
# $(3) - File title
# $(4) - License metadata file roots
# $(5) - Prefixes to strip
#
define xml-notice-rule
$(1): PRIVATE_PRODUCT := $(2)
$(1): PRIVATE_MESSAGE := $(3)
$(1): PRIVATE_DEPS := $(call corresponding-license-metadata,$(4))
$(1): $(call corresponding-license-metadata,$(4)) $(XMLNOTICE) $(BUILD_SYSTEM)/Makefile
	OUT_DIR=$(OUT_DIR) $(XMLNOTICE) -o $$@ -product=$$(PRIVATE_PRODUCT) -title=$$(PRIVATE_MESSAGE) $(foreach prefix, $(5), -strip_prefix=$(prefix)) $$(PRIVATE_DEPS)

notice_files: $(1)
endef

# Convert license metadata into text notice file.
# $(1) - Output target notice filename
# $(2) - Product name
# $(3) - File title
# $(4) - License metadata file roots
# $(5) - Prefixes to strip
#
define text-notice-rule
$(1): PRIVATE_PRODUCT := $(2)
$(1): PRIVATE_MESSAGE := $(3)
$(1): $(call corresponding-license-metadata,$(4)) $(TEXTNOTICE) $(BUILD_SYSTEM)/Makefile
	OUT_DIR=$(OUT_DIR) $(TEXTNOTICE) -o $$@ -product=$$(PRIVATE_PRODUCT) -title=$$(PRIVATE_MESSAGE) $(foreach prefix, $(5), -strip_prefix=$(prefix)) $(call corresponding-license-metadata,$(4))

notice_files: $(1)
endef

# Conversion license metadata into html notice file.
# $(1) - Output target notice filename
# $(2) - Product name
# $(3) - File title
# $(4) - License metadata file roots
# $(5) - Prefixes to strip
#
define html-notice-rule
$(1): PRIVATE_PRODUCT := $(2)
$(1): PRIVATE_MESSAGE := $(3)
$(1): $(call corresponding-license-metadata,$(4)) $(HTMLNOTICE) $(BUILD_SYSTEM)/Makefile
	OUT_DIR=$(OUT_DIR) $(HTMLNOTICE) -o $$@ -product=$$(PRIVATE_PRODUCT) -title=$$(PRIVATE_MESSAGE) $(foreach prefix, $(5), -strip_prefix=$(prefix)) $(call corresponding-license-metadata,$(4))

notice_files: $(1)
endef

$(KATI_obsolete_var combine-notice-files, To create notice files use xml-notice-rule, html-notice-rule, or text-notice-rule.)

# Notice file logic isn't relevant for TARGET_BUILD_APPS
ifndef TARGET_BUILD_APPS

# TODO These intermediate NOTICE.txt/NOTICE.html files should go into
# TARGET_OUT_NOTICE_FILES now that the notice files are gathered from
# the src subdirectory.
kernel_notice_file := $(TARGET_OUT_NOTICE_FILES)/src/kernel.txt

# Some targets get included under $(PRODUCT_OUT) for debug symbols or other
# reasons--not to be flashed onto any device. Targets under these directories
# need no associated notice file on the device UI.
exclude_target_dirs := apex

# TODO(b/69865032): Make PRODUCT_NOTICE_SPLIT the default behavior.
ifneq ($(PRODUCT_NOTICE_SPLIT),true)
#target_notice_file_html := $(TARGET_OUT_INTERMEDIATES)/NOTICE.html
target_notice_file_html_gz := $(TARGET_OUT_INTERMEDIATES)/NOTICE.html.gz
installed_notice_html_or_xml_gz := $(TARGET_OUT)/etc/NOTICE.html.gz

$(call declare-0p-target,$(target_notice_file_html_gz))
$(call declare-0p-target,$(installed_notice_html_or_xml_gz))
else
# target_notice_file_xml := $(TARGET_OUT_INTERMEDIATES)/NOTICE.xml
target_notice_file_xml_gz := $(TARGET_OUT_INTERMEDIATES)/NOTICE.xml.gz
installed_notice_html_or_xml_gz := $(TARGET_OUT)/etc/NOTICE.xml.gz

target_vendor_notice_file_txt := $(TARGET_OUT_INTERMEDIATES)/NOTICE_VENDOR.txt
target_vendor_notice_file_xml_gz := $(TARGET_OUT_INTERMEDIATES)/NOTICE_VENDOR.xml.gz
installed_vendor_notice_xml_gz := $(TARGET_OUT_VENDOR)/etc/NOTICE.xml.gz

target_product_notice_file_txt := $(TARGET_OUT_INTERMEDIATES)/NOTICE_PRODUCT.txt
target_product_notice_file_xml_gz := $(TARGET_OUT_INTERMEDIATES)/NOTICE_PRODUCT.xml.gz
installed_product_notice_xml_gz := $(TARGET_OUT_PRODUCT)/etc/NOTICE.xml.gz

target_system_ext_notice_file_txt := $(TARGET_OUT_INTERMEDIATES)/NOTICE_SYSTEM_EXT.txt
target_system_ext_notice_file_xml_gz := $(TARGET_OUT_INTERMEDIATES)/NOTICE_SYSTEM_EXT.xml.gz
installed_system_ext_notice_xml_gz := $(TARGET_OUT_SYSTEM_EXT)/etc/NOTICE.xml.gz

target_odm_notice_file_txt := $(TARGET_OUT_INTERMEDIATES)/NOTICE_ODM.txt
target_odm_notice_file_xml_gz := $(TARGET_OUT_INTERMEDIATES)/NOTICE_ODM.xml.gz
installed_odm_notice_xml_gz := $(TARGET_OUT_ODM)/etc/NOTICE.xml.gz

target_vendor_dlkm_notice_file_txt := $(TARGET_OUT_INTERMEDIATES)/NOTICE_VENDOR_DLKM.txt
target_vendor_dlkm_notice_file_xml_gz := $(TARGET_OUT_INTERMEDIATES)/NOTICE_VENDOR_DLKM.xml.gz
installed_vendor_dlkm_notice_xml_gz := $(TARGET_OUT_VENDOR_DLKM)/etc/NOTICE.xml.gz

target_odm_dlkm_notice_file_txt := $(TARGET_OUT_INTERMEDIATES)/NOTICE_ODM_DLKM.txt
target_odm_dlkm_notice_file_xml_gz := $(TARGET_OUT_INTERMEDIATES)/NOTICE_ODM_DLKM.xml.gz
installed_odm_dlkm_notice_xml_gz := $(TARGET_OUT_ODM_DLKM)/etc/NOTICE.xml.gz

target_system_dlkm_notice_file_txt := $(TARGET_OUT_INTERMEDIATES)/NOTICE_SYSTEM_DLKM.txt
target_system_dlkm_notice_file_xml_gz := $(TARGET_OUT_INTERMEDIATES)/NOTICE_SYSTEM_DLKM.xml.gz
installed_system_dlkm_notice_xml_gz := $(TARGET_OUT_SYSTEM_DLKM)/etc/NOTICE.xml.gz

ALL_INSTALLED_NOTICE_FILES := \
  $(installed_notice_html_or_xml_gz) \
  $(installed_vendor_notice_xml_gz) \
  $(installed_product_notice_xml_gz) \
  $(installed_system_ext_notice_xml_gz) \
  $(installed_odm_notice_xml_gz) \
  $(installed_vendor_dlkm_notice_xml_gz) \
  $(installed_odm_dlkm_notice_xml_gz) \
  $(installed_system_dlkm_notice_xml_gz) \

# $1 installed file path, e.g. out/target/product/vsoc_x86_64/system_ext/etc/NOTICE.xml.gz
define is-notice-file
$(if $(findstring $1,$(ALL_INSTALLED_NOTICE_FILES)),Y)
endef

# Notice files are copied to TARGET_OUT_NOTICE_FILES as a side-effect of their module
# being built. A notice xml file must depend on all modules that could potentially
# install a license file relevant to it.
license_modules := $(ALL_DEFAULT_INSTALLED_MODULES) $(kernel_notice_file)
# Only files copied to a system image need system image notices.
license_modules := $(filter $(PRODUCT_OUT)/%,$(license_modules))
# Phonys/fakes don't have notice files (though their deps might)
license_modules := $(filter-out $(TARGET_OUT_FAKE)/%,$(license_modules))
# testcases are not relevant to the system image.
license_modules := $(filter-out $(TARGET_OUT_TESTCASES)/%,$(license_modules))
# filesystem images: system, vendor, product, system_ext, odm, vendor_dlkm, and odm_dlkm
license_modules_system := $(filter $(TARGET_OUT)/%,$(license_modules))
# system_other is relevant to system partition.
license_modules_system += $(filter $(TARGET_OUT_SYSTEM_OTHER)/%,$(license_modules))
license_modules_vendor := $(filter $(TARGET_OUT_VENDOR)/%,$(license_modules))
license_modules_product := $(filter $(TARGET_OUT_PRODUCT)/%,$(license_modules))
license_modules_system_ext := $(filter $(TARGET_OUT_SYSTEM_EXT)/%,$(license_modules))
license_modules_odm := $(filter $(TARGET_OUT_ODM)/%,$(license_modules))
license_modules_vendor_dlkm := $(filter $(TARGET_OUT_VENDOR_DLKM)/%,$(license_modules))
license_modules_odm_dlkm := $(filter $(TARGET_OUT_ODM_DLKM)/%,$(license_modules))
license_modules_odm_dlkm := $(filter $(TARGET_OUT_SYSTEM_DLKM)/%,$(license_modules))
license_modules_agg := $(license_modules_system) \
                       $(license_modules_vendor) \
                       $(license_modules_product) \
                       $(license_modules_system_ext) \
                       $(license_modules_odm) \
                       $(license_modules_vendor_dlkm) \
                       $(license_modules_odm_dlkm) \
                       $(license_modules_system_dlkm)
# targets used for debug symbols only and do not get copied to the device
license_modules_symbols_only := $(filter $(PRODUCT_OUT)/apex/%,$(license_modules))

license_modules_rest := $(filter-out $(license_modules_agg),$(license_modules))
license_modules_rest := $(filter-out $(license_modules_symbols_only),$(license_modules_rest))

# Identify the other targets we expect to have notices for:
# targets copied to the device but are not readable by the UI (e.g. must boot
# into a different partition to read or don't have an associated /etc
# directory) must have their notices built somewhere readable.
license_modules_rehomed := $(filter-out $(PRODUCT_OUT)/%/%,$(license_modules_rest))  # files in root have no /etc
license_modules_rehomed += $(filter $(PRODUCT_OUT)/recovery/%,$(license_modules_rest))
license_modules_rehomed += $(filter $(PRODUCT_OUT)/root/%,$(license_modules_rest))
license_modules_rehomed += $(filter $(PRODUCT_OUT)/data/%,$(license_modules_rest))
license_modules_rehomed += $(filter $(PRODUCT_OUT)/ramdisk/%,$(license_modules_rest))
license_modules_rehomed += $(filter $(PRODUCT_OUT)/debug_ramdisk/%,$(license_modules_rest))
license_modules_rehomed += $(filter $(PRODUCT_OUT)/vendor_ramdisk/%,$(license_modules_rest))
license_modules_rehomed += $(filter $(PRODUCT_OUT)/persist/%,$(license_modules_rest))
license_modules_rehomed += $(filter $(PRODUCT_OUT)/persist.img,$(license_modules_rest))
license_modules_rehomed += $(filter $(PRODUCT_OUT)/system_other/%,$(license_modules_rest))
license_modules_rehomed += $(filter $(PRODUCT_OUT)/kernel%,$(license_modules_rest))
license_modules_rehomed += $(filter $(PRODUCT_OUT)/%.img,$(license_modules_rest))
license_modules_rehomed += $(filter $(PRODUCT_OUT)/%.bin,$(license_modules_rest))

# after removing targets in system images, targets reported in system images, and
# targets used for debug symbols that do not need notices, nothing must remain.
license_modules_rest := $(filter-out $(license_modules_rehomed),$(license_modules_rest))
$(call maybe-print-list-and-error, $(license_modules_rest), \
        "Targets added under $(PRODUCT_OUT)/ unaccounted for notice handling.")

# If we are building in a configuration that includes a prebuilt vendor.img, we can't
# update its notice file, so include those notices in the system partition instead
ifdef BOARD_PREBUILT_VENDORIMAGE
license_modules_system += $(license_modules_rehomed)
system_xml_directories := xml_excluded_vendor_product_odm_vendor_dlkm_odm_dlkm
system_notice_file_message := "Notices for files contained in all filesystem images except vendor/system_ext/product/odm/vendor_dlkm/odm_dlkm in this directory:"
else
license_modules_vendor += $(license_modules_rehomed)
system_xml_directories := xml_system
system_notice_file_message := "Notices for files contained in the system filesystem image in this directory:"
endif

endif # PRODUCT_NOTICE_SPLIT

ALL_DEFAULT_INSTALLED_MODULES += $(installed_notice_html_or_xml_gz)

need_vendor_notice:=false
ifeq ($(BUILDING_VENDOR_BOOT_IMAGE),true)
   need_vendor_notice:=true
endif

ifdef BUILDING_DEBUG_VENDOR_BOOT_IMAGE
   need_vendor_notice:=true
endif

ifdef BUILDING_VENDOR_IMAGE
   need_vendor_notice:=true
endif

ifeq (true,$(need_vendor_notice))
ifneq (,$(installed_vendor_notice_xml_gz))
ALL_DEFAULT_INSTALLED_MODULES += $(installed_vendor_notice_xml_gz)
endif
endif

need_vendor_notice:=

ifdef BUILDING_ODM_IMAGE
ifneq (,$(installed_odm_notice_xml_gz))
ALL_DEFAULT_INSTALLED_MODULES += $(installed_odm_notice_xml_gz)
endif
endif

ifdef BUILDING_PRODUCT_IMAGE
ifneq (,$(installed_product_notice_xml_gz))
ALL_DEFAULT_INSTALLED_MODULES += $(installed_product_notice_xml_gz)
endif
endif

ifdef BUILDING_SYSTEM_EXT_IMAGE
ifneq (,$(installed_system_ext_notice_xml_gz))
ALL_DEFAULT_INSTALLED_MODULES += $(installed_system_ext_notice_xml_gz)
endif
endif

ifdef BUILDING_VENDOR_DLKM_IMAGE
ifneq (,$(installed_vendor_dlkm_notice_xml_gz)
ALL_DEFAULT_INSTALLED_MODULES += $(installed_vendor_dlkm_notice_xml_gz)
endif
endif

ifdef BUILDING_ODM_DLKM_IMAGE
ifneq (,$(installed_odm_dlkm_notice_xml_gz))
ALL_DEFAULT_INSTALLED_MODULES += $(installed_odm_dlkm_notice_xml_gz)
endif
endif

ifdef BUILDING_SYSTEM_DLKM_IMAGE
ifneq (,$(installed_system_dlkm_notice_xml_gz))
ALL_DEFAULT_INSTALLED_MODULES += $(installed_system_dlkm_notice_xml_gz)
endif
endif

endif  # TARGET_BUILD_APPS

# Presently none of the prebuilts etc. comply with policy to have a license text. Fake one here.
$(eval $(call copy-one-file,$(BUILD_SYSTEM)/LINUX_KERNEL_COPYING,$(kernel_notice_file)))

ifneq (,$(strip $(INSTALLED_KERNEL_TARGET)))
$(call declare-license-metadata,$(INSTALLED_KERNEL_TARGET),SPDX-license-identifier-GPL-2.0-only,restricted,$(BUILD_SYSTEM)/LINUX_KERNEL_COPYING,"Kernel",kernel)
endif

# No matter where it gets copied from, a copied linux kernel is licensed under "GPL 2.0 only"
$(eval $(call declare-copy-files-license-metadata,,:kernel,SPDX-license-identifier-GPL-2.0-only,restricted,$(BUILD_SYSTEM)/LINUX_KERNEL_COPYING,kernel))


# #################################################################
# Targets for user images
# #################################################################

# These options tell the recovery updater/installer how to mount the partitions writebale.
# <fstype>=<fstype_opts>[|<fstype_opts>]...
# fstype_opts := <opt>[,<opt>]...
#         opt := <name>[=<value>]
# The following worked on Nexus devices with Kernel 3.1, 3.4, 3.10
DEFAULT_TARGET_RECOVERY_FSTYPE_MOUNT_OPTIONS := ext4=max_batch_time=0,commit=1,data=ordered,barrier=1,errors=panic,nodelalloc

INTERNAL_USERIMAGES_DEPS := \
    $(BUILD_IMAGE) \
    $(MKE2FS_CONF) \
    $(MKEXTUSERIMG)

$(call declare-1p-target,$(MKE2FS_CONF),system/extras)

ifeq ($(TARGET_USERIMAGES_USE_F2FS),true)
INTERNAL_USERIMAGES_DEPS += $(MKF2FSUSERIMG)
endif

ifneq ($(filter \
    $(BOARD_PRODUCTIMAGE_FILE_SYSTEM_TYPE) \
    $(BOARD_SYSTEM_EXTIMAGE_FILE_SYSTEM_TYPE) \
    $(BOARD_ODMIMAGE_FILE_SYSTEM_TYPE) \
    $(BOARD_VENDORIMAGE_FILE_SYSTEM_TYPE) \
    $(BOARD_SYSTEMIMAGE_FILE_SYSTEM_TYPE) \
    $(BOARD_VENDOR_DLKMIMAGE_FILE_SYSTEM_TYPE) \
    $(BOARD_ODM_DLKMIMAGE_FILE_SYSTEM_TYPE) \
    $(BOARD_SYSTEM_DLKMIMAGE_FILE_SYSTEM_TYPE) \
  ,erofs),)
INTERNAL_USERIMAGES_DEPS += $(MKEROFS)
ifeq ($(BOARD_EROFS_USE_LEGACY_COMPRESSION),true)
BOARD_EROFS_COMPRESSOR ?= "lz4"
else
BOARD_EROFS_COMPRESSOR ?= "lz4hc,9"
endif
endif

ifneq ($(filter \
    $(BOARD_PRODUCTIMAGE_FILE_SYSTEM_TYPE) \
    $(BOARD_SYSTEM_EXTIMAGE_FILE_SYSTEM_TYPE) \
    $(BOARD_ODMIMAGE_FILE_SYSTEM_TYPE) \
    $(BOARD_VENDORIMAGE_FILE_SYSTEM_TYPE) \
    $(BOARD_SYSTEMIMAGE_FILE_SYSTEM_TYPE) \
    $(BOARD_VENDOR_DLKMIMAGE_FILE_SYSTEM_TYPE) \
    $(BOARD_ODM_DLKMIMAGE_FILE_SYSTEM_TYPE) \
    $(BOARD_SYSTEM_DLKMIMAGE_FILE_SYSTEM_TYPE) \
  ,squashfs),)
INTERNAL_USERIMAGES_DEPS += $(MKSQUASHFSUSERIMG)
endif

ifeq ($(BOARD_AVB_ENABLE),true)
INTERNAL_USERIMAGES_DEPS += $(AVBTOOL)
endif

# Get a colon-separated list of search paths.
INTERNAL_USERIMAGES_BINARY_PATHS := $(subst $(space),:,$(sort $(dir $(INTERNAL_USERIMAGES_DEPS))))

# Collects file_contexts files from modules to be installed
$(call merge-fc-files, \
  $(sort $(foreach m,$(product_MODULES),$(ALL_MODULES.$(m).FILE_CONTEXTS))),\
  $(call intermediates-dir-for,ETC,file_contexts.bin)/file_contexts.modules.tmp)

SELINUX_FC := $(call intermediates-dir-for,ETC,file_contexts.bin)/file_contexts.bin

INTERNAL_USERIMAGES_DEPS += $(SELINUX_FC)

# $(1) the partition name (eg system)
# $(2) the image prop file
define add-common-flags-to-image-props
$(eval _var := $(call to-upper,$(1)))
$(hide) echo "$(1)_selinux_fc=$(SELINUX_FC)" >> $(2)
$(hide) echo "building_$(1)_image=$(BUILDING_$(_var)_IMAGE)" >> $(2)
endef

# $(1) the partition name (eg system)
# $(2) the image prop file
define add-common-ro-flags-to-image-props
$(eval _var := $(call to-upper,$(1)))
$(if $(BOARD_$(_var)IMAGE_EROFS_COMPRESSOR),$(hide) echo "$(1)_erofs_compressor=$(BOARD_$(_var)IMAGE_EROFS_COMPRESSOR)" >> $(2))
$(if $(BOARD_$(_var)IMAGE_EROFS_COMPRESS_HINTS),$(hide) echo "$(1)_erofs_compress_hints=$(BOARD_$(_var)IMAGE_EROFS_COMPRESS_HINTS)" >> $(2))
$(if $(BOARD_$(_var)IMAGE_EROFS_PCLUSTER_SIZE),$(hide) echo "$(1)_erofs_pcluster_size=$(BOARD_$(_var)IMAGE_EROFS_PCLUSTER_SIZE)" >> $(2))
$(if $(BOARD_$(_var)IMAGE_EROFS_BLOCKSIZE),$(hide) echo "$(1)_erofs_blocksize=$(BOARD_$(_var)IMAGE_EROFS_BLOCKSIZE)" >> $(2))
$(if $(BOARD_$(_var)IMAGE_EXTFS_INODE_COUNT),$(hide) echo "$(1)_extfs_inode_count=$(BOARD_$(_var)IMAGE_EXTFS_INODE_COUNT)" >> $(2))
$(if $(BOARD_$(_var)IMAGE_EXTFS_RSV_PCT),$(hide) echo "$(1)_extfs_rsv_pct=$(BOARD_$(_var)IMAGE_EXTFS_RSV_PCT)" >> $(2))
$(if $(BOARD_$(_var)IMAGE_F2FS_SLOAD_COMPRESS_FLAGS),$(hide) echo "$(1)_f2fs_sldc_flags=$(BOARD_$(_var)IMAGE_F2FS_SLOAD_COMPRESS_FLAGS)" >> $(2))
$(if $(BOARD_$(_var)IMAGE_F2FS_BLOCKSIZE),$(hide) echo "$(1)_f2fs_blocksize=$(BOARD_$(_var)IMAGE_F2FS_BLOCKSIZE)" >> $(2))
$(if $(BOARD_$(_var)IMAGE_FILE_SYSTEM_COMPRESS),$(hide) echo "$(1)_f2fs_compress=$(BOARD_$(_var)IMAGE_FILE_SYSTEM_COMPRESS)" >> $(2))
$(if $(BOARD_$(_var)IMAGE_FILE_SYSTEM_TYPE),$(hide) echo "$(1)_fs_type=$(BOARD_$(_var)IMAGE_FILE_SYSTEM_TYPE)" >> $(2))
$(if $(BOARD_$(_var)IMAGE_JOURNAL_SIZE),$(hide) echo "$(1)_journal_size=$(BOARD_$(_var)IMAGE_JOURNAL_SIZE)" >> $(2))
$(if $(BOARD_$(_var)IMAGE_PARTITION_RESERVED_SIZE),$(hide) echo "$(1)_reserved_size=$(BOARD_$(_var)IMAGE_PARTITION_RESERVED_SIZE)" >> $(2))
$(if $(BOARD_$(_var)IMAGE_PARTITION_SIZE),$(hide) echo "$(1)_size=$(BOARD_$(_var)IMAGE_PARTITION_SIZE)" >> $(2))
$(if $(BOARD_$(_var)IMAGE_SQUASHFS_BLOCK_SIZE),$(hide) echo "$(1)_squashfs_block_size=$(BOARD_$(_var)IMAGE_SQUASHFS_BLOCK_SIZE)" >> $(2))
$(if $(BOARD_$(_var)IMAGE_SQUASHFS_COMPRESSOR),$(hide) echo "$(1)_squashfs_compressor=$(BOARD_$(_var)IMAGE_SQUASHFS_COMPRESSOR)" >> $(2))
$(if $(BOARD_$(_var)IMAGE_SQUASHFS_COMPRESSOR_OPT),$(hide) echo "$(1)_squashfs_compressor_opt=$(BOARD_$(_var)IMAGE_SQUASHFS_COMPRESSOR_OPT)" >> $(2))
$(if $(BOARD_$(_var)IMAGE_SQUASHFS_DISABLE_4K_ALIGN),$(hide) echo "$(1)_squashfs_disable_4k_align=$(BOARD_$(_var)IMAGE_SQUASHFS_DISABLE_4K_ALIGN)" >> $(2))
$(if $(PRODUCT_$(_var)_BASE_FS_PATH),$(hide) echo "$(1)_base_fs_file=$(PRODUCT_$(_var)_BASE_FS_PATH)" >> $(2))
$(eval _size := $(BOARD_$(_var)IMAGE_PARTITION_SIZE))
$(eval _reserved := $(BOARD_$(_var)IMAGE_PARTITION_RESERVED_SIZE))
$(eval _headroom := $(PRODUCT_$(_var)_HEADROOM))
$(if $(or $(_size), $(_reserved), $(_headroom)),,
    $(hide) echo "$(1)_disable_sparse=true" >> $(2))
$(call add-common-flags-to-image-props,$(1),$(2))
endef

# $(1): the path of the output dictionary file
# $(2): a subset of "system vendor cache userdata product system_ext oem odm vendor_dlkm odm_dlkm system_dlkm"
# $(3): additional "key=value" pairs to append to the dictionary file.
define generate-image-prop-dictionary
$(if $(filter $(2),system),\
    $(if $(INTERNAL_SYSTEM_OTHER_PARTITION_SIZE),$(hide) echo "system_other_size=$(INTERNAL_SYSTEM_OTHER_PARTITION_SIZE)" >> $(1))
    $(if $(PRODUCT_SYSTEM_HEADROOM),$(hide) echo "system_headroom=$(PRODUCT_SYSTEM_HEADROOM)" >> $(1))
    $(call add-common-ro-flags-to-image-props,system,$(1))
)
$(if $(filter $(2),system_other),\
    $(hide) echo "building_system_other_image=$(BUILDING_SYSTEM_OTHER_IMAGE)" >> $(1)
    $(if $(INTERNAL_SYSTEM_OTHER_PARTITION_SIZE),,
        $(hide) echo "system_other_disable_sparse=true" >> $(1))
)
$(if $(filter $(2),userdata),\
    $(if $(BOARD_USERDATAIMAGE_FILE_SYSTEM_TYPE),$(hide) echo "userdata_fs_type=$(BOARD_USERDATAIMAGE_FILE_SYSTEM_TYPE)" >> $(1))
    $(if $(BOARD_USERDATAIMAGE_PARTITION_SIZE),$(hide) echo "userdata_size=$(BOARD_USERDATAIMAGE_PARTITION_SIZE)" >> $(1))
    $(if $(PRODUCT_FS_CASEFOLD),$(hide) echo "needs_casefold=$(PRODUCT_FS_CASEFOLD)" >> $(1))
    $(if $(PRODUCT_QUOTA_PROJID),$(hide) echo "needs_projid=$(PRODUCT_QUOTA_PROJID)" >> $(1))
    $(if $(PRODUCT_FS_COMPRESSION),$(hide) echo "needs_compress=$(PRODUCT_FS_COMPRESSION)" >> $(1))
    $(call add-common-flags-to-image-props,userdata,$(1))
)
$(if $(filter $(2),cache),\
    $(if $(BOARD_CACHEIMAGE_FILE_SYSTEM_TYPE),$(hide) echo "cache_fs_type=$(BOARD_CACHEIMAGE_FILE_SYSTEM_TYPE)" >> $(1))
    $(if $(BOARD_CACHEIMAGE_PARTITION_SIZE),$(hide) echo "cache_size=$(BOARD_CACHEIMAGE_PARTITION_SIZE)" >> $(1))
    $(call add-common-flags-to-image-props,cache,$(1))
)
$(if $(filter $(2),vendor),\
    $(call add-common-ro-flags-to-image-props,vendor,$(1))
)
$(if $(filter $(2),product),\
    $(call add-common-ro-flags-to-image-props,product,$(1))
)
$(if $(filter $(2),system_ext),\
    $(call add-common-ro-flags-to-image-props,system_ext,$(1))
)
$(if $(filter $(2),odm),\
    $(call add-common-ro-flags-to-image-props,odm,$(1))
)
$(if $(filter $(2),vendor_dlkm),\
    $(call add-common-ro-flags-to-image-props,vendor_dlkm,$(1))
)
$(if $(filter $(2),odm_dlkm),\
    $(call add-common-ro-flags-to-image-props,odm_dlkm,$(1))
)
$(if $(filter $(2),system_dlkm),\
    $(call add-common-ro-flags-to-image-props,system_dlkm,$(1))
)
$(if $(filter $(2),oem),\
    $(if $(BOARD_OEMIMAGE_PARTITION_SIZE),$(hide) echo "oem_size=$(BOARD_OEMIMAGE_PARTITION_SIZE)" >> $(1))
    $(if $(BOARD_OEMIMAGE_JOURNAL_SIZE),$(hide) echo "oem_journal_size=$(BOARD_OEMIMAGE_JOURNAL_SIZE)" >> $(1))
    $(if $(BOARD_OEMIMAGE_EXTFS_INODE_COUNT),$(hide) echo "oem_extfs_inode_count=$(BOARD_OEMIMAGE_EXTFS_INODE_COUNT)" >> $(1))
    $(if $(BOARD_OEMIMAGE_EXTFS_RSV_PCT),$(hide) echo "oem_extfs_rsv_pct=$(BOARD_OEMIMAGE_EXTFS_RSV_PCT)" >> $(1))
    $(call add-common-flags-to-image-props,oem,$(1))
)
$(hide) echo "ext_mkuserimg=$(notdir $(MKEXTUSERIMG))" >> $(1)

$(if $(filter true,$(TARGET_USERIMAGES_USE_EXT2)),$(hide) echo "fs_type=ext2" >> $(1),
  $(if $(filter true,$(TARGET_USERIMAGES_USE_EXT3)),$(hide) echo "fs_type=ext3" >> $(1),
    $(if $(filter true,$(TARGET_USERIMAGES_USE_EXT4)),$(hide) echo "fs_type=ext4" >> $(1))))

$(if $(filter true,$(TARGET_USERIMAGES_SPARSE_EXT_DISABLED)),,$(hide) echo "extfs_sparse_flag=-s" >> $(1))
$(if $(filter true,$(TARGET_USERIMAGES_SPARSE_EROFS_DISABLED)),,$(hide) echo "erofs_sparse_flag=-s" >> $(1))
$(if $(filter true,$(TARGET_USERIMAGES_SPARSE_SQUASHFS_DISABLED)),,$(hide) echo "squashfs_sparse_flag=-s" >> $(1))
$(if $(filter true,$(TARGET_USERIMAGES_SPARSE_F2FS_DISABLED)),,$(hide) echo "f2fs_sparse_flag=-S" >> $(1))
$(if $(BOARD_EROFS_COMPRESSOR),$(hide) echo "erofs_default_compressor=$(BOARD_EROFS_COMPRESSOR)" >> $(1))
$(if $(BOARD_EROFS_COMPRESS_HINTS),$(hide) echo "erofs_default_compress_hints=$(BOARD_EROFS_COMPRESS_HINTS)" >> $(1))
$(if $(BOARD_EROFS_PCLUSTER_SIZE),$(hide) echo "erofs_pcluster_size=$(BOARD_EROFS_PCLUSTER_SIZE)" >> $(1))
$(if $(BOARD_EROFS_BLOCKSIZE),$(hide) echo "erofs_blocksize=$(BOARD_EROFS_BLOCKSIZE)" >> $(1))
$(if $(BOARD_EROFS_SHARE_DUP_BLOCKS),$(hide) echo "erofs_share_dup_blocks=$(BOARD_EROFS_SHARE_DUP_BLOCKS)" >> $(1))
$(if $(BOARD_EROFS_USE_LEGACY_COMPRESSION),$(hide) echo "erofs_use_legacy_compression=$(BOARD_EROFS_USE_LEGACY_COMPRESSION)" >> $(1))
$(if $(BOARD_EXT4_SHARE_DUP_BLOCKS),$(hide) echo "ext4_share_dup_blocks=$(BOARD_EXT4_SHARE_DUP_BLOCKS)" >> $(1))
$(if $(BOARD_F2FS_BLOCKSIZE),$(hide) echo "f2fs_blocksize=$(BOARD_F2FS_BLOCKSIZE)" >> $(1))
$(if $(BOARD_FLASH_LOGICAL_BLOCK_SIZE), $(hide) echo "flash_logical_block_size=$(BOARD_FLASH_LOGICAL_BLOCK_SIZE)" >> $(1))
$(if $(BOARD_FLASH_ERASE_BLOCK_SIZE), $(hide) echo "flash_erase_block_size=$(BOARD_FLASH_ERASE_BLOCK_SIZE)" >> $(1))
$(if $(filter eng, $(TARGET_BUILD_VARIANT)),$(hide) echo "verity_disable=true" >> $(1))
$(if $(PRODUCT_SYSTEM_VERITY_PARTITION),$(hide) echo "system_verity_block_device=$(PRODUCT_SYSTEM_VERITY_PARTITION)" >> $(1))
$(if $(PRODUCT_VENDOR_VERITY_PARTITION),$(hide) echo "vendor_verity_block_device=$(PRODUCT_VENDOR_VERITY_PARTITION)" >> $(1))
$(if $(PRODUCT_PRODUCT_VERITY_PARTITION),$(hide) echo "product_verity_block_device=$(PRODUCT_PRODUCT_VERITY_PARTITION)" >> $(1))
$(if $(PRODUCT_SYSTEM_EXT_VERITY_PARTITION),$(hide) echo "system_ext_verity_block_device=$(PRODUCT_SYSTEM_EXT_VERITY_PARTITION)" >> $(1))
$(if $(PRODUCT_VENDOR_DLKM_VERITY_PARTITION),$(hide) echo "vendor_dlkm_verity_block_device=$(PRODUCT_VENDOR_DLKM_VERITY_PARTITION)" >> $(1))
$(if $(PRODUCT_ODM_DLKM_VERITY_PARTITION),$(hide) echo "odm_dlkm_verity_block_device=$(PRODUCT_ODM_DLKM_VERITY_PARTITION)" >> $(1))
$(if $(PRODUCT_SYSTEM_DLKM_VERITY_PARTITION),$(hide) echo "system_dlkm_verity_block_device=$(PRODUCT_SYSTEM_DLKM_VERITY_PARTITION)" >> $(1))
$(if $(PRODUCT_SUPPORTS_VBOOT),$(hide) echo "vboot=$(PRODUCT_SUPPORTS_VBOOT)" >> $(1))
$(if $(PRODUCT_SUPPORTS_VBOOT),$(hide) echo "vboot_key=$(PRODUCT_VBOOT_SIGNING_KEY)" >> $(1))
$(if $(PRODUCT_SUPPORTS_VBOOT),$(hide) echo "vboot_subkey=$(PRODUCT_VBOOT_SIGNING_SUBKEY)" >> $(1))
$(if $(PRODUCT_SUPPORTS_VBOOT),$(hide) echo "futility=$(notdir $(FUTILITY))" >> $(1))
$(if $(PRODUCT_SUPPORTS_VBOOT),$(hide) echo "vboot_signer_cmd=$(VBOOT_SIGNER)" >> $(1))
$(if $(BOARD_AVB_ENABLE), \
  $(hide) echo "avb_avbtool=$(notdir $(AVBTOOL))" >> $(1)$(newline) \
  $(if $(filter $(2),system), \
    $(hide) echo "avb_system_hashtree_enable=$(BOARD_AVB_ENABLE)" >> $(1)$(newline) \
    $(hide) echo "avb_system_add_hashtree_footer_args=$(BOARD_AVB_SYSTEM_ADD_HASHTREE_FOOTER_ARGS)" >> $(1)$(newline) \
    $(if $(BOARD_AVB_SYSTEM_KEY_PATH), \
      $(hide) echo "avb_system_key_path=$(BOARD_AVB_SYSTEM_KEY_PATH)" >> $(1)$(newline) \
      $(hide) echo "avb_system_algorithm=$(BOARD_AVB_SYSTEM_ALGORITHM)" >> $(1)$(newline) \
      $(hide) echo "avb_system_rollback_index_location=$(BOARD_AVB_SYSTEM_ROLLBACK_INDEX_LOCATION)" >> $(1)$(newline))) \
  $(if $(filter $(2),system_other), \
    $(hide) echo "avb_system_other_hashtree_enable=$(BOARD_AVB_ENABLE)" >> $(1)$(newline) \
    $(hide) echo "avb_system_other_add_hashtree_footer_args=$(BOARD_AVB_SYSTEM_OTHER_ADD_HASHTREE_FOOTER_ARGS)" >> $(1)$(newline) \
    $(if $(BOARD_AVB_SYSTEM_OTHER_KEY_PATH),\
      $(hide) echo "avb_system_other_key_path=$(BOARD_AVB_SYSTEM_OTHER_KEY_PATH)" >> $(1)$(newline) \
      $(hide) echo "avb_system_other_algorithm=$(BOARD_AVB_SYSTEM_OTHER_ALGORITHM)" >> $(1)$(newline))) \
  $(if $(filter $(2),vendor), \
    $(hide) echo "avb_vendor_hashtree_enable=$(BOARD_AVB_ENABLE)" >> $(1)$(newline) \
    $(hide) echo "avb_vendor_add_hashtree_footer_args=$(BOARD_AVB_VENDOR_ADD_HASHTREE_FOOTER_ARGS)" >> $(1)$(newline) \
    $(if $(BOARD_AVB_VENDOR_KEY_PATH),\
      $(hide) echo "avb_vendor_key_path=$(BOARD_AVB_VENDOR_KEY_PATH)" >> $(1)$(newline) \
      $(hide) echo "avb_vendor_algorithm=$(BOARD_AVB_VENDOR_ALGORITHM)" >> $(1)$(newline) \
      $(hide) echo "avb_vendor_rollback_index_location=$(BOARD_AVB_VENDOR_ROLLBACK_INDEX_LOCATION)" >> $(1)$(newline))) \
  $(if $(filter $(2),product), \
    $(hide) echo "avb_product_hashtree_enable=$(BOARD_AVB_ENABLE)" >> $(1)$(newline) \
    $(hide) echo "avb_product_add_hashtree_footer_args=$(BOARD_AVB_PRODUCT_ADD_HASHTREE_FOOTER_ARGS)" >> $(1)$(newline) \
    $(if $(BOARD_AVB_PRODUCT_KEY_PATH),\
      $(hide) echo "avb_product_key_path=$(BOARD_AVB_PRODUCT_KEY_PATH)" >> $(1)$(newline) \
      $(hide) echo "avb_product_algorithm=$(BOARD_AVB_PRODUCT_ALGORITHM)" >> $(1)$(newline) \
      $(hide) echo "avb_product_rollback_index_location=$(BOARD_AVB_PRODUCT_ROLLBACK_INDEX_LOCATION)" >> $(1)$(newline))) \
  $(if $(filter $(2),system_ext), \
    $(hide) echo "avb_system_ext_hashtree_enable=$(BOARD_AVB_ENABLE)" >> $(1)$(newline) \
    $(hide) echo "avb_system_ext_add_hashtree_footer_args=$(BOARD_AVB_SYSTEM_EXT_ADD_HASHTREE_FOOTER_ARGS)" >> $(1)$(newline) \
    $(if $(BOARD_AVB_SYSTEM_EXT_KEY_PATH),\
      $(hide) echo "avb_system_ext_key_path=$(BOARD_AVB_SYSTEM_EXT_KEY_PATH)" >> $(1)$(newline) \
      $(hide) echo "avb_system_ext_algorithm=$(BOARD_AVB_SYSTEM_EXT_ALGORITHM)" >> $(1)$(newline) \
      $(hide) echo "avb_system_ext_rollback_index_location=$(BOARD_AVB_SYSTEM_EXT_ROLLBACK_INDEX_LOCATION)" >> $(1)$(newline))) \
  $(if $(filter $(2),odm), \
    $(hide) echo "avb_odm_hashtree_enable=$(BOARD_AVB_ENABLE)" >> $(1)$(newline) \
    $(hide) echo "avb_odm_add_hashtree_footer_args=$(BOARD_AVB_ODM_ADD_HASHTREE_FOOTER_ARGS)" >> $(1)$(newline) \
    $(if $(BOARD_AVB_ODM_KEY_PATH),\
      $(hide) echo "avb_odm_key_path=$(BOARD_AVB_ODM_KEY_PATH)" >> $(1)$(newline) \
      $(hide) echo "avb_odm_algorithm=$(BOARD_AVB_ODM_ALGORITHM)" >> $(1)$(newline) \
      $(hide) echo "avb_odm_rollback_index_location=$(BOARD_AVB_ODM_ROLLBACK_INDEX_LOCATION)" >> $(1)$(newline))) \
  $(if $(filter $(2),vendor_dlkm), \
    $(hide) echo "avb_vendor_dlkm_hashtree_enable=$(BOARD_AVB_ENABLE)" >> $(1)$(newline) \
    $(hide) echo "avb_vendor_dlkm_add_hashtree_footer_args=$(BOARD_AVB_VENDOR_DLKM_ADD_HASHTREE_FOOTER_ARGS)" >> $(1)$(newline) \
    $(if $(BOARD_AVB_VENDOR_DLKM_KEY_PATH),\
      $(hide) echo "avb_vendor_dlkm_key_path=$(BOARD_AVB_VENDOR_DLKM_KEY_PATH)" >> $(1)$(newline) \
      $(hide) echo "avb_vendor_dlkm_algorithm=$(BOARD_AVB_VENDOR_DLKM_ALGORITHM)" >> $(1)$(newline) \
      $(hide) echo "avb_vendor_dlkm_rollback_index_location=$(BOARD_AVB_VENDOR_DLKM_ROLLBACK_INDEX_LOCATION)" >> $(1)$(newline))) \
  $(if $(filter $(2),odm_dlkm), \
    $(hide) echo "avb_odm_dlkm_hashtree_enable=$(BOARD_AVB_ENABLE)" >> $(1)$(newline) \
    $(hide) echo "avb_odm_dlkm_add_hashtree_footer_args=$(BOARD_AVB_ODM_DLKM_ADD_HASHTREE_FOOTER_ARGS)" >> $(1)$(newline) \
    $(if $(BOARD_AVB_ODM_DLKM_KEY_PATH),\
      $(hide) echo "avb_odm_dlkm_key_path=$(BOARD_AVB_ODM_DLKM_KEY_PATH)" >> $(1)$(newline) \
      $(hide) echo "avb_odm_dlkm_algorithm=$(BOARD_AVB_ODM_DLKM_ALGORITHM)" >> $(1)$(newline) \
      $(hide) echo "avb_odm_dlkm_rollback_index_location=$(BOARD_AVB_ODM_DLKM_ROLLBACK_INDEX_LOCATION)" >> $(1)$(newline))) \
  $(if $(filter $(2),system_dlkm), \
    $(hide) echo "avb_system_dlkm_hashtree_enable=$(BOARD_AVB_ENABLE)" >> $(1)$(newline) \
    $(hide) echo "avb_system_dlkm_add_hashtree_footer_args=$(BOARD_AVB_SYSTEM_DLKM_ADD_HASHTREE_FOOTER_ARGS)" >> $(1)$(newline) \
    $(if $(BOARD_AVB_SYSTEM_DLKM_KEY_PATH),\
      $(hide) echo "avb_system_dlkm_key_path=$(BOARD_AVB_SYSTEM_DLKM_KEY_PATH)" >> $(1)$(newline) \
      $(hide) echo "avb_system_dlkm_algorithm=$(BOARD_AVB_SYSTEM_DLKM_ALGORITHM)" >> $(1)$(newline) \
      $(hide) echo "avb_system_dlkm_rollback_index_location=$(BOARD_SYSTEM_SYSTEM_DLKM_ROLLBACK_INDEX_LOCATION)" >> $(1)$(newline))) \
)
$(if $(filter true,$(BOARD_USES_RECOVERY_AS_BOOT)),\
    $(hide) echo "recovery_as_boot=true" >> $(1))
$(hide) echo "root_dir=$(TARGET_ROOT_OUT)" >> $(1)
$(if $(filter true,$(PRODUCT_USE_DYNAMIC_PARTITION_SIZE)),\
    $(hide) echo "use_dynamic_partition_size=true" >> $(1))
$(if $(COPY_IMAGES_FOR_TARGET_FILES_ZIP),\
    $(hide) echo "use_fixed_timestamp=true" >> $(1))
$(if $(3),$(hide) $(foreach kv,$(3),echo "$(kv)" >> $(1);))
$(hide) sort -o $(1) $(1)
endef

# $(1): the path of the output dictionary file
# $(2): additional "key=value" pairs to append to the dictionary file.
PROP_DICTIONARY_IMAGES := oem
ifdef BUILDING_CACHE_IMAGE
  PROP_DICTIONARY_IMAGES += cache
endif
ifdef BUILDING_SYSTEM_IMAGE
  PROP_DICTIONARY_IMAGES += system
endif
ifdef BUILDING_SYSTEM_OTHER_IMAGE
  PROP_DICTIONARY_IMAGES += system_other
endif
ifdef BUILDING_USERDATA_IMAGE
  PROP_DICTIONARY_IMAGES += userdata
endif
ifdef BUILDING_VENDOR_IMAGE
  PROP_DICTIONARY_IMAGES += vendor
endif
ifdef BUILDING_PRODUCT_IMAGE
  PROP_DICTIONARY_IMAGES += product
endif
ifdef BUILDING_SYSTEM_EXT_IMAGE
  PROP_DICTIONARY_IMAGES += system_ext
endif
ifdef BUILDING_ODM_IMAGE
  PROP_DICTIONARY_IMAGES += odm
endif
ifdef BUILDING_VENDOR_DLKM_IMAGE
  PROP_DICTIONARY_IMAGES += vendor_dlkm
endif
ifdef BUILDING_ODM_DLKM_IMAGE
  PROP_DICTIONARY_IMAGES += odm_dlkm
endif
ifdef BUILDING_SYSTEM_DLKM_IMAGE
  PROP_DICTIONARY_IMAGES += system_dlkm
endif
define generate-userimage-prop-dictionary
  $(call generate-image-prop-dictionary,$(1),$(PROP_DICTIONARY_IMAGES),$(2))
endef

# $(1): the path of the input dictionary file, where each line has the format key=value
# $(2): the key to look up
define read-image-prop-dictionary
$$(grep '$(2)=' $(1) | cut -f2- -d'=')
endef

# -----------------------------------------------------------------
# Recovery image

# Recovery image exists if we are building recovery, or building recovery as boot.
INSTALLED_FILES_OUTSIDE_IMAGES := $(filter-out $(TARGET_RECOVERY_OUT)/%, $(INSTALLED_FILES_OUTSIDE_IMAGES))
ifdef BUILDING_RECOVERY_IMAGE

INTERNAL_RECOVERYIMAGE_FILES := $(filter $(TARGET_RECOVERY_OUT)/%, \
    $(ALL_DEFAULT_INSTALLED_MODULES))

INSTALLED_FILES_FILE_RECOVERY := $(PRODUCT_OUT)/installed-files-recovery.txt
INSTALLED_FILES_JSON_RECOVERY := $(INSTALLED_FILES_FILE_RECOVERY:.txt=.json)

ifeq ($(BOARD_USES_RECOVERY_AS_BOOT),true)
INSTALLED_BOOTIMAGE_TARGET := $(BUILT_BOOTIMAGE_TARGET)
endif

# TODO(b/30414428): Can't depend on INTERNAL_RECOVERYIMAGE_FILES alone like other
# INSTALLED_FILES_FILE_* rules. Because currently there're cp/rsync/rm commands in
# build-recoveryimage-target, which would touch the files under TARGET_RECOVERY_OUT and race with
# the call to FILELIST.
$(INSTALLED_FILES_FILE_RECOVERY): $(INTERNAL_RECOVERY_RAMDISK_FILES_TIMESTAMP)

$(INSTALLED_FILES_FILE_RECOVERY): .KATI_IMPLICIT_OUTPUTS := $(INSTALLED_FILES_JSON_RECOVERY)
$(INSTALLED_FILES_FILE_RECOVERY): $(INTERNAL_RECOVERYIMAGE_FILES) $(FILESLIST) $(FILESLIST_UTIL)
	@echo Installed file list: $@
	mkdir -p $(dir $@)
	rm -f $@
	$(FILESLIST) $(TARGET_RECOVERY_ROOT_OUT) > $(@:.txt=.json)
	$(FILESLIST_UTIL) -c $(@:.txt=.json) > $@

$(eval $(call declare-0p-target,$(INSTALLED_FILES_FILE_RECOVERY)))
$(eval $(call declare-0p-target,$(INSTALLED_FILES_JSON_RECOVERY)))

recovery_sepolicy := \
    $(TARGET_RECOVERY_ROOT_OUT)/sepolicy \
    $(TARGET_RECOVERY_ROOT_OUT)/plat_file_contexts \
    $(TARGET_RECOVERY_ROOT_OUT)/plat_service_contexts \
    $(TARGET_RECOVERY_ROOT_OUT)/plat_property_contexts \
    $(TARGET_RECOVERY_ROOT_OUT)/system_ext_file_contexts \
    $(TARGET_RECOVERY_ROOT_OUT)/system_ext_service_contexts \
    $(TARGET_RECOVERY_ROOT_OUT)/system_ext_property_contexts \
    $(TARGET_RECOVERY_ROOT_OUT)/vendor_file_contexts \
    $(TARGET_RECOVERY_ROOT_OUT)/vendor_service_contexts \
    $(TARGET_RECOVERY_ROOT_OUT)/vendor_property_contexts \
    $(TARGET_RECOVERY_ROOT_OUT)/odm_file_contexts \
    $(TARGET_RECOVERY_ROOT_OUT)/odm_property_contexts \
    $(TARGET_RECOVERY_ROOT_OUT)/product_file_contexts \
    $(TARGET_RECOVERY_ROOT_OUT)/product_service_contexts \
    $(TARGET_RECOVERY_ROOT_OUT)/product_property_contexts

# Passed into rsync from non-recovery root to recovery root, to avoid overwriting recovery-specific
# SELinux files
IGNORE_RECOVERY_SEPOLICY := $(patsubst $(TARGET_RECOVERY_OUT)/%,--exclude=/%,$(recovery_sepolicy))

# if building multiple boot images from multiple kernels, use the first kernel listed
# for the recovery image
recovery_kernel := $(INSTALLED_RECOVERY_KERNEL_TARGET)
recovery_ramdisk := $(PRODUCT_OUT)/ramdisk-recovery.img
recovery_uncompressed_ramdisk := $(PRODUCT_OUT)/ramdisk-recovery.cpio
recovery_resources_common := bootable/recovery/res

ifneq (,$(TARGET_RECOVERY_DENSITY))
recovery_density := $(filter %dpi,$(TARGET_RECOVERY_DENSITY))
else
# Set recovery_density to a density bucket based on TARGET_SCREEN_DENSITY, PRODUCT_AAPT_PREF_CONFIG,
# or mdpi, in order of preference. We support both specific buckets (e.g. xdpi) and numbers,
# which get remapped to a bucket.
recovery_density := $(or $(TARGET_SCREEN_DENSITY),$(PRODUCT_AAPT_PREF_CONFIG),mdpi)
ifeq (,$(filter xxxhdpi xxhdpi xhdpi hdpi mdpi,$(recovery_density)))
recovery_density_value := $(patsubst %dpi,%,$(recovery_density))
# We roughly use the medium point between the primary densities to split buckets.
# ------160------240------320----------480------------640------
#       mdpi     hdpi    xhdpi        xxhdpi        xxxhdpi
recovery_density := $(strip \
  $(or $(if $(filter $(shell echo $$(($(recovery_density_value) >= 560))),1),xxxhdpi),\
       $(if $(filter $(shell echo $$(($(recovery_density_value) >= 400))),1),xxhdpi),\
       $(if $(filter $(shell echo $$(($(recovery_density_value) >= 280))),1),xhdpi),\
       $(if $(filter $(shell echo $$(($(recovery_density_value) >= 200))),1),hdpi,mdpi)))
endif
endif

ifneq (,$(wildcard $(recovery_resources_common)-$(recovery_density)))
recovery_resources_common := $(recovery_resources_common)-$(recovery_density)
else
recovery_resources_common := $(recovery_resources_common)-xhdpi
endif

# Select the 18x32 font on high-density devices (xhdpi and up); and the 12x22 font on other devices.
# Note that the font selected here can be overridden for a particular device by putting a font.png
# in its private recovery resources.
ifneq (,$(filter xxxhdpi xxhdpi xhdpi,$(recovery_density)))
recovery_font := bootable/recovery/fonts/18x32.png
else
recovery_font := bootable/recovery/fonts/12x22.png
endif


# We will only generate the recovery background text images if the variable
# TARGET_RECOVERY_UI_SCREEN_WIDTH is defined. For devices with xxxhdpi and xxhdpi, we set the
# variable to the commonly used values here, if it hasn't been intialized elsewhere. While for
# devices with lower density, they must have TARGET_RECOVERY_UI_SCREEN_WIDTH defined in their
# BoardConfig in order to use this feature.
ifeq ($(recovery_density),xxxhdpi)
TARGET_RECOVERY_UI_SCREEN_WIDTH ?= 1440
else ifeq ($(recovery_density),xxhdpi)
TARGET_RECOVERY_UI_SCREEN_WIDTH ?= 1080
endif

ifneq ($(TARGET_RECOVERY_UI_SCREEN_WIDTH),)
# Subtracts the margin width and menu indent from the screen width; it's safe to be conservative.
ifeq ($(TARGET_RECOVERY_UI_MARGIN_WIDTH),)
  recovery_image_width := $$(($(TARGET_RECOVERY_UI_SCREEN_WIDTH) - 10))
else
  recovery_image_width := $$(($(TARGET_RECOVERY_UI_SCREEN_WIDTH) - $(TARGET_RECOVERY_UI_MARGIN_WIDTH) - 10))
endif


RECOVERY_INSTALLING_TEXT_FILE := $(call intermediates-dir-for,ETC,recovery_text_res)/installing_text.png
RECOVERY_INSTALLING_SECURITY_TEXT_FILE := $(dir $(RECOVERY_INSTALLING_TEXT_FILE))/installing_security_text.png
RECOVERY_ERASING_TEXT_FILE := $(dir $(RECOVERY_INSTALLING_TEXT_FILE))/erasing_text.png
RECOVERY_ERROR_TEXT_FILE := $(dir $(RECOVERY_INSTALLING_TEXT_FILE))/error_text.png
RECOVERY_NO_COMMAND_TEXT_FILE := $(dir $(RECOVERY_INSTALLING_TEXT_FILE))/no_command_text.png

generated_recovery_text_files := \
  $(RECOVERY_INSTALLING_TEXT_FILE) \
  $(RECOVERY_INSTALLING_SECURITY_TEXT_FILE) \
  $(RECOVERY_ERASING_TEXT_FILE) \
  $(RECOVERY_ERROR_TEXT_FILE) \
  $(RECOVERY_NO_COMMAND_TEXT_FILE)

resource_dir := bootable/recovery/tools/recovery_l10n/res/
resource_dir_deps := $(sort $(shell find $(resource_dir) -name *.xml -not -name .*))
image_generator_jar := $(HOST_OUT_JAVA_LIBRARIES)/RecoveryImageGenerator.jar
zopflipng := $(HOST_OUT_EXECUTABLES)/zopflipng
$(RECOVERY_INSTALLING_TEXT_FILE): PRIVATE_SOURCE_FONTS := $(recovery_noto-fonts_dep) $(recovery_roboto-fonts_dep)
$(RECOVERY_INSTALLING_TEXT_FILE): PRIVATE_RECOVERY_FONT_FILES_DIR := $(call intermediates-dir-for,ETC,recovery_font_files)
$(RECOVERY_INSTALLING_TEXT_FILE): PRIVATE_RESOURCE_DIR := $(resource_dir)
$(RECOVERY_INSTALLING_TEXT_FILE): PRIVATE_IMAGE_GENERATOR_JAR := $(image_generator_jar)
$(RECOVERY_INSTALLING_TEXT_FILE): PRIVATE_ZOPFLIPNG := $(zopflipng)
$(RECOVERY_INSTALLING_TEXT_FILE): PRIVATE_RECOVERY_IMAGE_WIDTH := $(recovery_image_width)
$(RECOVERY_INSTALLING_TEXT_FILE): PRIVATE_RECOVERY_BACKGROUND_TEXT_LIST := \
  recovery_installing \
  recovery_installing_security \
  recovery_erasing \
  recovery_error \
  recovery_no_command
$(RECOVERY_INSTALLING_TEXT_FILE): .KATI_IMPLICIT_OUTPUTS := $(filter-out $(RECOVERY_INSTALLING_TEXT_FILE),$(generated_recovery_text_files))
$(RECOVERY_INSTALLING_TEXT_FILE): $(image_generator_jar) $(resource_dir_deps) $(recovery_noto-fonts_dep) $(recovery_roboto-fonts_dep) $(zopflipng)
	# Prepares the font directory.
	@rm -rf $(PRIVATE_RECOVERY_FONT_FILES_DIR)
	@mkdir -p $(PRIVATE_RECOVERY_FONT_FILES_DIR)
	$(foreach filename,$(PRIVATE_SOURCE_FONTS), cp $(filename) $(PRIVATE_RECOVERY_FONT_FILES_DIR) &&) true
	@rm -rf $(dir $@)
	@mkdir -p $(dir $@)
	$(foreach text_name,$(PRIVATE_RECOVERY_BACKGROUND_TEXT_LIST), \
	  $(eval output_file := $(dir $@)/$(patsubst recovery_%,%_text.png,$(text_name))) \
	  $(eval center_alignment := $(if $(filter $(text_name),$(PRIVATE_RECOVERY_BACKGROUND_TEXT_LIST)), --center_alignment)) \
	  java -jar $(PRIVATE_IMAGE_GENERATOR_JAR) \
	    --image_width $(PRIVATE_RECOVERY_IMAGE_WIDTH) \
	    --text_name $(text_name) \
	    --font_dir $(PRIVATE_RECOVERY_FONT_FILES_DIR) \
	    --resource_dir $(PRIVATE_RESOURCE_DIR) \
	    --output_file $(output_file) $(center_alignment) && \
	  $(PRIVATE_ZOPFLIPNG) -y --iterations=1 --filters=0 $(output_file) $(output_file) > /dev/null &&) true
else
RECOVERY_INSTALLING_TEXT_FILE :=
RECOVERY_INSTALLING_SECURITY_TEXT_FILE :=
RECOVERY_ERASING_TEXT_FILE :=
RECOVERY_ERROR_TEXT_FILE :=
RECOVERY_NO_COMMAND_TEXT_FILE :=
endif # TARGET_RECOVERY_UI_SCREEN_WIDTH

ifneq ($(TARGET_RECOVERY_DEVICE_DIRS),)
recovery_root_private := $(strip \
  $(foreach d,$(TARGET_RECOVERY_DEVICE_DIRS), $(wildcard $(d)/recovery/root)))
else
recovery_root_private := $(strip $(wildcard $(TARGET_DEVICE_DIR)/recovery/root))
endif
ifneq ($(recovery_root_private),)
recovery_root_deps := $(shell find $(recovery_root_private) -type f)
endif

ifndef TARGET_PRIVATE_RES_DIRS
TARGET_PRIVATE_RES_DIRS := $(wildcard $(TARGET_DEVICE_DIR)/recovery/res)
endif
recovery_resource_deps := $(shell find $(recovery_resources_common) \
  $(TARGET_PRIVATE_RES_DIRS) -type f)
recovery_resource_deps += $(generated_recovery_text_files)


ifdef TARGET_RECOVERY_FSTAB
recovery_fstab := $(TARGET_RECOVERY_FSTAB)
else ifdef TARGET_RECOVERY_FSTAB_GENRULE
# Specifies a soong genrule module that generates an fstab.
recovery_fstab := $(call intermediates-dir-for,ETC,$(TARGET_RECOVERY_FSTAB_GENRULE))/$(TARGET_RECOVERY_FSTAB_GENRULE)
else
recovery_fstab := $(strip $(wildcard $(TARGET_DEVICE_DIR)/recovery.fstab))
endif
ifdef TARGET_RECOVERY_WIPE
recovery_wipe := $(TARGET_RECOVERY_WIPE)
else
recovery_wipe :=
endif

# Traditionally with non-A/B OTA we have:
#   boot.img + recovery-from-boot.p + recovery-resource.dat = recovery.img.
# recovery-resource.dat is needed only if we carry an imgdiff patch of the boot and recovery images
# and invoke install-recovery.sh on the first boot post an OTA update.
#
# We no longer need that if one of the following conditions holds:
#   a) We carry a full copy of the recovery image - no patching needed
#      (BOARD_USES_FULL_RECOVERY_IMAGE = true);
#   b) We build a single image that contains boot and recovery both - no recovery image to install
#      (BOARD_USES_RECOVERY_AS_BOOT = true);
#   c) We include the recovery DTBO image within recovery - not needing the resource file as we
#      do bsdiff because boot and recovery will contain different number of entries
#      (BOARD_INCLUDE_RECOVERY_DTBO = true).
#   d) We include the recovery ACPIO image within recovery - not needing the resource file as we
#      do bsdiff because boot and recovery will contain different number of entries
#      (BOARD_INCLUDE_RECOVERY_ACPIO = true).
#   e) We build a single image that contains vendor_boot and recovery both - no recovery image to
#      install
#      (BOARD_MOVE_RECOVERY_RESOURCES_TO_VENDOR_BOOT = true).

ifeq (,$(filter true, $(BOARD_USES_FULL_RECOVERY_IMAGE) $(BOARD_USES_RECOVERY_AS_BOOT) \
  $(BOARD_INCLUDE_RECOVERY_DTBO) $(BOARD_INCLUDE_RECOVERY_ACPIO) \
  $(BOARD_MOVE_RECOVERY_RESOURCES_TO_VENDOR_BOOT) $(BOARD_RAMDISK_USE_LZ4) $(BOARD_RAMDISK_USE_XZ)))
# Named '.dat' so we don't attempt to use imgdiff for patching it.
RECOVERY_RESOURCE_ZIP := $(TARGET_OUT_VENDOR)/etc/recovery-resource.dat
ALL_DEFAULT_INSTALLED_MODULES += $(RECOVERY_RESOURCE_ZIP)
else
RECOVERY_RESOURCE_ZIP :=
endif

INSTALLED_RECOVERY_BUILD_PROP_TARGET := $(TARGET_RECOVERY_ROOT_OUT)/prop.default

$(INSTALLED_RECOVERY_BUILD_PROP_TARGET): PRIVATE_RECOVERY_UI_PROPERTIES := \
    TARGET_RECOVERY_UI_ANIMATION_FPS:animation_fps \
    TARGET_RECOVERY_UI_BLANK_UNBLANK_ON_INIT:blank_unblank_on_init \
    TARGET_RECOVERY_UI_MARGIN_HEIGHT:margin_height \
    TARGET_RECOVERY_UI_MARGIN_WIDTH:margin_width \
    TARGET_RECOVERY_UI_MENU_UNUSABLE_ROWS:menu_unusable_rows \
    TARGET_RECOVERY_UI_PROGRESS_BAR_BASELINE:progress_bar_baseline \
    TARGET_RECOVERY_UI_TOUCH_LOW_THRESHOLD:touch_low_threshold \
    TARGET_RECOVERY_UI_TOUCH_HIGH_THRESHOLD:touch_high_threshold \
    TARGET_RECOVERY_UI_VR_STEREO_OFFSET:vr_stereo_offset \
    TARGET_RECOVERY_UI_BRIGHTNESS_FILE:brightness_file \
    TARGET_RECOVERY_UI_MAX_BRIGHTNESS_FILE:max_brightness_file \
    TARGET_RECOVERY_UI_BRIGHTNESS_NORMAL:brightness_normal_percent \
    TARGET_RECOVERY_UI_BRIGHTNESS_DIMMED:brightness_dimmed_percent

# Parses the given list of build variables and writes their values as build properties if defined.
# For example, if a target defines `TARGET_RECOVERY_UI_MARGIN_HEIGHT := 100`,
# `ro.recovery.ui.margin_height=100` will be appended to the given output file.
# $(1): Map from the build variable names to property names
# $(2): Output file
define append-recovery-ui-properties
echo "#" >> $(2)
echo "# RECOVERY UI BUILD PROPERTIES" >> $(2)
echo "#" >> $(2)
$(foreach prop,$(1), \
    $(eval _varname := $(call word-colon,1,$(prop))) \
    $(eval _propname := $(call word-colon,2,$(prop))) \
    $(eval _value := $($(_varname))) \
    $(if $(_value), \
        echo ro.recovery.ui.$(_propname)=$(_value) >> $(2) &&)) true
endef

$(INSTALLED_RECOVERY_BUILD_PROP_TARGET): \
	    $(INSTALLED_BUILD_PROP_TARGET) \
	    $(INSTALLED_VENDOR_BUILD_PROP_TARGET) \
	    $(INSTALLED_ODM_BUILD_PROP_TARGET) \
	    $(INSTALLED_PRODUCT_BUILD_PROP_TARGET) \
	    $(INSTALLED_SYSTEM_EXT_BUILD_PROP_TARGET)
	@echo "Target recovery buildinfo: $@"
	$(hide) mkdir -p $(dir $@)
	$(hide) rm -f $@
	$(hide) cat $(INSTALLED_BUILD_PROP_TARGET) >> $@
	$(hide) cat $(INSTALLED_VENDOR_BUILD_PROP_TARGET) >> $@
	$(hide) cat $(INSTALLED_ODM_BUILD_PROP_TARGET) >> $@
	$(hide) cat $(INSTALLED_PRODUCT_BUILD_PROP_TARGET) >> $@
	$(hide) cat $(INSTALLED_SYSTEM_EXT_BUILD_PROP_TARGET) >> $@
	$(call append-recovery-ui-properties,$(PRIVATE_RECOVERY_UI_PROPERTIES),$@)

$(call declare-1p-target,$(INSTALLED_RECOVERY_BUILD_PROP_TARGET),build)
$(call declare-license-deps,$(INSTALLED_RECOVERY_BUILD_PROP_TARGET),\
    $(INSTALLED_BUILD_PROP_TARGET) $(INSTALLED_VENDOR_BUILD_PROP_TARGET) $(INSTALLED_ODM_BUILD_PROP_TARGET) \
    $(INSTALLED_PRODUCT_BUILD_PROP_TARGET) $(INSTALLED_SYSTEM_EXT_BUILD_PROP_TARGET))

# Only install boot/etc/build.prop to recovery image on recovery_as_boot.
# On device with dedicated recovery partition, the file should come from the boot
# ramdisk.
ifeq (true,$(BOARD_USES_RECOVERY_AS_BOOT))
INSTALLED_RECOVERY_RAMDISK_BUILD_PROP_TARGET := $(TARGET_RECOVERY_ROOT_OUT)/$(RAMDISK_BUILD_PROP_REL_PATH)
$(INSTALLED_RECOVERY_RAMDISK_BUILD_PROP_TARGET): $(INSTALLED_RAMDISK_BUILD_PROP_TARGET)
	$(copy-file-to-target)

$(call declare-1p-target,$(INSTALLED_RECOVERY_RAMDISK_BUILD_PROP_TARGET),build)
$(call declare-license-deps,$(INSTALLED_RECOVERY_RAMDISK_BUILD_PROP_TARGET),$(INSTALLED_RAMDISK_BUILD_PROP_TARGET))
endif

INTERNAL_RECOVERYIMAGE_ARGS := --ramdisk $(recovery_ramdisk)

ifneq (truetrue,$(strip $(BUILDING_VENDOR_BOOT_IMAGE))$(strip $(BOARD_USES_RECOVERY_AS_BOOT)))
INTERNAL_RECOVERYIMAGE_ARGS += $(addprefix --second ,$(INSTALLED_2NDBOOTLOADER_TARGET))
# Assumes this has already been stripped
ifneq (true,$(BOARD_EXCLUDE_KERNEL_FROM_RECOVERY_IMAGE))
ifdef INTERNAL_KERNEL_CMDLINE
  INTERNAL_RECOVERYIMAGE_ARGS += --cmdline "$(INTERNAL_KERNEL_CMDLINE)"
endif # INTERNAL_KERNEL_CMDLINE != ""
endif # BOARD_EXCLUDE_KERNEL_FROM_RECOVERY_IMAGE != true
ifdef BOARD_KERNEL_BASE
  INTERNAL_RECOVERYIMAGE_ARGS += --base $(BOARD_KERNEL_BASE)
endif
ifdef BOARD_KERNEL_PAGESIZE
  INTERNAL_RECOVERYIMAGE_ARGS += --pagesize $(BOARD_KERNEL_PAGESIZE)
endif
ifdef BOARD_INCLUDE_RECOVERY_DTBO
ifdef BOARD_PREBUILT_RECOVERY_DTBOIMAGE
  INTERNAL_RECOVERYIMAGE_ARGS += --recovery_dtbo $(BOARD_PREBUILT_RECOVERY_DTBOIMAGE)
else
  INTERNAL_RECOVERYIMAGE_ARGS += --recovery_dtbo $(BOARD_PREBUILT_DTBOIMAGE)
endif
endif # BOARD_INCLUDE_RECOVERY_DTBO
ifdef BOARD_INCLUDE_RECOVERY_ACPIO
  INTERNAL_RECOVERYIMAGE_ARGS += --recovery_acpio $(BOARD_RECOVERY_ACPIO)
endif
ifdef BOARD_INCLUDE_DTB_IN_BOOTIMG
  INTERNAL_RECOVERYIMAGE_ARGS += --dtb $(INSTALLED_DTBIMAGE_TARGET)
endif
endif # (BUILDING_VENDOR_BOOT_IMAGE and BOARD_USES_RECOVERY_AS_BOOT)
ifndef BOARD_RECOVERY_MKBOOTIMG_ARGS
  BOARD_RECOVERY_MKBOOTIMG_ARGS := $(BOARD_MKBOOTIMG_ARGS)
endif

ifeq ($(strip $(BOARD_KERNEL_SEPARATED_DT)),true)
  INTERNAL_RECOVERYIMAGE_ARGS += --dt $(INSTALLED_DTIMAGE_TARGET)
  RECOVERYIMAGE_EXTRA_DEPS    := $(INSTALLED_DTIMAGE_TARGET)
endif

$(INTERNAL_RECOVERY_RAMDISK_FILES_TIMESTAMP): $(MKBOOTFS) \
	    $(INTERNAL_ROOT_FILES) \
	    $(INSTALLED_RAMDISK_TARGET) \
	    $(INTERNAL_RECOVERYIMAGE_FILES) \
	    $(recovery_sepolicy) \
	    $(INSTALLED_2NDBOOTLOADER_TARGET) \
	    $(INSTALLED_RECOVERY_BUILD_PROP_TARGET) \
	    $(INSTALLED_RECOVERY_RAMDISK_BUILD_PROP_TARGET) \
	    $(recovery_resource_deps) $(recovery_root_deps) \
	    $(recovery_fstab)
	# Making recovery image
	mkdir -p $(TARGET_RECOVERY_OUT)
	mkdir -p $(TARGET_RECOVERY_ROOT_OUT)/sdcard $(TARGET_RECOVERY_ROOT_OUT)/tmp
	# Copying baseline ramdisk...
	# Use rsync because "cp -Rf" fails to overwrite broken symlinks on Mac.
	rsync -a --exclude=sdcard $(IGNORE_RECOVERY_SEPOLICY) $(IGNORE_CACHE_LINK) $(TARGET_ROOT_OUT) $(TARGET_RECOVERY_OUT)
	# Modifying ramdisk contents...
	ln -sf /system/bin/init $(TARGET_RECOVERY_ROOT_OUT)/init
	# Removes $(TARGET_RECOVERY_ROOT_OUT)/init*.rc EXCEPT init.recovery*.rc.
	find $(TARGET_RECOVERY_ROOT_OUT) -maxdepth 1 -name 'init*.rc' -type f -not -name "init.recovery.*.rc" | xargs rm -f
	cp $(TARGET_ROOT_OUT)/init.recovery.*.rc $(TARGET_RECOVERY_ROOT_OUT)/ 2> /dev/null || true # Ignore error when the src file doesn't exist.
	mkdir -p $(TARGET_RECOVERY_ROOT_OUT)/res
	rm -rf $(TARGET_RECOVERY_ROOT_OUT)/res/*
	cp -rf $(recovery_resources_common)/* $(TARGET_RECOVERY_ROOT_OUT)/res
	$(foreach recovery_text_file,$(generated_recovery_text_files), \
	  cp -rf $(recovery_text_file) $(TARGET_RECOVERY_ROOT_OUT)/res/images/ &&) true
	cp -f $(recovery_font) $(TARGET_RECOVERY_ROOT_OUT)/res/images/font.png
	$(foreach item,$(recovery_root_private), \
	  cp -rf $(item) $(TARGET_RECOVERY_OUT)/;)
	$(foreach item,$(TARGET_PRIVATE_RES_DIRS), \
	  cp -rf $(item) $(TARGET_RECOVERY_ROOT_OUT)/$(newline);)
	$(foreach item,$(recovery_fstab), \
	  cp -f $(item) $(TARGET_RECOVERY_ROOT_OUT)/system/etc/recovery.fstab;)
	$(if $(strip $(recovery_wipe)), \
	  cp -f $(recovery_wipe) $(TARGET_RECOVERY_ROOT_OUT)/system/etc/recovery.wipe)
	ln -sf prop.default $(TARGET_RECOVERY_ROOT_OUT)/default.prop
	$(BOARD_RECOVERY_IMAGE_PREPARE)
	$(hide) touch $@

$(recovery_uncompressed_ramdisk): $(INTERNAL_RECOVERY_RAMDISK_FILES_TIMESTAMP)
	@echo ----- Making uncompressed recovery ramdisk ------
	$(MKBOOTFS) -d $(TARGET_OUT) $(TARGET_RECOVERY_ROOT_OUT) > $@

$(recovery_ramdisk): $(recovery_uncompressed_ramdisk) $(COMPRESSION_COMMAND_DEPS)
	@echo ----- Making compressed recovery ramdisk ------
	$(COMPRESSION_COMMAND) < $(recovery_uncompressed_ramdisk) > $@

# $(1): output file
# $(2): optional kernel file
define build-recoveryimage-target
  $(if $(filter true,$(PRODUCT_SUPPORTS_VBOOT)), \
    $(MKBOOTIMG) $(if $(strip $(2)),--kernel $(strip $(2))) $(INTERNAL_RECOVERYIMAGE_ARGS) \
                 $(INTERNAL_MKBOOTIMG_VERSION_ARGS) $(BOARD_RECOVERY_MKBOOTIMG_ARGS) \
                 --output $(1).unsigned, \
    $(MKBOOTIMG) $(if $(strip $(2)),--kernel $(strip $(2))) $(INTERNAL_RECOVERYIMAGE_ARGS) \
                 $(INTERNAL_MKBOOTIMG_VERSION_ARGS) \
                 $(BOARD_RECOVERY_MKBOOTIMG_ARGS) --output $(1))
  $(if $(filter true,$(PRODUCT_SUPPORTS_VBOOT)), \
    $(VBOOT_SIGNER) $(FUTILITY) $(1).unsigned $(PRODUCT_VBOOT_SIGNING_KEY).vbpubk $(PRODUCT_VBOOT_SIGNING_KEY).vbprivk $(PRODUCT_VBOOT_SIGNING_SUBKEY).vbprivk $(1).keyblock $(1))
  $(if $(filter true,$(BOARD_USES_RECOVERY_AS_BOOT)), \
    $(call assert-max-image-size,$(1),$(call get-hash-image-max-size,$(call get-bootimage-partition-size,$(1),boot))), \
    $(call assert-max-image-size,$(1),$(call get-hash-image-max-size,$(BOARD_RECOVERYIMAGE_PARTITION_SIZE))))
  $(if $(filter true,$(BOARD_AVB_ENABLE)), \
    $(if $(filter true,$(BOARD_USES_RECOVERY_AS_BOOT)), \
      $(AVBTOOL) add_hash_footer --image $(1) $(call get-partition-size-argument,$(call get-bootimage-partition-size,$(1),boot)) --partition_name boot $(INTERNAL_AVB_BOOT_SIGNING_ARGS) $(BOARD_AVB_BOOT_ADD_HASH_FOOTER_ARGS),\
      $(AVBTOOL) add_hash_footer --image $(1) $(call get-partition-size-argument,$(BOARD_RECOVERYIMAGE_PARTITION_SIZE)) --partition_name recovery $(INTERNAL_AVB_RECOVERY_SIGNING_ARGS) $(BOARD_AVB_RECOVERY_ADD_HASH_FOOTER_ARGS)))
endef

recoveryimage-deps := $(MKBOOTIMG) $(recovery_ramdisk) $(recovery_kernel)
ifeq (true,$(PRODUCT_SUPPORTS_VBOOT))
  recoveryimage-deps += $(VBOOT_SIGNER)
endif
ifeq (true,$(BOARD_AVB_ENABLE))
  recoveryimage-deps += $(AVBTOOL) $(BOARD_AVB_BOOT_KEY_PATH)
endif
ifdef BOARD_INCLUDE_RECOVERY_DTBO
  ifdef BOARD_PREBUILT_RECOVERY_DTBOIMAGE
    recoveryimage-deps += $(BOARD_PREBUILT_RECOVERY_DTBOIMAGE)
  else
    recoveryimage-deps += $(BOARD_PREBUILT_DTBOIMAGE)
  endif
endif
ifdef BOARD_INCLUDE_RECOVERY_ACPIO
  recoveryimage-deps += $(BOARD_RECOVERY_ACPIO)
endif
ifdef BOARD_INCLUDE_DTB_IN_BOOTIMG
  recoveryimage-deps += $(INSTALLED_DTBIMAGE_TARGET)
endif

ifeq ($(BOARD_USES_RECOVERY_AS_BOOT),true)
$(foreach b,$(INSTALLED_BOOTIMAGE_TARGET), $(eval $(call add-dependency,$(b),$(call bootimage-to-kernel,$(b)))))
$(INSTALLED_BOOTIMAGE_TARGET): $(recoveryimage-deps)
	$(call pretty,"Target boot image from recovery: $@")
	$(call build-recoveryimage-target, $@, $(PRODUCT_OUT)/$(subst .img,,$(subst boot,kernel,$(notdir $@))))

$(call declare-container-license-metadata,$(INSTALLED_BOOTIMAGE_TARGET),SPDX-license-identifier-GPL-2.0-only SPDX-license-identifier-Apache-2.0,restricted notice,$(BUILD_SYSTEM)/LINUX_KERNEL_COPYING build/soong/licenses/LICENSE,"Boot Image",bool)
$(call declare-container-license-deps,$(INSTALLED_BOOTIMAGE_TARGET),$(recoveryimage-deps),$(PRODUCT_OUT)/:/)

UNMOUNTED_NOTICE_VENDOR_DEPS+= $(INSTALLED_BOOTIMAGE_TARGET)
endif # BOARD_USES_RECOVERY_AS_BOOT

ifndef BOARD_CUSTOM_BOOTIMG_MK
$(INSTALLED_RECOVERYIMAGE_TARGET): $(recoveryimage-deps) $(RECOVERYIMAGE_EXTRA_DEPS)
	$(call build-recoveryimage-target, $@, \
	  $(if $(filter true, $(BOARD_EXCLUDE_KERNEL_FROM_RECOVERY_IMAGE)),, $(recovery_kernel)))
else
INTERNAL_RECOVERYIMAGE_ARGS += --kernel $(recovery_kernel)
endif # BOARD_CUSTOM_BOOTIMG_MK

ifdef RECOVERY_RESOURCE_ZIP
$(RECOVERY_RESOURCE_ZIP): $(INSTALLED_RECOVERYIMAGE_TARGET) | $(ZIPTIME)
	$(hide) mkdir -p $(dir $@)
	$(hide) find $(TARGET_RECOVERY_ROOT_OUT)/res -type f | sort | zip -0qrjX $@ -@
	$(remove-timestamps-from-package)
endif


$(call declare-1p-container,$(INSTALLED_RECOVERYIMAGE_TARGET),)
$(call declare-container-license-deps,$(INSTALLED_RECOVERYIMAGE_TARGET),$(recoveryimage-deps),$(PRODUCT_OUT)/:/)

UNMOUNTED_NOTICE_VENDOR_DEPS+= $(INSTALLED_RECOVERYIMAGE_TARGET)

.PHONY: recoveryimage-nodeps
recoveryimage-nodeps:
	@echo "make $@: ignoring dependencies"
	$(call build-recoveryimage-target, $(INSTALLED_RECOVERYIMAGE_TARGET), \
	  $(if $(filter true, $(BOARD_EXCLUDE_KERNEL_FROM_RECOVERY_IMAGE)),, $(recovery_kernel)))

else # BUILDING_RECOVERY_IMAGE
RECOVERY_RESOURCE_ZIP :=
endif # BUILDING_RECOVERY_IMAGE

.PHONY: recoveryimage
recoveryimage: $(INSTALLED_RECOVERYIMAGE_TARGET) $(RECOVERY_RESOURCE_ZIP)

ifneq ($(BOARD_NAND_PAGE_SIZE),)
$(error MTD device is no longer supported and thus BOARD_NAND_PAGE_SIZE is deprecated.)
endif

ifneq ($(BOARD_NAND_SPARE_SIZE),)
$(error MTD device is no longer supported and thus BOARD_NAND_SPARE_SIZE is deprecated.)
endif

ifdef BOARD_CUSTOM_BOOTIMG_MK
include $(BOARD_CUSTOM_BOOTIMG_MK)
endif

# -----------------------------------------------------------------
# Build debug ramdisk and debug boot image.
INSTALLED_FILES_OUTSIDE_IMAGES := $(filter-out $(TARGET_DEBUG_RAMDISK_OUT)/%, $(INSTALLED_FILES_OUTSIDE_IMAGES))
ifneq ($(BUILDING_DEBUG_BOOT_IMAGE)$(BUILDING_DEBUG_VENDOR_BOOT_IMAGE),)

INTERNAL_DEBUG_RAMDISK_FILES := $(filter $(TARGET_DEBUG_RAMDISK_OUT)/%, \
    $(ALL_DEFAULT_INSTALLED_MODULES))

# Directories to be picked into the debug ramdisk.
# As these directories are all merged into one single cpio archive, the order
# matters. If there are multiple files with the same pathname, then the last one
# wins.
#
# ramdisk-debug.img will merge the content from either ramdisk.img or
# ramdisk-recovery.img, depending on whether BOARD_USES_RECOVERY_AS_BOOT
# is set or not.
ifeq ($(BOARD_USES_RECOVERY_AS_BOOT),true)
  INTERNAL_DEBUG_RAMDISK_SRC_DIRS := $(TARGET_RECOVERY_ROOT_OUT)
  INTERNAL_DEBUG_RAMDISK_SRC_RAMDISK_TARGET := $(recovery_ramdisk)
else  # BOARD_USES_RECOVERY_AS_BOOT == true
  INTERNAL_DEBUG_RAMDISK_SRC_DIRS := $(TARGET_RAMDISK_OUT)
  INTERNAL_DEBUG_RAMDISK_SRC_RAMDISK_TARGET := $(INSTALLED_RAMDISK_TARGET)
endif # BOARD_USES_RECOVERY_AS_BOOT != true

INTERNAL_DEBUG_RAMDISK_SRC_DIRS += $(TARGET_DEBUG_RAMDISK_OUT)
INTERNAL_DEBUG_RAMDISK_SRC_DEPS := $(INTERNAL_DEBUG_RAMDISK_SRC_RAMDISK_TARGET) $(INTERNAL_DEBUG_RAMDISK_FILES)

# INSTALLED_FILES_FILE_DEBUG_RAMDISK would ensure TARGET_DEBUG_RAMDISK_OUT is created.
INSTALLED_FILES_FILE_DEBUG_RAMDISK := $(PRODUCT_OUT)/installed-files-ramdisk-debug.txt
INSTALLED_FILES_JSON_DEBUG_RAMDISK := $(INSTALLED_FILES_FILE_DEBUG_RAMDISK:.txt=.json)
$(INSTALLED_FILES_FILE_DEBUG_RAMDISK): .KATI_IMPLICIT_OUTPUTS := $(INSTALLED_FILES_JSON_DEBUG_RAMDISK)
$(INSTALLED_FILES_FILE_DEBUG_RAMDISK): $(INTERNAL_DEBUG_RAMDISK_SRC_DEPS)
$(INSTALLED_FILES_FILE_DEBUG_RAMDISK): $(FILESLIST) $(FILESLIST_UTIL)
	@echo "Installed file list: $@"
	$(hide) rm -f $@
	$(hide) mkdir -p $(dir $@) $(TARGET_DEBUG_RAMDISK_OUT)
	touch $(TARGET_DEBUG_RAMDISK_OUT)/force_debuggable
	$(FILESLIST) $(INTERNAL_DEBUG_RAMDISK_SRC_DIRS) > $(@:.txt=.json)
	$(FILESLIST_UTIL) -c $(@:.txt=.json) > $@

$(eval $(call declare-0p-target,$(INSTALLED_FILES_FILE_DEBUG_RAMDISK)))
$(eval $(call declare-0p-target,$(INSTALLED_FILES_JSON_DEBUG_RAMDISK)))

ifdef BUILDING_DEBUG_BOOT_IMAGE

# -----------------------------------------------------------------
# the debug ramdisk, which is the original ramdisk plus additional
# files: force_debuggable, adb_debug.prop and userdebug sepolicy.
# When /force_debuggable is present, /init will load userdebug sepolicy
# and property files to allow adb root, if the device is unlocked.
INSTALLED_DEBUG_RAMDISK_TARGET := $(PRODUCT_OUT)/ramdisk-debug.img

$(INSTALLED_DEBUG_RAMDISK_TARGET): $(INSTALLED_FILES_FILE_DEBUG_RAMDISK)
$(INSTALLED_DEBUG_RAMDISK_TARGET): $(MKBOOTFS) | $(COMPRESSION_COMMAND_DEPS)
	@echo "Target debug ramdisk: $@"
	$(hide) rm -f $@
	$(hide) mkdir -p $(dir $@)
	$(MKBOOTFS) -d $(TARGET_OUT) $(INTERNAL_DEBUG_RAMDISK_SRC_DIRS) | $(COMPRESSION_COMMAND) > $@

$(call declare-1p-container,$(INSTALLED_DEBUG_RAMDISK_TARGET),)
$(call declare-container-license-deps,$(INSTALLED_DEBUG_RAMDISK_TARGET),$(INSTALLED_RAMDISK_TARGET),$(PRODUCT_OUT)/:/)

UNMOUNTED_NOTICE_VENDOR_DEPS+= $(INSTALLED_DEBUG_RAMDISK_TARGET)

.PHONY: ramdisk_debug-nodeps
ramdisk_debug-nodeps: $(MKBOOTFS) | $(COMPRESSION_COMMAND_DEPS)
	@echo "make $@: ignoring dependencies"
	$(hide) rm -f $(INSTALLED_DEBUG_RAMDISK_TARGET)
	$(hide) mkdir -p $(dir $(INSTALLED_DEBUG_RAMDISK_TARGET)) $(INTERNAL_DEBUG_RAMDISK_SRC_DIRS)
	$(MKBOOTFS) -d $(TARGET_OUT) $(INTERNAL_DEBUG_RAMDISK_SRC_DIRS) | $(COMPRESSION_COMMAND) > $(INSTALLED_DEBUG_RAMDISK_TARGET)

# -----------------------------------------------------------------
# the boot-debug.img, which is the kernel plus ramdisk-debug.img
#
# Note: it's intentional to skip signing for boot-debug.img, because it
# can only be used if the device is unlocked with verification error.
ifneq ($(strip $(BOARD_KERNEL_BINARIES)),)
  INSTALLED_DEBUG_BOOTIMAGE_TARGET := $(foreach k,$(subst kernel,boot-debug,$(BOARD_KERNEL_BINARIES)), \
         $(PRODUCT_OUT)/$(k).img)
else
  INSTALLED_DEBUG_BOOTIMAGE_TARGET := $(PRODUCT_OUT)/boot-debug.img
endif

# Replace ramdisk.img in $(MKBOOTIMG) ARGS with ramdisk-debug.img to build boot-debug.img
$(INSTALLED_DEBUG_BOOTIMAGE_TARGET): $(INSTALLED_DEBUG_RAMDISK_TARGET)
ifeq ($(BOARD_USES_RECOVERY_AS_BOOT),true)
  INTERNAL_DEBUG_BOOTIMAGE_ARGS := $(subst $(INTERNAL_DEBUG_RAMDISK_SRC_RAMDISK_TARGET),$(INSTALLED_DEBUG_RAMDISK_TARGET),$(INTERNAL_RECOVERYIMAGE_ARGS))
else
  INTERNAL_DEBUG_BOOTIMAGE_ARGS := $(subst $(INTERNAL_DEBUG_RAMDISK_SRC_RAMDISK_TARGET),$(INSTALLED_DEBUG_RAMDISK_TARGET),$(INTERNAL_BOOTIMAGE_ARGS))
endif

# If boot.img is chained but boot-debug.img is not signed, libavb in bootloader
# will fail to find valid AVB metadata from the end of /boot, thus stop booting.
# Using a test key to sign boot-debug.img to continue booting with the mismatched
# public key, if the device is unlocked.
ifneq ($(BOARD_AVB_BOOT_KEY_PATH),)
$(INSTALLED_DEBUG_BOOTIMAGE_TARGET): $(AVBTOOL) $(BOARD_AVB_BOOT_TEST_KEY_PATH)
endif

BOARD_AVB_BOOT_TEST_KEY_PATH := external/avb/test/data/testkey_rsa2048.pem
INTERNAL_AVB_BOOT_TEST_SIGNING_ARGS := --algorithm SHA256_RSA2048 --key $(BOARD_AVB_BOOT_TEST_KEY_PATH)
# $(1): the bootimage to sign
# $(2): boot image variant (boot, boot-debug, boot-test-harness)
define test-key-sign-bootimage
$(call assert-max-image-size,$(1),$(call get-hash-image-max-size,$(call get-bootimage-partition-size,$(1),$(2))))
$(AVBTOOL) add_hash_footer \
  --image $(1) \
  $(call get-partition-size-argument,$(call get-bootimage-partition-size,$(1),$(2)))\
  --partition_name boot $(INTERNAL_AVB_BOOT_TEST_SIGNING_ARGS) \
  $(BOARD_AVB_BOOT_ADD_HASH_FOOTER_ARGS)
$(call assert-max-image-size,$(1),$(call get-bootimage-partition-size,$(1),$(2)))
endef

# $(1): output file
define build-debug-bootimage-target
  $(MKBOOTIMG) --kernel $(PRODUCT_OUT)/$(subst .img,,$(subst boot-debug,kernel,$(notdir $(1)))) \
    $(INTERNAL_DEBUG_BOOTIMAGE_ARGS) $(INTERNAL_MKBOOTIMG_VERSION_ARGS) \
    $(BOARD_MKBOOTIMG_ARGS) --output $1
  $(if $(BOARD_AVB_BOOT_KEY_PATH),$(call test-key-sign-bootimage,$1,boot-debug))
endef

# Depends on original boot.img and ramdisk-debug.img, to build the new boot-debug.img
$(INSTALLED_DEBUG_BOOTIMAGE_TARGET): $(MKBOOTIMG) $(INSTALLED_BOOTIMAGE_TARGET) $(AVBTOOL)
	$(call pretty,"Target boot debug image: $@")
	$(call build-debug-bootimage-target, $@)

$(call declare-container-license-metadata,$(INSTALLED_DEBUG_BOOTIMAGE_TARGET),SPDX-license-identifier-GPL-2.0-only SPDX-license-identifier-Apache-2.0,restricted notice,$(BUILD_SYSTEM)/LINUX_KERNEL_COPYING build/soong/licenses/LICENSE,"Boot Image",boot)
$(call declare-container-license-deps,$(INSTALLED_DEBUG_BOOTIMAGE_TARGET),$(INSTALLED_BOOTIMAGE_TARGET),$(PRODUCT_OUT)/:/)

UNMOUNTED_NOTICE_VENDOR_DEPS+= $(INSTALLED_DEBUG_BOOTIMAGE_TARGET)

.PHONY: bootimage_debug-nodeps
bootimage_debug-nodeps: $(MKBOOTIMG) $(AVBTOOL)
	echo "make $@: ignoring dependencies"
	$(foreach b,$(INSTALLED_DEBUG_BOOTIMAGE_TARGET),$(call build-debug-bootimage-target,$b))

endif # BUILDING_DEBUG_BOOT_IMAGE

# -----------------------------------------------------------------
# vendor debug ramdisk
# Combines vendor ramdisk files and debug ramdisk files to build the vendor debug ramdisk.
INSTALLED_FILES_OUTSIDE_IMAGES := $(filter-out $(TARGET_VENDOR_DEBUG_RAMDISK_OUT)/%, $(INSTALLED_FILES_OUTSIDE_IMAGES))
ifdef BUILDING_DEBUG_VENDOR_BOOT_IMAGE

INTERNAL_VENDOR_DEBUG_RAMDISK_FILES := $(filter $(TARGET_VENDOR_DEBUG_RAMDISK_OUT)/%, \
    $(ALL_DEFAULT_INSTALLED_MODULES))

# The debug vendor ramdisk combines vendor ramdisk and debug ramdisk.
INTERNAL_DEBUG_VENDOR_RAMDISK_SRC_DIRS := $(TARGET_VENDOR_RAMDISK_OUT)
INTERNAL_DEBUG_VENDOR_RAMDISK_SRC_DEPS := $(INTERNAL_VENDOR_RAMDISK_TARGET)

# Exclude recovery files in the default vendor ramdisk if including a standalone
# recovery ramdisk in vendor_boot.
ifeq (true,$(BOARD_MOVE_RECOVERY_RESOURCES_TO_VENDOR_BOOT))
  ifneq (true,$(BOARD_INCLUDE_RECOVERY_RAMDISK_IN_VENDOR_BOOT))
    INTERNAL_DEBUG_VENDOR_RAMDISK_SRC_DIRS += $(TARGET_RECOVERY_ROOT_OUT)
    INTERNAL_DEBUG_VENDOR_RAMDISK_SRC_DEPS += $(INTERNAL_RECOVERY_RAMDISK_FILES_TIMESTAMP)
  endif # BOARD_INCLUDE_RECOVERY_RAMDISK_IN_VENDOR_BOOT != true
endif # BOARD_MOVE_RECOVERY_RESOURCES_TO_VENDOR_BOOT == true

INTERNAL_DEBUG_VENDOR_RAMDISK_SRC_DIRS += $(TARGET_VENDOR_DEBUG_RAMDISK_OUT) $(TARGET_DEBUG_RAMDISK_OUT)
INTERNAL_DEBUG_VENDOR_RAMDISK_SRC_DEPS += $(INTERNAL_VENDOR_DEBUG_RAMDISK_FILES) $(INSTALLED_FILES_FILE_DEBUG_RAMDISK)

# INSTALLED_FILES_FILE_VENDOR_DEBUG_RAMDISK would ensure TARGET_VENDOR_DEBUG_RAMDISK_OUT is created.
INSTALLED_FILES_FILE_VENDOR_DEBUG_RAMDISK := $(PRODUCT_OUT)/installed-files-vendor-ramdisk-debug.txt
INSTALLED_FILES_JSON_VENDOR_DEBUG_RAMDISK := $(INSTALLED_FILES_FILE_VENDOR_DEBUG_RAMDISK:.txt=.json)
$(INSTALLED_FILES_FILE_VENDOR_DEBUG_RAMDISK): .KATI_IMPLICIT_OUTPUTS := $(INSTALLED_FILES_JSON_VENDOR_DEBUG_RAMDISK)
$(INSTALLED_FILES_FILE_VENDOR_DEBUG_RAMDISK): $(INTERNAL_DEBUG_VENDOR_RAMDISK_SRC_DEPS)
$(INSTALLED_FILES_FILE_VENDOR_DEBUG_RAMDISK): $(FILESLIST) $(FILESLIST_UTIL)
	@echo "Installed file list: $@"
	$(hide) rm -f $@
	$(hide) mkdir -p $(dir $@) $(TARGET_VENDOR_DEBUG_RAMDISK_OUT)
	$(FILESLIST) $(INTERNAL_DEBUG_VENDOR_RAMDISK_SRC_DIRS) > $(@:.txt=.json)
	$(FILESLIST_UTIL) -c $(@:.txt=.json) > $@

$(call declare-0p-target,$(INSTALLED_FILES_FILE_VENDOR_DEBUG_RAMDISK))
$(call declare-0p-target,$(INSTALLED_FILES_JSON_VENDOR_DEBUG_RAMDISK))

INTERNAL_VENDOR_DEBUG_RAMDISK_TARGET := $(call intermediates-dir-for,PACKAGING,vendor_boot-debug)/vendor_ramdisk-debug.cpio$(RAMDISK_EXT)

$(INTERNAL_VENDOR_DEBUG_RAMDISK_TARGET): $(INSTALLED_FILES_FILE_VENDOR_DEBUG_RAMDISK)
$(INTERNAL_VENDOR_DEBUG_RAMDISK_TARGET): $(MKBOOTFS) | $(COMPRESSION_COMMAND_DEPS)
	$(hide) rm -f $@
	$(hide) mkdir -p $(dir $@)
	$(MKBOOTFS) -d $(TARGET_OUT) $(INTERNAL_DEBUG_VENDOR_RAMDISK_SRC_DIRS) | $(COMPRESSION_COMMAND) > $@

INSTALLED_VENDOR_DEBUG_RAMDISK_TARGET := $(PRODUCT_OUT)/vendor_ramdisk-debug.img
$(INSTALLED_VENDOR_DEBUG_RAMDISK_TARGET): $(INTERNAL_VENDOR_DEBUG_RAMDISK_TARGET)
	@echo "Target debug vendor ramdisk: $@"
	$(copy-file-to-target)

$(call declare-1p-container,$(INSTALLED_VENDOR_DEBUG_RAMDISK_TARGET),)
$(call declare-container-license-deps,$(INSTALLED_VENDOR_DEBUG_RAMDISK_TARGET),$(INTERNAL_VENDOR_DEBUG_RAMDISK_TARGET),$(PRODUCT_OUT)/:/)

VENDOR_NOTICE_DEPS += $(INSTALLED_VENDOR_DEBUG_RAMDISK_TARGET)

# -----------------------------------------------------------------
# vendor_boot-debug.img.
INSTALLED_VENDOR_DEBUG_BOOTIMAGE_TARGET := $(PRODUCT_OUT)/vendor_boot-debug.img

# The util to sign vendor_boot-debug.img with a test key.
BOARD_AVB_VENDOR_BOOT_TEST_KEY_PATH := external/avb/test/data/testkey_rsa2048.pem
INTERNAL_AVB_VENDOR_BOOT_TEST_SIGNING_ARGS := --algorithm SHA256_RSA2048 --key $(BOARD_AVB_VENDOR_BOOT_TEST_KEY_PATH)
# $(1): the vendor bootimage to sign
define test-key-sign-vendor-bootimage
$(call assert-max-image-size,$(1),$(call get-hash-image-max-size,$(BOARD_VENDOR_BOOTIMAGE_PARTITION_SIZE)))
$(AVBTOOL) add_hash_footer \
  --image $(1) \
  $(call get-partition-size-argument,$(BOARD_VENDOR_BOOTIMAGE_PARTITION_SIZE)) \
  --partition_name vendor_boot $(INTERNAL_AVB_VENDOR_BOOT_TEST_SIGNING_ARGS) \
  $(BOARD_AVB_VENDOR_BOOT_ADD_HASH_FOOTER_ARGS)
$(call assert-max-image-size,$(1),$(BOARD_VENDOR_BOOTIMAGE_PARTITION_SIZE))
endef

ifneq ($(BOARD_AVB_VENDOR_BOOT_KEY_PATH),)
$(INSTALLED_VENDOR_DEBUG_BOOTIMAGE_TARGET): $(AVBTOOL) $(BOARD_AVB_VENDOR_BOOT_TEST_KEY_PATH)
endif

# Depends on vendor_boot.img and vendor-ramdisk-debug.cpio.gz to build the new vendor_boot-debug.img
$(INSTALLED_VENDOR_DEBUG_BOOTIMAGE_TARGET): $(MKBOOTIMG) $(INSTALLED_VENDOR_BOOTIMAGE_TARGET) $(INTERNAL_VENDOR_DEBUG_RAMDISK_TARGET)
$(INSTALLED_VENDOR_DEBUG_BOOTIMAGE_TARGET): $(INTERNAL_VENDOR_RAMDISK_FRAGMENT_TARGETS)
	$(call pretty,"Target vendor_boot debug image: $@")
	$(MKBOOTIMG) $(INTERNAL_VENDOR_BOOTIMAGE_ARGS) $(BOARD_MKBOOTIMG_ARGS) --vendor_ramdisk $(INTERNAL_VENDOR_DEBUG_RAMDISK_TARGET) $(INTERNAL_VENDOR_RAMDISK_FRAGMENT_ARGS) --vendor_boot $@
	$(call assert-max-image-size,$@,$(BOARD_VENDOR_BOOTIMAGE_PARTITION_SIZE))
	$(if $(BOARD_AVB_VENDOR_BOOT_KEY_PATH),$(call test-key-sign-vendor-bootimage,$@))

$(call declare-1p-container,$(INSTALLED_VENDOR_DEBUG_BOOTIMAGE_TARGET),)
$(call declare-container-license-deps,$(INSTALLED_VENDOR_DEBUG_BOOTIMAGE_TARGET),$(INTERNAL_VENDOR_DEBUG_RAMDISK_TARGET),$(PRODUCT_OUT)/:/)

VENDOR_NOTICE_DEPS += $(INSTALLED_VENDOR_DEBUG_BOOTIMAGE_TARGET)

endif # BUILDING_DEBUG_VENDOR_BOOT_IMAGE

# Appends a few test harness specific properties into the adb_debug.prop.
ADDITIONAL_TEST_HARNESS_PROPERTIES := ro.audio.silent=1
ADDITIONAL_TEST_HARNESS_PROPERTIES += ro.test_harness=1

INTERNAL_DEBUG_RAMDISK_ADB_DEBUG_PROP_TARGET := $(strip $(filter $(TARGET_DEBUG_RAMDISK_OUT)/adb_debug.prop,$(INTERNAL_DEBUG_RAMDISK_FILES)))
INTERNAL_TEST_HARNESS_RAMDISK_ADB_DEBUG_PROP_TARGET := $(TARGET_TEST_HARNESS_RAMDISK_OUT)/adb_debug.prop
$(INTERNAL_TEST_HARNESS_RAMDISK_ADB_DEBUG_PROP_TARGET): $(INTERNAL_DEBUG_RAMDISK_ADB_DEBUG_PROP_TARGET)
	$(hide) rm -f $@
	$(hide) mkdir -p $(dir $@)
ifdef INTERNAL_DEBUG_RAMDISK_ADB_DEBUG_PROP_TARGET
	$(hide) cp $(INTERNAL_DEBUG_RAMDISK_ADB_DEBUG_PROP_TARGET) $@
endif
	$(hide) echo "" >> $@
	$(hide) echo "#" >> $@
	$(hide) echo "# ADDITIONAL TEST HARNESS PROPERTIES" >> $@
	$(hide) echo "#" >> $@
	$(hide) $(foreach line,$(ADDITIONAL_TEST_HARNESS_PROPERTIES), \
	          echo "$(line)" >> $@;)

$(call declare-1p-target,$(INTERNAL_TEST_HARNESS_RAMDISK_ADB_DEBUG_PROP_TARGET))

INSTALLED_FILES_OUTSIDE_IMAGES := $(filter-out $(TARGET_TEST_HARNESS_RAMDISK_OUT)/%, $(INSTALLED_FILES_OUTSIDE_IMAGES))
INTERNAL_TEST_HARNESS_RAMDISK_FILES := $(filter $(TARGET_TEST_HARNESS_RAMDISK_OUT)/%, \
    $(INTERNAL_TEST_HARNESS_RAMDISK_ADB_DEBUG_PROP_TARGET) \
    $(ALL_DEFAULT_INSTALLED_MODULES))

# The order is important here. The test harness ramdisk staging directory has to
# come last so that it can override the adb_debug.prop in the debug ramdisk
# staging directory.
INTERNAL_TEST_HARNESS_RAMDISK_SRC_DIRS := $(INTERNAL_DEBUG_RAMDISK_SRC_DIRS) $(TARGET_TEST_HARNESS_RAMDISK_OUT)
INTERNAL_TEST_HARNESS_RAMDISK_SRC_DEPS := $(INSTALLED_FILES_FILE_DEBUG_RAMDISK) $(INTERNAL_TEST_HARNESS_RAMDISK_FILES)

ifdef BUILDING_DEBUG_BOOT_IMAGE

# -----------------------------------------------------------------
# The test harness ramdisk, which is based off debug_ramdisk, plus a
# few additional test-harness-specific properties in adb_debug.prop.
INSTALLED_TEST_HARNESS_RAMDISK_TARGET := $(PRODUCT_OUT)/ramdisk-test-harness.img

$(INSTALLED_TEST_HARNESS_RAMDISK_TARGET): $(INTERNAL_TEST_HARNESS_RAMDISK_SRC_DEPS)
$(INSTALLED_TEST_HARNESS_RAMDISK_TARGET): $(MKBOOTFS) | $(COMPRESSION_COMMAND_DEPS)
	@echo "Target test harness ramdisk: $@"
	$(hide) rm -f $@
	$(hide) mkdir -p $(dir $@)
	$(MKBOOTFS) -d $(TARGET_OUT) $(INTERNAL_TEST_HARNESS_RAMDISK_SRC_DIRS) | $(COMPRESSION_COMMAND) > $@

$(call declare-1p-container,$(INSTALLED_TEST_HARNESS_RAMDISK_TARGET),)
$(call declare-container-license-deps,$(INSTALLED_TEST_HARNESS_RAMDISK_TARGET),$(INTERNAL_TEST_HARNESS_RAMDISK_SRC_DEPS),$(PRODUCT_OUT)/:/)

UNMOUNTED_NOTICE_VENDOR_DEPS+= $(INSTALLED_TEST_HARNESS_RAMDISK_TARGET)

.PHONY: ramdisk_test_harness-nodeps
ramdisk_test_harness-nodeps: $(MKBOOTFS) | $(COMPRESSION_COMMAND_DEPS)
	@echo "make $@: ignoring dependencies"
	$(hide) rm -f $(INSTALLED_TEST_HARNESS_RAMDISK_TARGET)
	$(hide) mkdir -p $(dir $(INSTALLED_TEST_HARNESS_RAMDISK_TARGET)) $(INTERNAL_TEST_HARNESS_RAMDISK_SRC_DIRS)
	$(MKBOOTFS) -d $(TARGET_OUT) $(INTERNAL_TEST_HARNESS_RAMDISK_SRC_DIRS) | $(COMPRESSION_COMMAND) > $(INSTALLED_TEST_HARNESS_RAMDISK_TARGET)

# -----------------------------------------------------------------
# the boot-test-harness.img, which is the kernel plus ramdisk-test-harness.img
#
# Note: it's intentional to skip signing for boot-test-harness.img, because it
# can only be used if the device is unlocked with verification error.
ifneq ($(strip $(BOARD_KERNEL_BINARIES)),)
  INSTALLED_TEST_HARNESS_BOOTIMAGE_TARGET := $(foreach k,$(subst kernel,boot-test-harness,$(BOARD_KERNEL_BINARIES)), \
    $(PRODUCT_OUT)/$(k).img)
else
  INSTALLED_TEST_HARNESS_BOOTIMAGE_TARGET := $(PRODUCT_OUT)/boot-test-harness.img
endif

# Replace ramdisk-debug.img in $(MKBOOTIMG) ARGS with ramdisk-test-harness.img to build boot-test-harness.img
$(INSTALLED_TEST_HARNESS_BOOTIMAGE_TARGET): $(INSTALLED_TEST_HARNESS_RAMDISK_TARGET)
INTERNAL_TEST_HARNESS_BOOTIMAGE_ARGS := $(subst $(INSTALLED_DEBUG_RAMDISK_TARGET),$(INSTALLED_TEST_HARNESS_RAMDISK_TARGET),$(INTERNAL_DEBUG_BOOTIMAGE_ARGS))

# If boot.img is chained but boot-test-harness.img is not signed, libavb in bootloader
# will fail to find valid AVB metadata from the end of /boot, thus stop booting.
# Using a test key to sign boot-test-harness.img to continue booting with the mismatched
# public key, if the device is unlocked.
ifneq ($(BOARD_AVB_BOOT_KEY_PATH),)
$(INSTALLED_TEST_HARNESS_BOOTIMAGE_TARGET): $(AVBTOOL) $(BOARD_AVB_BOOT_TEST_KEY_PATH)
endif

# $(1): output file
define build-boot-test-harness-target
  $(MKBOOTIMG) --kernel $(PRODUCT_OUT)/$(subst .img,,$(subst boot-test-harness,kernel,$(notdir $(1)))) \
    $(INTERNAL_TEST_HARNESS_BOOTIMAGE_ARGS) $(INTERNAL_MKBOOTIMG_VERSION_ARGS) \
    $(BOARD_MKBOOTIMG_ARGS) --output $@
  $(if $(BOARD_AVB_BOOT_KEY_PATH),$(call test-key-sign-bootimage,$@,boot-test-harness))
endef

# Build the new boot-test-harness.img, based on boot-debug.img and ramdisk-test-harness.img.
$(INSTALLED_TEST_HARNESS_BOOTIMAGE_TARGET): $(MKBOOTIMG) $(INSTALLED_DEBUG_BOOTIMAGE_TARGET) $(AVBTOOL)
	$(call pretty,"Target boot test harness image: $@")
	$(call build-boot-test-harness-target,$@)

$(call declare-1p-container,$(INSTALLED_TEST_HARNESS_BOOTIMAGE_TARGET),)
$(call declare-container-license-deps,$(INSTALLED_TEST_HARNESS_BOOTIMAGE_TARGET),$(INSTALLED_DEBUG_BOOTIMAGE_TARGET),$(PRODUCT_OUT)/:/)

UNMOUNTED_NOTICE_VENDOR_DEPS+= $(INSTALLED_TEST_HARNESS_BOOTIMAGE_TARGET)

.PHONY: bootimage_test_harness-nodeps
bootimage_test_harness-nodeps: $(MKBOOTIMG) $(AVBTOOL)
	echo "make $@: ignoring dependencies"
	$(foreach b,$(INSTALLED_TEST_HARNESS_BOOTIMAGE_TARGET),$(call build-boot-test-harness-target,$b))

endif # BUILDING_DEBUG_BOOT_IMAGE

# -----------------------------------------------------------------
# vendor test harness ramdisk, which is a vendor ramdisk combined with
# a test harness ramdisk.
ifdef BUILDING_DEBUG_VENDOR_BOOT_IMAGE

INTERNAL_VENDOR_TEST_HARNESS_RAMDISK_TARGET := $(call intermediates-dir-for,PACKAGING,vendor_boot-test-harness)/vendor_ramdisk-test-harness.cpio$(RAMDISK_EXT)

# The order is important here. The test harness ramdisk staging directory has to
# come last so that it can override the adb_debug.prop in the debug ramdisk
# staging directory.
INTERNAL_TEST_HARNESS_VENDOR_RAMDISK_SRC_DIRS := $(INTERNAL_DEBUG_VENDOR_RAMDISK_SRC_DIRS) $(TARGET_TEST_HARNESS_RAMDISK_OUT)
INTERNAL_TEST_HARNESS_VENDOR_RAMDISK_SRC_DEPS := $(INSTALLED_FILES_FILE_VENDOR_DEBUG_RAMDISK) $(INTERNAL_TEST_HARNESS_RAMDISK_FILES)

$(INTERNAL_VENDOR_TEST_HARNESS_RAMDISK_TARGET): $(INTERNAL_TEST_HARNESS_VENDOR_RAMDISK_SRC_DEPS)
$(INTERNAL_VENDOR_TEST_HARNESS_RAMDISK_TARGET): $(MKBOOTFS) | $(COMPRESSION_COMMAND_DEPS)
	$(hide) rm -f $@
	$(hide) mkdir -p $(dir $@)
	$(MKBOOTFS) -d $(TARGET_OUT) $(INTERNAL_TEST_HARNESS_VENDOR_RAMDISK_SRC_DIRS) | $(COMPRESSION_COMMAND) > $@

INSTALLED_VENDOR_TEST_HARNESS_RAMDISK_TARGET := $(PRODUCT_OUT)/vendor_ramdisk-test-harness.img
$(INSTALLED_VENDOR_TEST_HARNESS_RAMDISK_TARGET): $(INTERNAL_VENDOR_TEST_HARNESS_RAMDISK_TARGET)
	@echo "Target test harness vendor ramdisk: $@"
	$(copy-file-to-target)

$(call declare-1p-container,$(INSTALLED_VENDOR_TEST_HARNESS_RAMDISK_TARGET),)
$(call declare-container-license-deps,$(INSTALLED_VENDOR_TEST_HARNESS_RAMDISK_TARGET),$(INTERNAL_VENDOR_TEST_HARNESS_RAMDISK_TARGET),$(PRODUCT_OUT)/:/)

VENDOR_NOTICE_DEPS += $(INSTALLED_VENDOR_TEST_HARNESS_RAMDISK_TARGET)

# -----------------------------------------------------------------
# vendor_boot-test-harness.img.
INSTALLED_VENDOR_TEST_HARNESS_BOOTIMAGE_TARGET := $(PRODUCT_OUT)/vendor_boot-test-harness.img

ifneq ($(BOARD_AVB_VENDOR_BOOT_KEY_PATH),)
$(INSTALLED_VENDOR_TEST_HARNESS_BOOTIMAGE_TARGET): $(AVBTOOL) $(BOARD_AVB_VENDOR_BOOT_TEST_KEY_PATH)
endif

# Depends on vendor_boot.img and vendor_ramdisk-test-harness.cpio$(RAMDISK_EXT) to build the new vendor_boot-test-harness.img
$(INSTALLED_VENDOR_TEST_HARNESS_BOOTIMAGE_TARGET): $(MKBOOTIMG) $(INSTALLED_VENDOR_BOOTIMAGE_TARGET)
$(INSTALLED_VENDOR_TEST_HARNESS_BOOTIMAGE_TARGET): $(INTERNAL_VENDOR_TEST_HARNESS_RAMDISK_TARGET)
$(INSTALLED_VENDOR_TEST_HARNESS_BOOTIMAGE_TARGET): $(INTERNAL_VENDOR_RAMDISK_FRAGMENT_TARGETS)
	$(call pretty,"Target vendor_boot test harness image: $@")
	$(MKBOOTIMG) $(INTERNAL_VENDOR_BOOTIMAGE_ARGS) $(BOARD_MKBOOTIMG_ARGS) --vendor_ramdisk $(INTERNAL_VENDOR_TEST_HARNESS_RAMDISK_TARGET) $(INTERNAL_VENDOR_RAMDISK_FRAGMENT_ARGS) --vendor_boot $@
	$(call assert-max-image-size,$@,$(BOARD_VENDOR_BOOTIMAGE_PARTITION_SIZE))
	$(if $(BOARD_AVB_VENDOR_BOOT_KEY_PATH),$(call test-key-sign-vendor-bootimage,$@))

$(call declare-1p-container,$(INSTALLED_VENDOR_TEST_HARNESS_BOOTIMAGE_TARGET),)
$(call declare-container-license-deps,$(INSTALLED_VENDOR_TEST_HARNESS_BOOTIMAGE_TARGET),$(INTERNAL_VENDOR_TEST_HARNESS_RAMDISK_TARGET),$(PRODUCT_OUT)/:/)

VENDOR_NOTICE_DEPS += $(INSTALLED_VENDOR_TEST_HARNESS_BOOTIMAGE_TARGET)

endif # BUILDING_DEBUG_VENDOR_BOOT_IMAGE

endif # BUILDING_DEBUG_BOOT_IMAGE || BUILDING_DEBUG_VENDOR_BOOT_IMAGE

PARTITION_COMPAT_SYMLINKS :=
# Creates a compatibility symlink between two partitions, e.g. /system/vendor to /vendor
# $1: from location (e.g $(TARGET_OUT)/vendor)
# $2: destination location (e.g. /vendor)
# $3: partition image name (e.g. vendor.img)
define create-partition-compat-symlink
$(eval \
$1:
	@echo Symlink $(patsubst $(PRODUCT_OUT)/%,%,$1) to $2
	mkdir -p $(dir $1)
	if [ -d $1 ] && [ ! -h $1 ]; then \
	  echo 'Non-symlink $1 detected!' 1>&2; \
	  echo 'You cannot install files to $1 while building a separate $3!' 1>&2; \
	  exit 1; \
	fi
	ln -sfn $2 $1
$1: .KATI_SYMLINK_OUTPUTS := $1
)
$(eval PARTITION_COMPAT_SYMLINKS += $1)
$1
endef


# FSVerity metadata generation
# Generate fsverity metadata files (.fsv_meta) and build manifest
# (<partition>/etc/security/fsverity/BuildManifest<suffix>.apk) BEFORE filtering systemimage,
# vendorimage, odmimage, productimage files below.
ifeq ($(PRODUCT_FSVERITY_GENERATE_METADATA),true)

fsverity-metadata-targets-patterns := \
  $(TARGET_OUT)/framework/% \
  $(TARGET_OUT)/etc/boot-image.prof \
  $(TARGET_OUT)/etc/dirty-image-objects \
  $(TARGET_OUT)/etc/preloaded-classes \
  $(TARGET_OUT)/etc/classpaths/%.pb \

ifdef BUILDING_SYSTEM_EXT_IMAGE
fsverity-metadata-targets-patterns += $(TARGET_OUT_SYSTEM_EXT)/framework/%
endif

# Generate fsv_meta
fsverity-metadata-targets := $(sort $(filter \
  $(fsverity-metadata-targets-patterns), \
  $(ALL_DEFAULT_INSTALLED_MODULES)))

define fsverity-generate-metadata
$(call declare-0p-target,$(1).fsv_meta)

$(1).fsv_meta: PRIVATE_SRC := $(1)
$(1).fsv_meta: PRIVATE_FSVERITY := $(HOST_OUT_EXECUTABLES)/fsverity
$(1).fsv_meta: $(HOST_OUT_EXECUTABLES)/fsverity_metadata_generator $(HOST_OUT_EXECUTABLES)/fsverity $(1)
	$$< --fsverity-path $$(PRIVATE_FSVERITY) --signature none \
	    --hash-alg sha256 --output $$@ $$(PRIVATE_SRC)
endef

$(foreach f,$(fsverity-metadata-targets),$(eval $(call fsverity-generate-metadata,$(f))))
ALL_DEFAULT_INSTALLED_MODULES += $(addsuffix .fsv_meta,$(fsverity-metadata-targets))

FSVERITY_APK_KEY_PATH := $(DEFAULT_SYSTEM_DEV_CERTIFICATE)
FSVERITY_APK_MANIFEST_TEMPLATE_PATH := system/security/fsverity/AndroidManifest.xml

# Generate and install BuildManifest<suffix>.apk for the given partition
# $(1): path of the output APK
# $(2): partition name
define fsverity-generate-and-install-manifest-apk
fsverity-metadata-targets-$(2) := $(filter $(PRODUCT_OUT)/$(2)/%,\
      $(fsverity-metadata-targets))
$(1): PRIVATE_FSVERITY := $(HOST_OUT_EXECUTABLES)/fsverity
$(1): PRIVATE_AAPT2 := $(HOST_OUT_EXECUTABLES)/aapt2
$(1): PRIVATE_MIN_SDK_VERSION := $(DEFAULT_APP_TARGET_SDK)
$(1): PRIVATE_VERSION_CODE := $(PLATFORM_SDK_VERSION)
$(1): PRIVATE_VERSION_NAME := $(APPS_DEFAULT_VERSION_NAME)
$(1): PRIVATE_APKSIGNER := $(HOST_OUT_EXECUTABLES)/apksigner
$(1): PRIVATE_MANIFEST := $(FSVERITY_APK_MANIFEST_TEMPLATE_PATH)
$(1): PRIVATE_FRAMEWORK_RES := $(call intermediates-dir-for,APPS,framework-res,,COMMON)/package-export.apk
$(1): PRIVATE_KEY := $(FSVERITY_APK_KEY_PATH)
$(1): PRIVATE_INPUTS := $$(fsverity-metadata-targets-$(2))
$(1): PRIVATE_ASSETS := $(call intermediates-dir-for,ETC,build_manifest-$(2))/assets
$(1): $(HOST_OUT_EXECUTABLES)/fsverity_manifest_generator \
    $(HOST_OUT_EXECUTABLES)/fsverity $(HOST_OUT_EXECUTABLES)/aapt2 \
    $(HOST_OUT_EXECUTABLES)/apksigner $(FSVERITY_APK_MANIFEST_TEMPLATE_PATH) \
    $(FSVERITY_APK_KEY_PATH).x509.pem $(FSVERITY_APK_KEY_PATH).pk8 \
    $(call intermediates-dir-for,APPS,framework-res,,COMMON)/package-export.apk \
    $$(fsverity-metadata-targets-$(2))
	rm -rf $$(PRIVATE_ASSETS)
	mkdir -p $$(PRIVATE_ASSETS)
	$$< --fsverity-path $$(PRIVATE_FSVERITY) \
	    --base-dir $$(PRODUCT_OUT) \
	    --output $$(PRIVATE_ASSETS)/build_manifest.pb \
	    $$(PRIVATE_INPUTS)
	$$(PRIVATE_AAPT2) link -o $$@ \
	    -A $$(PRIVATE_ASSETS) \
	    -I $$(PRIVATE_FRAMEWORK_RES) \
	    --min-sdk-version $$(PRIVATE_MIN_SDK_VERSION) \
	    --version-code $$(PRIVATE_VERSION_CODE) \
	    --version-name $$(PRIVATE_VERSION_NAME) \
	    --manifest $$(PRIVATE_MANIFEST) \
            --rename-manifest-package com.android.security.fsverity_metadata.$(2)
	$$(PRIVATE_APKSIGNER) sign --in $$@ \
	    --cert $$(PRIVATE_KEY).x509.pem \
	    --key $$(PRIVATE_KEY).pk8

$(1).idsig: $(1)

ALL_DEFAULT_INSTALLED_MODULES += $(1) $(1).idsig

endef  # fsverity-generate-and-install-manifest-apk

$(eval $(call fsverity-generate-and-install-manifest-apk, \
  $(TARGET_OUT)/etc/security/fsverity/BuildManifest.apk,system))
ALL_FSVERITY_BUILD_MANIFEST_APK += $(TARGET_OUT)/etc/security/fsverity/BuildManifest.apk $(TARGET_OUT)/etc/security/fsverity/BuildManifest.apk.idsig
ifdef BUILDING_SYSTEM_EXT_IMAGE
  $(eval $(call fsverity-generate-and-install-manifest-apk, \
    $(TARGET_OUT_SYSTEM_EXT)/etc/security/fsverity/BuildManifestSystemExt.apk,system_ext))
  ALL_FSVERITY_BUILD_MANIFEST_APK += $(TARGET_OUT_SYSTEM_EXT)/etc/security/fsverity/BuildManifestSystemExt.apk $(TARGET_OUT_SYSTEM_EXT)/etc/security/fsverity/BuildManifestSystemExt.apk.idsig
endif

endif  # PRODUCT_FSVERITY_GENERATE_METADATA


# -----------------------------------------------------------------
# system image

INSTALLED_FILES_OUTSIDE_IMAGES := $(filter-out $(TARGET_OUT)/%, $(INSTALLED_FILES_OUTSIDE_IMAGES))
INTERNAL_SYSTEMIMAGE_FILES := $(sort $(filter $(TARGET_OUT)/%, \
    $(ALL_DEFAULT_INSTALLED_MODULES)))

# Create symlink /system/vendor to /vendor if necessary.
ifdef BOARD_USES_VENDORIMAGE
  _vendor_symlink := $(call create-partition-compat-symlink,$(TARGET_OUT)/vendor,/vendor,vendor.img)
  INTERNAL_SYSTEMIMAGE_FILES += $(_vendor_symlink)
  ALL_DEFAULT_INSTALLED_MODULES += $(_vendor_symlink)
endif

# Create symlink /system/product to /product if necessary.
ifdef BOARD_USES_PRODUCTIMAGE
  _product_symlink := $(call create-partition-compat-symlink,$(TARGET_OUT)/product,/product,product.img)
  INTERNAL_SYSTEMIMAGE_FILES += $(_product_symlink)
  ALL_DEFAULT_INSTALLED_MODULES += $(_product_symlink)
endif

# Create symlink /system/system_ext to /system_ext if necessary.
ifdef BOARD_USES_SYSTEM_EXTIMAGE
  _systemext_symlink := $(call create-partition-compat-symlink,$(TARGET_OUT)/system_ext,/system_ext,system_ext.img)
  INTERNAL_SYSTEMIMAGE_FILES += $(_systemext_symlink)
  ALL_DEFAULT_INSTALLED_MODULES += $(_systemext_symlink)
endif

# -----------------------------------------------------------------
# system_dlkm partition image

# Create symlinks for system_dlkm on devices with a system_dlkm partition:
# /system/lib/modules -> /system_dlkm/lib/modules
#
# On devices with a system_dlkm partition,
# - /system/lib/modules is a symlink to a directory that stores system DLKMs.
# - The system_dlkm partition is mounted at /system_dlkm at runtime.
ifdef BOARD_USES_SYSTEM_DLKMIMAGE
  _system_dlkm_lib_modules_symlink := $(call create-partition-compat-symlink,$(TARGET_OUT)/lib/modules,/system_dlkm/lib/modules,system_dlkm.img)
  INTERNAL_SYSTEMIMAGE_FILES += $(_system_dlkm_lib_modules_symlink)
  ALL_DEFAULT_INSTALLED_MODULES += $(_system_dlkm_lib_modules_symlink)
endif

FULL_SYSTEMIMAGE_DEPS := $(INTERNAL_SYSTEMIMAGE_FILES) $(INTERNAL_USERIMAGES_DEPS)

# ASAN libraries in the system image - add dependency.
ASAN_IN_SYSTEM_INSTALLED := $(TARGET_OUT)/asan.tar.bz2
ifneq (,$(filter address, $(SANITIZE_TARGET)))
  ifeq (true,$(SANITIZE_TARGET_SYSTEM))
    FULL_SYSTEMIMAGE_DEPS += $(ASAN_IN_SYSTEM_INSTALLED)
  endif
endif

FULL_SYSTEMIMAGE_DEPS += $(INTERNAL_ROOT_FILES) $(INSTALLED_FILES_FILE_ROOT)

# -----------------------------------------------------------------
ifdef BUILDING_SYSTEM_IMAGE

# Install system linker configuration
# Collect all available stub libraries installed in system and install with predefined linker configuration
# Also append LLNDK libraries in the APEX as required libs
SYSTEM_LINKER_CONFIG := $(TARGET_OUT)/etc/linker.config.pb
SYSTEM_LINKER_CONFIG_SOURCE := $(call intermediates-dir-for,ETC,system_linker_config)/system_linker_config
$(SYSTEM_LINKER_CONFIG): PRIVATE_SYSTEM_LINKER_CONFIG_SOURCE := $(SYSTEM_LINKER_CONFIG_SOURCE)
$(SYSTEM_LINKER_CONFIG): $(INTERNAL_SYSTEMIMAGE_FILES) $(SYSTEM_LINKER_CONFIG_SOURCE) | conv_linker_config
	@echo Creating linker config: $@
	@mkdir -p $(dir $@)
	@rm -f $@
	$(HOST_OUT_EXECUTABLES)/conv_linker_config systemprovide --source $(PRIVATE_SYSTEM_LINKER_CONFIG_SOURCE) \
		--output $@ --value "$(STUB_LIBRARIES)" --system "$(TARGET_OUT)"
	$(HOST_OUT_EXECUTABLES)/conv_linker_config append --source $@ --output $@ --key requireLibs \
		--value "$(foreach lib,$(LLNDK_MOVED_TO_APEX_LIBRARIES), $(lib).so)"

$(call declare-1p-target,$(SYSTEM_LINKER_CONFIG),)
$(call declare-license-deps,$(SYSTEM_LINKER_CONFIG),$(INTERNAL_SYSTEMIMAGE_FILES) $(SYSTEM_LINKER_CONFIG_SOURCE))

FULL_SYSTEMIMAGE_DEPS += $(SYSTEM_LINKER_CONFIG)
ALL_DEFAULT_INSTALLED_MODULES += $(SYSTEM_LINKER_CONFIG)

# installed file list
# Depending on anything that $(BUILT_SYSTEMIMAGE) depends on.
# We put installed-files.txt ahead of image itself in the dependency graph
# so that we can get the size stat even if the build fails due to too large
# system image.
INSTALLED_FILES_FILE := $(PRODUCT_OUT)/installed-files.txt
INSTALLED_FILES_JSON := $(INSTALLED_FILES_FILE:.txt=.json)
$(INSTALLED_FILES_FILE): .KATI_IMPLICIT_OUTPUTS := $(INSTALLED_FILES_JSON)
$(INSTALLED_FILES_FILE): $(FULL_SYSTEMIMAGE_DEPS) $(FILESLIST) $(FILESLIST_UTIL)
	@echo Installed file list: $@
	mkdir -p $(dir $@)
	rm -f $@
	$(FILESLIST) $(TARGET_OUT) > $(@:.txt=.json)
	$(FILESLIST_UTIL) -c $(@:.txt=.json) > $@

$(eval $(call declare-0p-target,$(INSTALLED_FILES_FILE)))
$(eval $(call declare-0p-target,$(INSTALLED_FILES_JSON)))

.PHONY: installed-file-list
installed-file-list: $(INSTALLED_FILES_FILE)

systemimage_intermediates :=$= $(call intermediates-dir-for,PACKAGING,systemimage)
BUILT_SYSTEMIMAGE :=$= $(systemimage_intermediates)/system.img


# Used by the bazel sandwich to request the staging dir be built
$(systemimage_intermediates)/staging_dir.stamp: $(FULL_SYSTEMIMAGE_DEPS)
	touch $@

define write-file-lines
$(1):
	@echo Writing $$@
	rm -f $$@
	echo -n > $$@
	$$(foreach f,$(2),echo "$$(f)" >> $$@$$(newline))
endef

# $(1): output file
define build-systemimage-target
  @echo "Target system fs image: $(1)"
  @mkdir -p $(dir $(1)) $(systemimage_intermediates) && rm -rf $(systemimage_intermediates)/system_image_info.txt
  $(call generate-image-prop-dictionary, $(systemimage_intermediates)/system_image_info.txt,system, \
      skip_fsck=true)
  PATH=$(INTERNAL_USERIMAGES_BINARY_PATHS):$$PATH \
      $(BUILD_IMAGE) \
          $(if $(BUILD_BROKEN_INCORRECT_PARTITION_IMAGES),,--input-directory-filter-file $(systemimage_intermediates)/file_list.txt) \
          $(TARGET_OUT) $(systemimage_intermediates)/system_image_info.txt $(1) $(TARGET_OUT) \
          || ( mkdir -p $${DIST_DIR}; \
               cp $(INSTALLED_FILES_FILE) $${DIST_DIR}/installed-files-rescued.txt; \
               exit 1 )
endef

$(eval $(call write-file-lines,$(systemimage_intermediates)/file_list.txt,$(subst $(TARGET_OUT)/,,$(filter $(TARGET_OUT)/%,$(FULL_SYSTEMIMAGE_DEPS)))))

ifeq ($(BOARD_AVB_ENABLE),true)
$(BUILT_SYSTEMIMAGE): $(BOARD_AVB_SYSTEM_KEY_PATH)
endif
$(BUILT_SYSTEMIMAGE): $(FULL_SYSTEMIMAGE_DEPS) $(INSTALLED_FILES_FILE) $(systemimage_intermediates)/file_list.txt
	$(call build-systemimage-target,$@)

$(call declare-1p-container,$(BUILT_SYSTEMIMAGE),system/extras)
$(call declare-container-license-deps,$(BUILT_SYSTEMIMAGE),$(FULL_SYSTEMIMAGE_DEPS),$(PRODUCT_OUT)/:/)

INSTALLED_SYSTEMIMAGE_TARGET := $(PRODUCT_OUT)/system.img
SYSTEMIMAGE_SOURCE_DIR := $(TARGET_OUT)

# INSTALLED_SYSTEMIMAGE_TARGET used to be named INSTALLED_SYSTEMIMAGE. Create an alias for backward
# compatibility, in case device-specific Makefiles still refer to the old name.
INSTALLED_SYSTEMIMAGE := $(INSTALLED_SYSTEMIMAGE_TARGET)

# The system partition needs room for the recovery image as well.  We
# now store the recovery image as a binary patch using the boot image
# as the source (since they are very similar).  Generate the patch so
# we can see how big it's going to be, and include that in the system
# image size check calculation.
ifneq ($(INSTALLED_BOOTIMAGE_TARGET),)
ifneq ($(INSTALLED_RECOVERYIMAGE_TARGET),)
ifneq ($(BOARD_USES_FULL_RECOVERY_IMAGE),true)
ifneq (,$(filter true,$(BOARD_INCLUDE_RECOVERY_DTBO) $(BOARD_INCLUDE_RECOVERY_ACPIO) $(BOARD_RAMDISK_USE_LZ4) $(BOARD_RAMDISK_USE_XZ)))
diff_tool := $(HOST_OUT_EXECUTABLES)/bsdiff
else
diff_tool := $(HOST_OUT_EXECUTABLES)/imgdiff
endif
intermediates := $(call intermediates-dir-for,PACKAGING,recovery_patch)
RECOVERY_FROM_BOOT_PATCH := $(intermediates)/recovery_from_boot.p
$(RECOVERY_FROM_BOOT_PATCH): PRIVATE_DIFF_TOOL := $(diff_tool)
$(RECOVERY_FROM_BOOT_PATCH): \
	    $(INSTALLED_RECOVERYIMAGE_TARGET) \
	    $(firstword $(INSTALLED_BOOTIMAGE_TARGET)) \
	    $(diff_tool)
	@echo "Construct recovery from boot"
	mkdir -p $(dir $@)
	$(PRIVATE_DIFF_TOOL) $(firstword $(INSTALLED_BOOTIMAGE_TARGET)) $(INSTALLED_RECOVERYIMAGE_TARGET) $@
else # $(BOARD_USES_FULL_RECOVERY_IMAGE) == true
RECOVERY_FROM_BOOT_PATCH := $(INSTALLED_RECOVERYIMAGE_TARGET)
endif # BOARD_USES_FULL_RECOVERY_IMAGE
endif # INSTALLED_RECOVERYIMAGE_TARGET
endif # INSTALLED_BOOTIMAGE_TARGET

$(INSTALLED_SYSTEMIMAGE_TARGET): $(BUILT_SYSTEMIMAGE)
	@echo "Install system fs image: $@"
	$(copy-file-to-target)
	$(hide) $(call assert-max-image-size,$@,$(BOARD_SYSTEMIMAGE_PARTITION_SIZE))

$(call declare-1p-container,$(INSTALLED_SYSTEMIMAGE_TARGET),)
$(call declare-container-license-deps,$(INSTALLED_SYSTEMIMAGE_TARGET),$(BUILT_SYSTEMIMAGE),$(BUILT_SYSTEMIMAGE):/)

systemimage: $(INSTALLED_SYSTEMIMAGE_TARGET)

SYSTEM_NOTICE_DEPS += $(INSTALLED_SYSTEMIMAGE_TARGET)

.PHONY: systemimage-nodeps snod
systemimage-nodeps snod: $(filter-out systemimage-nodeps snod,$(MAKECMDGOALS)) \
	            | $(INTERNAL_USERIMAGES_DEPS) $(systemimage_intermediates)/file_list.txt
	@echo "make $@: ignoring dependencies"
	$(call build-systemimage-target,$(INSTALLED_SYSTEMIMAGE_TARGET))
	$(hide) $(call assert-max-image-size,$(INSTALLED_SYSTEMIMAGE_TARGET),$(BOARD_SYSTEMIMAGE_PARTITION_SIZE))
ifeq (true,$(WITH_DEXPREOPT))
	$(warning Warning: with dexpreopt enabled, you may need a full rebuild.)
endif

endif # BUILDING_SYSTEM_IMAGE

.PHONY: sync syncsys sync_system
sync syncsys sync_system: $(INTERNAL_SYSTEMIMAGE_FILES)

# -----------------------------------------------------------------
# Old PDK fusion targets
.PHONY: platform
platform:
	echo "Warning: 'platform' is obsolete"

.PHONY: platform-java
platform-java:
	echo "Warning: 'platform-java' is obsolete"

# -----------------------------------------------------------------
# data partition image
INSTALLED_FILES_OUTSIDE_IMAGES := $(filter-out $(TARGET_OUT_DATA)/%, $(INSTALLED_FILES_OUTSIDE_IMAGES))
INTERNAL_USERDATAIMAGE_FILES := \
    $(filter $(TARGET_OUT_DATA)/%,$(ALL_DEFAULT_INSTALLED_MODULES))

ifdef BUILDING_USERDATA_IMAGE
userdataimage_intermediates := \
    $(call intermediates-dir-for,PACKAGING,userdata)
BUILT_USERDATAIMAGE_TARGET := $(PRODUCT_OUT)/userdata.img

define build-userdataimage-target
  $(call pretty,"Target userdata fs image: $(INSTALLED_USERDATAIMAGE_TARGET)")
  @mkdir -p $(TARGET_OUT_DATA)
  @mkdir -p $(userdataimage_intermediates) && rm -rf $(userdataimage_intermediates)/userdata_image_info.txt
  $(call generate-image-prop-dictionary, $(userdataimage_intermediates)/userdata_image_info.txt,userdata,skip_fsck=true)
  PATH=$(INTERNAL_USERIMAGES_BINARY_PATHS):$$PATH \
      $(BUILD_IMAGE) \
          $(if $(BUILD_BROKEN_INCORRECT_PARTITION_IMAGES),,--input-directory-filter-file $(userdataimage_intermediates)/file_list.txt) \
          $(TARGET_OUT_DATA) $(userdataimage_intermediates)/userdata_image_info.txt \
          $(INSTALLED_USERDATAIMAGE_TARGET) $(TARGET_OUT)
  $(call assert-max-image-size,$(INSTALLED_USERDATAIMAGE_TARGET),$(BOARD_USERDATAIMAGE_PARTITION_SIZE))
endef

# We just build this directly to the install location.
INSTALLED_USERDATAIMAGE_TARGET := $(BUILT_USERDATAIMAGE_TARGET)
INSTALLED_USERDATAIMAGE_TARGET_DEPS := \
    $(INTERNAL_USERIMAGES_DEPS) \
    $(INTERNAL_USERDATAIMAGE_FILES)

$(eval $(call write-file-lines,$(userdataimage_intermediates)/file_list.txt,$(subst $(TARGET_OUT_DATA)/,,$(filter $(TARGET_OUT_DATA)/%,$(INSTALLED_USERDATAIMAGE_TARGET_DEPS)))))

$(INSTALLED_USERDATAIMAGE_TARGET): $(INSTALLED_USERDATAIMAGE_TARGET_DEPS) $(userdataimage_intermediates)/file_list.txt
	$(build-userdataimage-target)

$(call declare-1p-container,$(INSTALLED_USERDATAIMAGE_TARGET),)
$(call declare-container-license-deps,$(INSTALLED_USERDATAIMAGE_TARGET),$(INSTALLED_USERDATAIMAGE_TARGET_DEPS),$(PRODUCT_OUT)/:/)

UNMOUNTED_NOTICE_VENDOR_DEPS+= $(INSTALLED_USERDATAIMAGE_TARGET)

.PHONY: userdataimage-nodeps
userdataimage-nodeps: | $(INTERNAL_USERIMAGES_DEPS) $(userdataimage_intermediates)/file_list.txt
	$(build-userdataimage-target)

endif # BUILDING_USERDATA_IMAGE

# ASAN libraries in the system image - build rule.
ASAN_OUT_DIRS_FOR_SYSTEM_INSTALL := $(sort $(patsubst $(PRODUCT_OUT)/%,%,\
  $(TARGET_OUT_SHARED_LIBRARIES) \
  $(2ND_TARGET_OUT_SHARED_LIBRARIES) \
  $(TARGET_OUT_VENDOR_SHARED_LIBRARIES) \
  $(2ND_TARGET_OUT_VENDOR_SHARED_LIBRARIES)))
# Extra options: Enforce the system user for the files to avoid having to change ownership.
ASAN_SYSTEM_INSTALL_OPTIONS := --owner=1000 --group=1000
# Note: experimentally, it seems not worth it to try to get "best" compression. We don't save
#       enough space.
$(ASAN_IN_SYSTEM_INSTALLED): $(INSTALLED_USERDATAIMAGE_TARGET_DEPS)
	tar cfj $(ASAN_IN_SYSTEM_INSTALLED) $(ASAN_SYSTEM_INSTALL_OPTIONS) -C $(TARGET_OUT_DATA)/.. $(ASAN_OUT_DIRS_FOR_SYSTEM_INSTALL) >/dev/null

# -----------------------------------------------------------------
# cache partition image
INSTALLED_FILES_OUTSIDE_IMAGES := $(filter-out $(TARGET_OUT_CACHE)/%, $(INSTALLED_FILES_OUTSIDE_IMAGES))
ifdef BUILDING_CACHE_IMAGE
INTERNAL_CACHEIMAGE_FILES := \
    $(filter $(TARGET_OUT_CACHE)/%,$(ALL_DEFAULT_INSTALLED_MODULES))

cacheimage_intermediates := \
    $(call intermediates-dir-for,PACKAGING,cache)
BUILT_CACHEIMAGE_TARGET := $(PRODUCT_OUT)/cache.img

define build-cacheimage-target
  $(call pretty,"Target cache fs image: $(INSTALLED_CACHEIMAGE_TARGET)")
  @mkdir -p $(TARGET_OUT_CACHE)
  @mkdir -p $(cacheimage_intermediates) && rm -rf $(cacheimage_intermediates)/cache_image_info.txt
  $(call generate-image-prop-dictionary, $(cacheimage_intermediates)/cache_image_info.txt,cache,skip_fsck=true)
  PATH=$(INTERNAL_USERIMAGES_BINARY_PATHS):$$PATH \
      $(BUILD_IMAGE) \
          $(if $(BUILD_BROKEN_INCORRECT_PARTITION_IMAGES),,--input-directory-filter-file $(cacheimage_intermediates)/file_list.txt) \
          $(TARGET_OUT_CACHE) $(cacheimage_intermediates)/cache_image_info.txt \
          $(INSTALLED_CACHEIMAGE_TARGET) $(TARGET_OUT)
  $(call assert-max-image-size,$(INSTALLED_CACHEIMAGE_TARGET),$(BOARD_CACHEIMAGE_PARTITION_SIZE))
endef

$(eval $(call write-file-lines,$(cacheimage_intermediates)/file_list.txt,$(subst $(TARGET_OUT_CACHE)/,,$(filter $(TARGET_OUT_CACHE)/%,$(INTERNAL_CACHEIMAGE_FILES)))))

# We just build this directly to the install location.
INSTALLED_CACHEIMAGE_TARGET := $(BUILT_CACHEIMAGE_TARGET)
$(INSTALLED_CACHEIMAGE_TARGET): $(INTERNAL_USERIMAGES_DEPS) $(INTERNAL_CACHEIMAGE_FILES) $(cacheimage_intermediates)/file_list.txt
	$(build-cacheimage-target)

$(call declare-1p-container,$(INSTALLED_CACHEIMAGE_TARGET),)
$(call declare-container-license-deps,$(INSTALLED_CACHEIMAGE_TARGET),$(INTERNAL_USERIMAGES_DEPS) $(INTERNAL_CACHEIMAGE_FILES),$(PRODUCT_OUT)/:/)

UNMOUNTED_NOTICE_VENDOR_DEPS+= $(INSTALLED_CACHEIMAGE_TARGET)

.PHONY: cacheimage-nodeps
cacheimage-nodeps: | $(INTERNAL_USERIMAGES_DEPS) $(cacheimage_intermediates)/file_list.txt
	$(build-cacheimage-target)

else # BUILDING_CACHE_IMAGE
# we need to ignore the broken cache link when doing the rsync
IGNORE_CACHE_LINK := --exclude=cache
endif # BUILDING_CACHE_IMAGE

# -----------------------------------------------------------------
# system_other partition image
INSTALLED_FILES_OUTSIDE_IMAGES := $(filter-out $(TARGET_OUT_SYSTEM_OTHER)/%, $(INSTALLED_FILES_OUTSIDE_IMAGES))
ifdef BUILDING_SYSTEM_OTHER_IMAGE
ifeq ($(BOARD_USES_SYSTEM_OTHER_ODEX),true)
# Marker file to identify that odex files are installed
INSTALLED_SYSTEM_OTHER_ODEX_MARKER := $(TARGET_OUT_SYSTEM_OTHER)/system-other-odex-marker
ALL_DEFAULT_INSTALLED_MODULES += $(INSTALLED_SYSTEM_OTHER_ODEX_MARKER)
$(INSTALLED_SYSTEM_OTHER_ODEX_MARKER):
	$(hide) touch $@

$(call declare-0p-target,$(INSTALLED_SYSTEM_OTHER_ODEX_MARKER))
endif

INTERNAL_SYSTEMOTHERIMAGE_FILES := \
    $(filter $(TARGET_OUT_SYSTEM_OTHER)/%,\
      $(ALL_DEFAULT_INSTALLED_MODULES))

# system_other dex files are installed as a side-effect of installing system image files
INTERNAL_SYSTEMOTHERIMAGE_FILES += $(INTERNAL_SYSTEMIMAGE_FILES)

INSTALLED_FILES_FILE_SYSTEMOTHER := $(PRODUCT_OUT)/installed-files-system-other.txt
INSTALLED_FILES_JSON_SYSTEMOTHER := $(INSTALLED_FILES_FILE_SYSTEMOTHER:.txt=.json)
$(INSTALLED_FILES_FILE_SYSTEMOTHER): .KATI_IMPLICIT_OUTPUTS := $(INSTALLED_FILES_JSON_SYSTEMOTHER)
$(INSTALLED_FILES_FILE_SYSTEMOTHER) : $(INTERNAL_SYSTEMOTHERIMAGE_FILES) $(FILESLIST) $(FILESLIST_UTIL)
	@echo Installed file list: $@
	mkdir -p $(dir $@)
	rm -f $@
	$(FILESLIST) $(TARGET_OUT_SYSTEM_OTHER) > $(@:.txt=.json)
	$(FILESLIST_UTIL) -c $(@:.txt=.json) > $@

$(eval $(call declare-0p-target,$(INSTALLED_FILES_FILE_SYSTEMOTHER)))
$(eval $(call declare-0p-target,$(INSTALLED_FILES_JSON_SYSTEMOTHER)))

# Determines partition size for system_other.img.
ifeq ($(PRODUCT_RETROFIT_DYNAMIC_PARTITIONS),true)
ifneq ($(filter system,$(BOARD_SUPER_PARTITION_BLOCK_DEVICES)),)
INTERNAL_SYSTEM_OTHER_PARTITION_SIZE := $(BOARD_SUPER_PARTITION_SYSTEM_DEVICE_SIZE)
endif
endif

ifndef INTERNAL_SYSTEM_OTHER_PARTITION_SIZE
INTERNAL_SYSTEM_OTHER_PARTITION_SIZE:= $(BOARD_SYSTEMIMAGE_PARTITION_SIZE)
endif

systemotherimage_intermediates := \
    $(call intermediates-dir-for,PACKAGING,system_other)
BUILT_SYSTEMOTHERIMAGE_TARGET := $(PRODUCT_OUT)/system_other.img

# Note that we assert the size is SYSTEMIMAGE_PARTITION_SIZE since this is the 'b' system image.
define build-systemotherimage-target
  $(call pretty,"Target system_other fs image: $(INSTALLED_SYSTEMOTHERIMAGE_TARGET)")
  @mkdir -p $(TARGET_OUT_SYSTEM_OTHER)
  @mkdir -p $(systemotherimage_intermediates) && rm -rf $(systemotherimage_intermediates)/system_other_image_info.txt
  $(call generate-image-prop-dictionary, $(systemotherimage_intermediates)/system_other_image_info.txt,system,skip_fsck=true)
  PATH=$(INTERNAL_USERIMAGES_BINARY_PATHS):$$PATH \
      $(BUILD_IMAGE) \
          $(if $(BUILD_BROKEN_INCORRECT_PARTITION_IMAGES),,--input-directory-filter-file $(systemotherimage_intermediates)/file_list.txt) \
          $(TARGET_OUT_SYSTEM_OTHER) $(systemotherimage_intermediates)/system_other_image_info.txt \
          $(INSTALLED_SYSTEMOTHERIMAGE_TARGET) $(TARGET_OUT)
  $(call assert-max-image-size,$(INSTALLED_SYSTEMOTHERIMAGE_TARGET),$(BOARD_SYSTEMIMAGE_PARTITION_SIZE))
endef

$(eval $(call write-file-lines,$(systemotherimage_intermediates)/file_list.txt,$(subst $(TARGET_OUT_SYSTEM_OTHER)/,,$(filter $(TARGET_OUT_SYSTEM_OTHER)/%,$(INTERNAL_SYSTEMOTHERIMAGE_FILES)))))

# We just build this directly to the install location.
INSTALLED_SYSTEMOTHERIMAGE_TARGET := $(BUILT_SYSTEMOTHERIMAGE_TARGET)
ifneq (true,$(SANITIZE_LITE))
# Only create system_other when not building the second stage of a SANITIZE_LITE build.
$(INSTALLED_SYSTEMOTHERIMAGE_TARGET): $(INTERNAL_USERIMAGES_DEPS) $(INTERNAL_SYSTEMOTHERIMAGE_FILES) $(INSTALLED_FILES_FILE_SYSTEMOTHER) $(systemotherimage_intermediates)/file_list.txt
	$(build-systemotherimage-target)

$(call declare-1p-container,$(INSTALLED_SYSTEMOTHERIMAGE_TARGET),)
$(call declare-container-license-deps,$(INSTALLED_SYSTEMOTHERIMAGE_TARGET),$(INTERNAL_USERIMAGES_DEPS) $(INTERNAL_SYSTEMOTHERIMAGE_FILES),$(PRODUCT_OUT)/:/)

UNMOUNTED_NOTICE_DEPS += $(INSTALLED_SYSTEMOTHERIMAGE_TARGET)
endif

.PHONY: systemotherimage-nodeps
systemotherimage-nodeps: | $(INTERNAL_USERIMAGES_DEPS) $(systemotherimage_intermediates)/file_list.txt
	$(build-systemotherimage-target)

endif # BUILDING_SYSTEM_OTHER_IMAGE


# -----------------------------------------------------------------
# vendor partition image
INSTALLED_FILES_OUTSIDE_IMAGES := $(filter-out $(TARGET_OUT_VENDOR)/%, $(INSTALLED_FILES_OUTSIDE_IMAGES))
ifdef BUILDING_VENDOR_IMAGE
INTERNAL_VENDORIMAGE_FILES := \
    $(filter $(TARGET_OUT_VENDOR)/%,\
      $(ALL_DEFAULT_INSTALLED_MODULES))


# Create symlink /vendor/odm to /odm if necessary.
ifdef BOARD_USES_ODMIMAGE
  _odm_symlink := $(call create-partition-compat-symlink,$(TARGET_OUT_VENDOR)/odm,/odm,odm.img)
  INTERNAL_VENDORIMAGE_FILES += $(_odm_symlink)
  ALL_DEFAULT_INSTALLED_MODULES += $(_odm_symlink)
endif

# Create symlinks for vendor_dlkm on devices with a vendor_dlkm partition:
# /vendor/lib/modules -> /vendor_dlkm/lib/modules
#
# On devices with a vendor_dlkm partition,
# - /vendor/lib/modules is a symlink to a directory that stores vendor DLKMs.
# - /vendor_dlkm/{etc,...} store other vendor_dlkm files directly. The vendor_dlkm partition is
#   mounted at /vendor_dlkm at runtime and the symlinks created in system/core/rootdir/Android.mk
#   are hidden.
# On devices without a vendor_dlkm partition,
# - /vendor/lib/modules stores vendor DLKMs directly.
# - /vendor_dlkm/{etc,...} are symlinks to directories that store other vendor_dlkm files.
#   See system/core/rootdir/Android.mk for a list of created symlinks.
# The vendor DLKMs and other vendor_dlkm files must not be accessed using other paths because they
# are not guaranteed to exist on all devices.
ifdef BOARD_USES_VENDOR_DLKMIMAGE
  _vendor_dlkm_lib_modules_symlink := $(call create-partition-compat-symlink,$(TARGET_OUT_VENDOR)/lib/modules,/vendor_dlkm/lib/modules,vendor_dlkm.img)
  INTERNAL_VENDORIMAGE_FILES += $(_vendor_dlkm_lib_modules_symlink)
  ALL_DEFAULT_INSTALLED_MODULES += $(_vendor_dlkm_lib_modules_symlink)
endif

# Install vendor/etc/linker.config.pb with PRODUCT_VENDOR_LINKER_CONFIG_FRAGMENTS and SOONG_STUB_VENDOR_LIBRARIES
vendor_linker_config_file := $(TARGET_OUT_VENDOR)/etc/linker.config.pb
$(vendor_linker_config_file): private_linker_config_fragments := $(PRODUCT_VENDOR_LINKER_CONFIG_FRAGMENTS)
$(vendor_linker_config_file): $(INTERNAL_VENDORIMAGE_FILES) $(PRODUCT_VENDOR_LINKER_CONFIG_FRAGMENTS) | $(HOST_OUT_EXECUTABLES)/conv_linker_config
	@echo Creating linker config: $@
	@mkdir -p $(dir $@)
	@rm -f $@
	$(HOST_OUT_EXECUTABLES)/conv_linker_config proto \
		--source $(call normalize-path-list,$(private_linker_config_fragments)) \
		--output $@
	$(HOST_OUT_EXECUTABLES)/conv_linker_config systemprovide --source $@ \
		--output $@ --value "$(SOONG_STUB_VENDOR_LIBRARIES)" --system "$(TARGET_OUT_VENDOR)"
$(call define declare-0p-target,$(vendor_linker_config_file),)
INTERNAL_VENDORIMAGE_FILES += $(vendor_linker_config_file)
ALL_DEFAULT_INSTALLED_MODULES += $(vendor_linker_config_file)

INSTALLED_FILES_FILE_VENDOR := $(PRODUCT_OUT)/installed-files-vendor.txt
INSTALLED_FILES_JSON_VENDOR := $(INSTALLED_FILES_FILE_VENDOR:.txt=.json)
$(INSTALLED_FILES_FILE_VENDOR): .KATI_IMPLICIT_OUTPUTS := $(INSTALLED_FILES_JSON_VENDOR)
$(INSTALLED_FILES_FILE_VENDOR) : $(INTERNAL_VENDORIMAGE_FILES) $(FILESLIST) $(FILESLIST_UTIL)
	@echo Installed file list: $@
	mkdir -p $(dir $@)
	rm -f $@
	$(FILESLIST) $(TARGET_OUT_VENDOR) > $(@:.txt=.json)
	$(FILESLIST_UTIL) -c $(@:.txt=.json) > $@

$(call declare-0p-target,$(INSTALLED_FILES_FILE_VENDOR))
$(call declare-0p-target,$(INSTALLED_FILES_JSON_VENDOR))

vendorimage_intermediates := \
    $(call intermediates-dir-for,PACKAGING,vendor)
BUILT_VENDORIMAGE_TARGET := $(PRODUCT_OUT)/vendor.img
define build-vendorimage-target
  $(call pretty,"Target vendor fs image: $(INSTALLED_VENDORIMAGE_TARGET)")
  @mkdir -p $(TARGET_OUT_VENDOR)
  @mkdir -p $(vendorimage_intermediates) && rm -rf $(vendorimage_intermediates)/vendor_image_info.txt
  $(call generate-image-prop-dictionary, $(vendorimage_intermediates)/vendor_image_info.txt,vendor,skip_fsck=true)
  PATH=$(INTERNAL_USERIMAGES_BINARY_PATHS):$$PATH \
      $(BUILD_IMAGE) \
          $(if $(BUILD_BROKEN_INCORRECT_PARTITION_IMAGES),,--input-directory-filter-file $(vendorimage_intermediates)/file_list.txt) \
          $(TARGET_OUT_VENDOR) $(vendorimage_intermediates)/vendor_image_info.txt \
          $(INSTALLED_VENDORIMAGE_TARGET) $(TARGET_OUT)
  $(call assert-max-image-size,$(INSTALLED_VENDORIMAGE_TARGET) $(RECOVERY_FROM_BOOT_PATCH),$(BOARD_VENDORIMAGE_PARTITION_SIZE))
endef

$(eval $(call write-file-lines,$(vendorimage_intermediates)/file_list.txt,$(subst $(TARGET_OUT_VENDOR)/,,$(filter $(TARGET_OUT_VENDOR)/%,$(INTERNAL_VENDORIMAGE_FILES)))))

# We just build this directly to the install location.
INSTALLED_VENDORIMAGE_TARGET := $(BUILT_VENDORIMAGE_TARGET)
$(INSTALLED_VENDORIMAGE_TARGET): \
    $(INTERNAL_USERIMAGES_DEPS) \
    $(INTERNAL_VENDORIMAGE_FILES) \
    $(INSTALLED_FILES_FILE_VENDOR) \
    $(RECOVERY_FROM_BOOT_PATCH) \
    $(vendorimage_intermediates)/file_list.txt
	$(build-vendorimage-target)

VENDOR_NOTICE_DEPS += $(INSTALLED_VENDORIMAGE_TARGET)

$(call declare-container-license-metadata,$(INSTALLED_VENDORIMAGE_TARGET),legacy_proprietary,proprietary,,"Vendor Image",vendor)
$(call declare-container-license-deps,$(INSTALLED_VENDORIMAGE_TARGET),$(INTERNAL_USERIMAGES_DEPS) $(INTERNAL_VENDORIMAGE_FILES) $(RECOVERY_FROM_BOOT_PATH),$(PRODUCT_OUT)/:/)

.PHONY: vendorimage-nodeps vnod
vendorimage-nodeps vnod: | $(INTERNAL_USERIMAGES_DEPS) $(vendorimage_intermediates)/file_list.txt
	$(build-vendorimage-target)

.PHONY: sync_vendor
sync sync_vendor: $(INTERNAL_VENDORIMAGE_FILES)

else ifdef BOARD_PREBUILT_VENDORIMAGE
INSTALLED_VENDORIMAGE_TARGET := $(PRODUCT_OUT)/vendor.img
$(eval $(call copy-one-file,$(BOARD_PREBUILT_VENDORIMAGE),$(INSTALLED_VENDORIMAGE_TARGET)))
$(if $(strip $(ALL_TARGETS.$(INSTALLED_VENDORIMAGE_TARGET).META_LIC)),,\
    $(if $(strip $(ALL_TARGETS.$(BOARD_PREBUILT_VENDORIMAGE).META_LIC)),\
        $(call declare-copy-target-license-metadata,$(INSTALLED_VENDORIMAGE_TARGET),$(BOARD_PREBUILT_VENDORIMAGE)),\
        $(call declare-license-metadata,$(INSTALLED_VENDORIMAGE_TARGET),legacy_proprietary,proprietary,,"Vendor Image",vendor)))
endif

# -----------------------------------------------------------------
# product partition image
INSTALLED_FILES_OUTSIDE_IMAGES := $(filter-out $(TARGET_OUT_PRODUCT)/%, $(INSTALLED_FILES_OUTSIDE_IMAGES))
ifdef BUILDING_PRODUCT_IMAGE
INTERNAL_PRODUCTIMAGE_FILES := \
    $(filter $(TARGET_OUT_PRODUCT)/%,\
      $(ALL_DEFAULT_INSTALLED_MODULES))

INSTALLED_FILES_FILE_PRODUCT := $(PRODUCT_OUT)/installed-files-product.txt
INSTALLED_FILES_JSON_PRODUCT := $(INSTALLED_FILES_FILE_PRODUCT:.txt=.json)
$(INSTALLED_FILES_FILE_PRODUCT): .KATI_IMPLICIT_OUTPUTS := $(INSTALLED_FILES_JSON_PRODUCT)
$(INSTALLED_FILES_FILE_PRODUCT) : $(INTERNAL_PRODUCTIMAGE_FILES) $(FILESLIST) $(FILESLIST_UTIL)
	@echo Installed file list: $@
	mkdir -p $(dir $@)
	rm -f $@
	$(FILESLIST) $(TARGET_OUT_PRODUCT) > $(@:.txt=.json)
	$(FILESLIST_UTIL) -c $(@:.txt=.json) > $@

$(call declare-0p-target,$(INSTALLED_FILES_FILE_PRODUCT))
$(call declare-0p-target,$(INSTALLED_FILES_JSON_PRODUCT))

productimage_intermediates := \
    $(call intermediates-dir-for,PACKAGING,product)
BUILT_PRODUCTIMAGE_TARGET := $(PRODUCT_OUT)/product.img
define build-productimage-target
  $(call pretty,"Target product fs image: $(INSTALLED_PRODUCTIMAGE_TARGET)")
  @mkdir -p $(TARGET_OUT_PRODUCT)
  @mkdir -p $(productimage_intermediates) && rm -rf $(productimage_intermediates)/product_image_info.txt
  $(call generate-image-prop-dictionary, $(productimage_intermediates)/product_image_info.txt,product,skip_fsck=true)
  PATH=$(INTERNAL_USERIMAGES_BINARY_PATHS):$$PATH \
      $(BUILD_IMAGE) \
          $(if $(BUILD_BROKEN_INCORRECT_PARTITION_IMAGES),,--input-directory-filter-file $(productimage_intermediates)/file_list.txt) \
          $(TARGET_OUT_PRODUCT) $(productimage_intermediates)/product_image_info.txt \
          $(INSTALLED_PRODUCTIMAGE_TARGET) $(TARGET_OUT)
  $(call assert-max-image-size,$(INSTALLED_PRODUCTIMAGE_TARGET),$(BOARD_PRODUCTIMAGE_PARTITION_SIZE))
endef

$(eval $(call write-file-lines,$(productimage_intermediates)/file_list.txt,$(subst $(TARGET_OUT_PRODUCT)/,,$(filter $(TARGET_OUT_PRODUCT)/%,$(INTERNAL_PRODUCTIMAGE_FILES)))))

# We just build this directly to the install location.
INSTALLED_PRODUCTIMAGE_TARGET := $(BUILT_PRODUCTIMAGE_TARGET)
$(INSTALLED_PRODUCTIMAGE_TARGET): \
    $(INTERNAL_USERIMAGES_DEPS) \
    $(INTERNAL_PRODUCTIMAGE_FILES) \
    $(INSTALLED_FILES_FILE_PRODUCT) \
    $(productimage_intermediates)/file_list.txt
	$(build-productimage-target)

PRODUCT_NOTICE_DEPS += $(INSTALLED_PRODUCTIMAGE_TARGET)

$(call declare-1p-container,$(INSTALLED_PRODUCTIMAGE_TARGET),)
$(call declare-container-license-deps,$(INSTALLED_PRODUCTIMAGE_TARGET),$(INTERNAL_USERIMAGES_DEPS) $(INTERNAL_PRODUCTIMAGE_FILES) $(INSTALLED_FILES_FILE_PRODUCT),$(PRODUCT_OUT)/:/)

.PHONY: productimage-nodeps pnod
productimage-nodeps pnod: | $(INTERNAL_USERIMAGES_DEPS) $(productimage_intermediates)/file_list.txt
	$(build-productimage-target)

.PHONY: sync_product
sync sync_product: $(INTERNAL_PRODUCTIMAGE_FILES)

else ifdef BOARD_PREBUILT_PRODUCTIMAGE
INSTALLED_PRODUCTIMAGE_TARGET := $(PRODUCT_OUT)/product.img
$(eval $(call copy-one-file,$(BOARD_PREBUILT_PRODUCTIMAGE),$(INSTALLED_PRODUCTIMAGE_TARGET)))
endif

# -----------------------------------------------------------------
# system_ext partition image
INSTALLED_FILES_OUTSIDE_IMAGES := $(filter-out $(TARGET_OUT_SYSTEM_EXT)/%, $(INSTALLED_FILES_OUTSIDE_IMAGES))
ifdef BUILDING_SYSTEM_EXT_IMAGE
INTERNAL_SYSTEM_EXTIMAGE_FILES := \
    $(filter $(TARGET_OUT_SYSTEM_EXT)/%,\
      $(ALL_DEFAULT_INSTALLED_MODULES))

INSTALLED_FILES_FILE_SYSTEM_EXT := $(PRODUCT_OUT)/installed-files-system_ext.txt
INSTALLED_FILES_JSON_SYSTEM_EXT := $(INSTALLED_FILES_FILE_SYSTEM_EXT:.txt=.json)
$(INSTALLED_FILES_FILE_SYSTEM_EXT): .KATI_IMPLICIT_OUTPUTS := $(INSTALLED_FILES_JSON_SYSTEM_EXT)
$(INSTALLED_FILES_FILE_SYSTEM_EXT) : $(INTERNAL_SYSTEM_EXTIMAGE_FILES) $(FILESLIST) $(FILESLIST_UTIL)
	@echo Installed file list: $@
	mkdir -p $(dir $@)
	rm -f $@
	$(FILESLIST) $(TARGET_OUT_SYSTEM_EXT) > $(@:.txt=.json)
	$(FILESLIST_UTIL) -c $(@:.txt=.json) > $@

$(call declare-0p-target,$(INSTALLED_FILES_FILE_SYSTEM_EXT))
$(call declare-0p-target,$(INSTALLED_FILES_JSON_SYSTEM_EXT))

system_extimage_intermediates := \
    $(call intermediates-dir-for,PACKAGING,system_ext)
BUILT_SYSTEM_EXTIMAGE_TARGET := $(PRODUCT_OUT)/system_ext.img
define build-system_extimage-target
  $(call pretty,"Target system_ext fs image: $(INSTALLED_SYSTEM_EXTIMAGE_TARGET)")
  @mkdir -p $(TARGET_OUT_SYSTEM_EXT)
  @mkdir -p $(system_extimage_intermediates) && rm -rf $(system_extimage_intermediates)/system_ext_image_info.txt
  $(call generate-image-prop-dictionary, $(system_extimage_intermediates)/system_ext_image_info.txt,system_ext, skip_fsck=true)
  PATH=$(INTERNAL_USERIMAGES_BINARY_PATHS):$$PATH \
      $(BUILD_IMAGE) \
          $(if $(BUILD_BROKEN_INCORRECT_PARTITION_IMAGES),,--input-directory-filter-file $(system_extimage_intermediates)/file_list.txt) \
          $(TARGET_OUT_SYSTEM_EXT) \
          $(system_extimage_intermediates)/system_ext_image_info.txt \
          $(INSTALLED_SYSTEM_EXTIMAGE_TARGET) \
          $(TARGET_OUT)
  $(call assert-max-image-size,$(INSTALLED_PRODUCT_SERVICESIMAGE_TARGET),$(BOARD_PRODUCT_SERVICESIMAGE_PARTITION_SIZE))
endef

$(eval $(call write-file-lines,$(system_extimage_intermediates)/file_list.txt,$(subst $(TARGET_OUT_SYSTEM_EXT)/,,$(filter $(TARGET_OUT_SYSTEM_EXT)/%,$(INTERNAL_SYSTEM_EXTIMAGE_FILES)))))

# We just build this directly to the install location.
INSTALLED_SYSTEM_EXTIMAGE_TARGET := $(BUILT_SYSTEM_EXTIMAGE_TARGET)
$(INSTALLED_SYSTEM_EXTIMAGE_TARGET): \
    $(INTERNAL_USERIMAGES_DEPS) \
    $(INTERNAL_SYSTEM_EXTIMAGE_FILES) \
    $(INSTALLED_FILES_FILE_SYSTEM_EXT) \
    $(system_extimage_intermediates)/file_list.txt
	$(build-system_extimage-target)

SYSTEM_EXT_NOTICE_DEPS += $(INSTALLED_SYSTEM_EXTIMAGE_TARGET)

$(call declare-1p-container,$(INSTALLED_SYSTEM_EXTIMAGE_TARGET),)
$(call declare-container-license-deps,$(INSTALLED_SYSTEM_EXTIMAGE_TARGET),$(INTERNAL_USERIMAGES_DEPS) $(INTERNAL_SYSTEM_EXTIMAGE_FILES) $(INSTALLED_FILES_FILE_SYSTEM_EXT),$(PRODUCT_OUT)/:/)

.PHONY: systemextimage-nodeps senod
systemextimage-nodeps senod: | $(INTERNAL_USERIMAGES_DEPS) $(system_extimage_intermediates)/file_list.txt
	$(build-system_extimage-target)

.PHONY: sync_system_ext
sync sync_system_ext: $(INTERNAL_SYSTEM_EXTIMAGE_FILES)

else ifdef BOARD_PREBUILT_SYSTEM_EXTIMAGE
INSTALLED_SYSTEM_EXTIMAGE_TARGET := $(PRODUCT_OUT)/system_ext.img
$(eval $(call copy-one-file,$(BOARD_PREBUILT_SYSTEM_EXTIMAGE),$(INSTALLED_SYSTEM_EXTIMAGE_TARGET)))
endif

# -----------------------------------------------------------------
# odm partition image
INSTALLED_FILES_OUTSIDE_IMAGES := $(filter-out $(TARGET_OUT_ODM)/%, $(INSTALLED_FILES_OUTSIDE_IMAGES))
ifdef BUILDING_ODM_IMAGE
INTERNAL_ODMIMAGE_FILES := \
    $(filter $(TARGET_OUT_ODM)/%,\
      $(ALL_DEFAULT_INSTALLED_MODULES))

# Create symlinks for odm_dlkm on devices with a odm_dlkm partition:
# /odm/lib/modules -> /odm_dlkm/lib/modules
#
# On devices with a odm_dlkm partition,
# - /odm/lib/modules is a symlink to a directory that stores odm DLKMs.
# - /odm_dlkm/{etc,...} store other odm_dlkm files directly. The odm_dlkm partition is
#   mounted at /odm_dlkm at runtime and the symlinks created in system/core/rootdir/Android.mk
#   are hidden.
# On devices without a odm_dlkm partition,
# - /odm/lib/modules stores odm DLKMs directly.
# - /odm_dlkm/{etc,...} are symlinks to directories that store other odm_dlkm files.
#   See system/core/rootdir/Android.mk for a list of created symlinks.
# The odm DLKMs and other odm_dlkm files must not be accessed using other paths because they
# are not guaranteed to exist on all devices.
ifdef BOARD_USES_ODM_DLKMIMAGE
  _odm_dlkm_lib_modules_symlink := $(call create-partition-compat-symlink,$(TARGET_OUT_ODM)/lib/modules,/odm_dlkm/lib/modules,odm_dlkm.img)
  INTERNAL_ODMIMAGE_FILES += $(_odm_dlkm_lib_modules_symlink)
  ALL_DEFAULT_INSTALLED_MODULES += $(_odm_dlkm_lib_modules_symlink)
endif

INSTALLED_FILES_FILE_ODM := $(PRODUCT_OUT)/installed-files-odm.txt
INSTALLED_FILES_JSON_ODM := $(INSTALLED_FILES_FILE_ODM:.txt=.json)
$(INSTALLED_FILES_FILE_ODM): .KATI_IMPLICIT_OUTPUTS := $(INSTALLED_FILES_JSON_ODM)
$(INSTALLED_FILES_FILE_ODM) : $(INTERNAL_ODMIMAGE_FILES) $(FILESLIST) $(FILESLIST_UTIL)
	@echo Installed file list: $@
	mkdir -p $(dir $@)
	rm -f $@
	$(FILESLIST) $(TARGET_OUT_ODM) > $(@:.txt=.json)
	$(FILESLIST_UTIL) -c $(@:.txt=.json) > $@

$(call declare-0p-target,$(INSTALLED_FILES_FILE_ODM))
$(call declare-0p-target,$(INSTALLED_FILES_JSON_ODM))

odmimage_intermediates := \
    $(call intermediates-dir-for,PACKAGING,odm)
BUILT_ODMIMAGE_TARGET := $(PRODUCT_OUT)/odm.img
define build-odmimage-target
  $(call pretty,"Target odm fs image: $(INSTALLED_ODMIMAGE_TARGET)")
  @mkdir -p $(TARGET_OUT_ODM)
  @mkdir -p $(odmimage_intermediates) && rm -rf $(odmimage_intermediates)/odm_image_info.txt
  $(call generate-image-prop-dictionary, $(odmimage_intermediates)/odm_image_info.txt, odm, \
	  skip_fsck=true)
  PATH=$(INTERNAL_USERIMAGES_BINARY_PATHS):$$PATH \
      $(BUILD_IMAGE) \
          $(if $(BUILD_BROKEN_INCORRECT_PARTITION_IMAGES),,--input-directory-filter-file $(odmimage_intermediates)/file_list.txt) \
          $(TARGET_OUT_ODM) $(odmimage_intermediates)/odm_image_info.txt \
          $(INSTALLED_ODMIMAGE_TARGET) $(TARGET_OUT)
  $(call assert-max-image-size,$(INSTALLED_ODMIMAGE_TARGET),$(BOARD_ODMIMAGE_PARTITION_SIZE))
endef

$(eval $(call write-file-lines,$(odmimage_intermediates)/file_list.txt,$(subst $(TARGET_OUT_ODM)/,,$(filter $(TARGET_OUT_ODM)/%,$(INTERNAL_ODMIMAGE_FILES)))))

# We just build this directly to the install location.
INSTALLED_ODMIMAGE_TARGET := $(BUILT_ODMIMAGE_TARGET)
$(INSTALLED_ODMIMAGE_TARGET): \
    $(INTERNAL_USERIMAGES_DEPS) \
    $(INTERNAL_ODMIMAGE_FILES) \
    $(INSTALLED_FILES_FILE_ODM) \
    $(odmimage_intermediates)/file_list.txt
	$(build-odmimage-target)

ODM_NOTICE_DEPS += $(INSTALLED_ODMIMAGE_TARGET)

$(call declare-1p-container,$(INSTALLED_ODMIMAGE_TARGET),)
$(call declare-container-license-deps,$(INSTALLED_ODMIMAGE_TARGET),$(INTERNAL_USERIMAGES_DEPS) $(INTERNAL_ODMIMAGE_FILES) $(INSTALLED_FILES_FILE_ODM),$(PRODUCT_OUT)/:/)

.PHONY: odmimage-nodeps onod
odmimage-nodeps onod: | $(INTERNAL_USERIMAGES_DEPS) $(odmimage_intermediates)/file_list.txt
	$(build-odmimage-target)

.PHONY: sync_odm
sync sync_odm: $(INTERNAL_ODMIMAGE_FILES)

else ifdef BOARD_PREBUILT_ODMIMAGE
INSTALLED_ODMIMAGE_TARGET := $(PRODUCT_OUT)/odm.img
$(eval $(call copy-one-file,$(BOARD_PREBUILT_ODMIMAGE),$(INSTALLED_ODMIMAGE_TARGET)))
endif

# -----------------------------------------------------------------
# vendor_dlkm partition image
INSTALLED_FILES_OUTSIDE_IMAGES := $(filter-out $(TARGET_OUT_VENDOR_DLKM)/%, $(INSTALLED_FILES_OUTSIDE_IMAGES))
ifdef BUILDING_VENDOR_DLKM_IMAGE
INTERNAL_VENDOR_DLKMIMAGE_FILES := \
    $(filter $(TARGET_OUT_VENDOR_DLKM)/%,\
      $(ALL_DEFAULT_INSTALLED_MODULES))

INSTALLED_FILES_FILE_VENDOR_DLKM := $(PRODUCT_OUT)/installed-files-vendor_dlkm.txt
INSTALLED_FILES_JSON_VENDOR_DLKM := $(INSTALLED_FILES_FILE_VENDOR_DLKM:.txt=.json)
$(INSTALLED_FILES_FILE_VENDOR_DLKM): .KATI_IMPLICIT_OUTPUTS := $(INSTALLED_FILES_JSON_VENDOR_DLKM)
$(INSTALLED_FILES_FILE_VENDOR_DLKM) : $(INTERNAL_VENDOR_DLKMIMAGE_FILES) $(FILESLIST) $(FILESLIST_UTIL)
	@echo Installed file list: $@
	mkdir -p $(dir $@)
	rm -f $@
	$(FILESLIST) $(TARGET_OUT_VENDOR_DLKM) > $(@:.txt=.json)
	$(FILESLIST_UTIL) -c $(@:.txt=.json) > $@

$(call declare-0p-target,$(INSTALLED_FILES_FILE_VENDOR_DLKM))
$(call declare-0p-target,$(INSTALLED_FILES_JSON_VENDOR_DLKM))

vendor_dlkmimage_intermediates := \
    $(call intermediates-dir-for,PACKAGING,vendor_dlkm)
BUILT_VENDOR_DLKMIMAGE_TARGET := $(PRODUCT_OUT)/vendor_dlkm.img
define build-vendor_dlkmimage-target
  $(call pretty,"Target vendor_dlkm fs image: $(INSTALLED_VENDOR_DLKMIMAGE_TARGET)")
  @mkdir -p $(TARGET_OUT_VENDOR_DLKM)
  @mkdir -p $(vendor_dlkmimage_intermediates) && rm -rf $(vendor_dlkmimage_intermediates)/vendor_dlkm_image_info.txt
  $(call generate-image-prop-dictionary, $(vendor_dlkmimage_intermediates)/vendor_dlkm_image_info.txt, \
	  vendor_dlkm, skip_fsck=true)
  PATH=$(INTERNAL_USERIMAGES_BINARY_PATHS):$$PATH \
      $(BUILD_IMAGE) \
          $(if $(BUILD_BROKEN_INCORRECT_PARTITION_IMAGES),,--input-directory-filter-file $(vendor_dlkmimage_intermediates)/file_list.txt) \
          $(TARGET_OUT_VENDOR_DLKM) $(vendor_dlkmimage_intermediates)/vendor_dlkm_image_info.txt \
          $(INSTALLED_VENDOR_DLKMIMAGE_TARGET) $(TARGET_OUT)
  $(call assert-max-image-size,$(INSTALLED_VENDOR_DLKMIMAGE_TARGET),$(BOARD_VENDOR_DLKMIMAGE_PARTITION_SIZE))
endef

$(eval $(call write-file-lines,$(vendor_dlkmimage_intermediates)/file_list.txt,$(subst $(TARGET_OUT_VENDOR_DLKM)/,,$(filter $(TARGET_OUT_VENDOR_DLKM)/%,$(INTERNAL_VENDOR_DLKMIMAGE_FILES)))))

# We just build this directly to the install location.
INSTALLED_VENDOR_DLKMIMAGE_TARGET := $(BUILT_VENDOR_DLKMIMAGE_TARGET)
$(INSTALLED_VENDOR_DLKMIMAGE_TARGET): \
    $(INTERNAL_USERIMAGES_DEPS) \
    $(INTERNAL_VENDOR_DLKMIMAGE_FILES) \
    $(INSTALLED_FILES_FILE_VENDOR_DLKM) \
    $(vendor_dlkmimage_intermediates)/file_list.txt
	$(build-vendor_dlkmimage-target)

VENDOR_DLKM_NOTICE_DEPS += $(INSTALLED_VENDOR_DLKMIMAGE_TARGET)

$(call declare-1p-container,$(INSTALLED_VENDOR_DLKMIMAGE_TARGET),)
$(call declare-container-license-deps,$(INSTALLED_VENDOR_DLKMIMAGE_TARGET),$(INTERNAL_USERIMAGES_DEPS) $(INTERNAL_VENDOR_DLKMIMAGE_FILES) $(INSTALLED_FILES_FILE_VENDOR_DLKM),$(PRODUCT_OUT)/:/)

.PHONY: vendor_dlkmimage-nodeps vdnod
vendor_dlkmimage-nodeps vdnod: | $(INTERNAL_USERIMAGES_DEPS) $(vendor_dlkmimage_intermediates)/file_list.txt
	$(build-vendor_dlkmimage-target)

.PHONY: sync_vendor_dlkm
sync sync_vendor_dlkm: $(INTERNAL_VENDOR_DLKMIMAGE_FILES)

else ifdef BOARD_PREBUILT_VENDOR_DLKMIMAGE
INSTALLED_VENDOR_DLKMIMAGE_TARGET := $(PRODUCT_OUT)/vendor_dlkm.img
$(eval $(call copy-one-file,$(BOARD_PREBUILT_VENDOR_DLKMIMAGE),$(INSTALLED_VENDOR_DLKMIMAGE_TARGET)))
endif

# -----------------------------------------------------------------
# odm_dlkm partition image
INSTALLED_FILES_OUTSIDE_IMAGES := $(filter-out $(TARGET_OUT_ODM_DLKM)/%, $(INSTALLED_FILES_OUTSIDE_IMAGES))
ifdef BUILDING_ODM_DLKM_IMAGE
INTERNAL_ODM_DLKMIMAGE_FILES := \
    $(filter $(TARGET_OUT_ODM_DLKM)/%,\
      $(ALL_DEFAULT_INSTALLED_MODULES))

INSTALLED_FILES_FILE_ODM_DLKM := $(PRODUCT_OUT)/installed-files-odm_dlkm.txt
INSTALLED_FILES_JSON_ODM_DLKM := $(INSTALLED_FILES_FILE_ODM_DLKM:.txt=.json)
$(INSTALLED_FILES_FILE_ODM_DLKM): .KATI_IMPLICIT_OUTPUTS := $(INSTALLED_FILES_JSON_ODM_DLKM)
$(INSTALLED_FILES_FILE_ODM_DLKM) : $(INTERNAL_ODM_DLKMIMAGE_FILES) $(FILESLIST) $(FILESLIST_UTIL)
	@echo Installed file list: $@
	mkdir -p $(dir $@)
	rm -f $@
	$(FILESLIST) $(TARGET_OUT_ODM_DLKM) > $(@:.txt=.json)
	$(FILESLIST_UTIL) -c $(@:.txt=.json) > $@

$(call declare-0p-target,$(INSTALLED_FILES_FILE_ODM_DLKM))
$(call declare-0p-target,$(INSTALLED_FILES_JSON_ODM_DLKM))

odm_dlkmimage_intermediates := \
    $(call intermediates-dir-for,PACKAGING,odm_dlkm)
BUILT_ODM_DLKMIMAGE_TARGET := $(PRODUCT_OUT)/odm_dlkm.img
define build-odm_dlkmimage-target
  $(call pretty,"Target odm_dlkm fs image: $(INSTALLED_ODM_DLKMIMAGE_TARGET)")
  @mkdir -p $(TARGET_OUT_ODM_DLKM)
  @mkdir -p $(odm_dlkmimage_intermediates) && rm -rf $(odm_dlkmimage_intermediates)/odm_dlkm_image_info.txt
  $(call generate-image-prop-dictionary, $(odm_dlkmimage_intermediates)/odm_dlkm_image_info.txt, \
	  odm_dlkm, skip_fsck=true)
  PATH=$(INTERNAL_USERIMAGES_BINARY_PATHS):$$PATH \
      $(BUILD_IMAGE) \
          $(if $(BUILD_BROKEN_INCORRECT_PARTITION_IMAGES),,--input-directory-filter-file $(odm_dlkmimage_intermediates)/file_list.txt) \
          $(TARGET_OUT_ODM_DLKM) $(odm_dlkmimage_intermediates)/odm_dlkm_image_info.txt \
          $(INSTALLED_ODM_DLKMIMAGE_TARGET) $(TARGET_OUT)
  $(call assert-max-image-size,$(INSTALLED_ODM_DLKMIMAGE_TARGET),$(BOARD_ODM_DLKMIMAGE_PARTITION_SIZE))
endef

$(eval $(call write-file-lines,$(odm_dlkmimage_intermediates)/file_list.txt,$(subst $(TARGET_OUT_ODM_DLKM)/,,$(filter $(TARGET_OUT_ODM_DLKM)/%,$(INTERNAL_ODM_DLKMIMAGE_FILES)))))

# We just build this directly to the install location.
INSTALLED_ODM_DLKMIMAGE_TARGET := $(BUILT_ODM_DLKMIMAGE_TARGET)
$(INSTALLED_ODM_DLKMIMAGE_TARGET): \
    $(INTERNAL_USERIMAGES_DEPS) \
    $(INTERNAL_ODM_DLKMIMAGE_FILES) \
    $(INSTALLED_FILES_FILE_ODM_DLKM) \
    $(odm_dlkmimage_intermediates)/file_list.txt
	$(build-odm_dlkmimage-target)

ODM_DLKM_NOTICE_DEPS += $(INSTALLED_ODM_DLKMIMAGE_TARGET)

$(call declare-1p-container,$(INSTALLED_ODM_DLKMIMAGE_TARGET),)
$(call declare-container-license-deps,$(INSTALLED_ODM_DLKMIMAGE_TARGET),$(INTERNAL_USERIMAGES_DEPS) $(INTERNAL_ODM_DLKMIMAGE_FILES) $(INSTALLED_FILES_FILE_ODM_DLKM),$(PRODUCT_OUT)/:/)

.PHONY: odm_dlkmimage-nodeps odnod
odm_dlkmimage-nodeps odnod: | $(INTERNAL_USERIMAGES_DEPS) $(odm_dlkmimage_intermediates)/file_list.txt
	$(build-odm_dlkmimage-target)

.PHONY: sync_odm_dlkm
sync sync_odm_dlkm: $(INTERNAL_ODM_DLKMIMAGE_FILES)

else ifdef BOARD_PREBUILT_ODM_DLKMIMAGE
INSTALLED_ODM_DLKMIMAGE_TARGET := $(PRODUCT_OUT)/odm_dlkm.img
$(eval $(call copy-one-file,$(BOARD_PREBUILT_ODM_DLKMIMAGE),$(INSTALLED_ODM_DLKMIMAGE_TARGET)))
endif

# -----------------------------------------------------------------
# system_dlkm partition image

INSTALLED_FILES_OUTSIDE_IMAGES := $(filter-out $(TARGET_OUT_SYSTEM_DLKM)/%, $(INSTALLED_FILES_OUTSIDE_IMAGES))
ifdef BUILDING_SYSTEM_DLKM_IMAGE

INTERNAL_SYSTEM_DLKMIMAGE_FILES := \
    $(filter $(TARGET_OUT_SYSTEM_DLKM)/%,\
      $(ALL_DEFAULT_INSTALLED_MODULES))

INSTALLED_FILES_FILE_SYSTEM_DLKM := $(PRODUCT_OUT)/installed-files-system_dlkm.txt
INSTALLED_FILES_JSON_SYSTEM_DLKM := $(INSTALLED_FILES_FILE_SYSTEM_DLKM:.txt=.json)
$(INSTALLED_FILES_FILE_SYSTEM_DLKM): .KATI_IMPLICIT_OUTPUTS := $(INSTALLED_FILES_JSON_SYSTEM_DLKM)
$(INSTALLED_FILES_FILE_SYSTEM_DLKM): $(INTERNAL_SYSTEM_DLKMIMAGE_FILES) $(FILESLIST) $(FILESLIST_UTIL)
	@echo Installed file list: $@
	mkdir -p $(dir $@)
	rm -f $@
	$(FILESLIST) $(TARGET_OUT_SYSTEM_DLKM) > $(@:.txt=.json)
	$(FILESLIST_UTIL) -c $(@:.txt=.json) > $@

$(call declare-0p-target,$(INSTALLED_FILES_FILE_SYSTEM_DLKM))
$(call declare-0p-target,$(INSTALLED_FILES_JSON_SYSTEM_DLKM))

system_dlkmimage_intermediates := \
    $(call intermediates-dir-for,PACKAGING,system_dlkm)
BUILT_SYSTEM_DLKMIMAGE_TARGET := $(PRODUCT_OUT)/system_dlkm.img
define build-system_dlkmimage-target
  $(call pretty,"Target system_dlkm fs image: $(INSTALLED_SYSTEM_DLKMIMAGE_TARGET)")
  @mkdir -p $(TARGET_OUT_SYSTEM_DLKM)
  @mkdir -p $(system_dlkmimage_intermediates) && rm -rf $(system_dlkmimage_intermediates)/system_dlkm_image_info.txt
  $(call generate-image-prop-dictionary, $(system_dlkmimage_intermediates)/system_dlkm_image_info.txt, \
	  system_dlkm, skip_fsck=true)
  PATH=$(INTERNAL_USERIMAGES_BINARY_PATHS):$$PATH \
      $(BUILD_IMAGE) \
          $(if $(BUILD_BROKEN_INCORRECT_PARTITION_IMAGES),,--input-directory-filter-file $(system_dlkmimage_intermediates)/file_list.txt) \
          $(TARGET_OUT_SYSTEM_DLKM) $(system_dlkmimage_intermediates)/system_dlkm_image_info.txt \
          $(INSTALLED_SYSTEM_DLKMIMAGE_TARGET) $(TARGET_OUT)
  $(call assert-max-image-size,$(INSTALLED_SYSTEM_DLKMIMAGE_TARGET),$(BOARD_SYSTEM_DLKMIMAGE_PARTITION_SIZE))
endef

$(eval $(call write-file-lines,$(system_dlkmimage_intermediates)/file_list.txt,$(subst $(TARGET_OUT_SYSTEM_DLKM)/,,$(filter $(TARGET_OUT_SYSTEM_DLKM)/%,$(INTERNAL_SYSTEM_DLKMIMAGE_FILES)))))

# We just build this directly to the install location.
INSTALLED_SYSTEM_DLKMIMAGE_TARGET := $(BUILT_SYSTEM_DLKMIMAGE_TARGET)
$(INSTALLED_SYSTEM_DLKMIMAGE_TARGET): \
    $(INTERNAL_USERIMAGES_DEPS) \
    $(INTERNAL_SYSTEM_DLKMIMAGE_FILES) \
    $(INSTALLED_FILES_FILE_SYSTEM_DLKM) \
    $(system_dlkmimage_intermediates)/file_list.txt
	$(build-system_dlkmimage-target)

SYSTEM_DLKM_NOTICE_DEPS += $(INSTALLED_SYSTEM_DLKMIMAGE_TARGET)

$(call declare-1p-container,$(INSTALLED_SYSTEM_DLKMIMAGE_TARGET),)
$(call declare-container-license-deps,$(INSTALLED_SYSTEM_DLKMIMAGE_TARGET),$(INTERNAL_USERIMAGES_DEPS) $(INTERNAL_SYSTEM_DLKMIMAGE_FILES) $(INSTALLED_FILES_FILE_SYSTEM_DLKM),$(PRODUCT_OUT)/:/)

.PHONY: system_dlkmimage-nodeps sdnod
system_dlkmimage-nodeps sdnod: | $(INTERNAL_USERIMAGES_DEPS) $(system_dlkmimage_intermediates)/file_list.txt
	$(build-system_dlkmimage-target)

.PHONY: sync_system_dlkm
sync sync_system_dlkm: $(INTERNAL_SYSTEM_DLKMIMAGE_FILES)

else ifdef BOARD_PREBUILT_SYSTEM_DLKMIMAGE
INSTALLED_SYSTEM_DLKMIMAGE_TARGET := $(PRODUCT_OUT)/system_dlkm.img
$(eval $(call copy-one-file,$(BOARD_PREBUILT_SYSTEM_DLKMIMAGE),$(INSTALLED_SYSTEM_DLKMIMAGE_TARGET)))
endif

# -----------------------------------------------------------------
# dtbo image
ifdef BOARD_PREBUILT_DTBOIMAGE
INSTALLED_DTBOIMAGE_TARGET := $(PRODUCT_OUT)/dtbo.img

ifeq ($(BOARD_AVB_ENABLE),true)
$(INSTALLED_DTBOIMAGE_TARGET): $(BOARD_PREBUILT_DTBOIMAGE) $(AVBTOOL) $(BOARD_AVB_DTBO_KEY_PATH)
	cp $(BOARD_PREBUILT_DTBOIMAGE) $@
	chmod +w $@
	$(AVBTOOL) add_hash_footer \
	    --image $@ \
	    $(call get-partition-size-argument,$(BOARD_DTBOIMG_PARTITION_SIZE)) \
	    --partition_name dtbo $(INTERNAL_AVB_DTBO_SIGNING_ARGS) \
	    $(BOARD_AVB_DTBO_ADD_HASH_FOOTER_ARGS)

$(call declare-1p-container,$(INSTALLED_DTBOIMAGE_TARGET),)
$(call declare-container-license-deps,$(INSTALLED_DTBOIMAGE_TARGET),$(BOARD_PREBUILT_DTBOIMAGE),$(PRODUCT_OUT)/:/)

UNMOUNTED_NOTICE_VENDOR_DEPS+= $(INSTALLED_DTBOIMAGE_TARGET)
else
$(INSTALLED_DTBOIMAGE_TARGET): $(BOARD_PREBUILT_DTBOIMAGE)
	cp $(BOARD_PREBUILT_DTBOIMAGE) $@
endif

endif # BOARD_PREBUILT_DTBOIMAGE

# -----------------------------------------------------------------
# Protected VM firmware image
ifeq ($(BOARD_USES_PVMFWIMAGE),true)

.PHONY: pvmfwimage
pvmfwimage: $(INSTALLED_PVMFWIMAGE_TARGET)

INSTALLED_PVMFWIMAGE_TARGET := $(PRODUCT_OUT)/pvmfw.img
INSTALLED_PVMFW_EMBEDDED_AVBKEY_TARGET := $(PRODUCT_OUT)/pvmfw_embedded.avbpubkey
INSTALLED_PVMFW_BINARY_TARGET := $(call module-target-built-files,pvmfw_bin)
INTERNAL_PVMFWIMAGE_FILES := $(call module-target-built-files,pvmfw_img)
INTERNAL_PVMFW_EMBEDDED_AVBKEY := $(call module-target-built-files,pvmfw_embedded_key)
INTERNAL_PVMFW_SYMBOL := $(TARGET_OUT_EXECUTABLES_UNSTRIPPED)/pvmfw

$(call declare-1p-container,$(INSTALLED_PVMFWIMAGE_TARGET),)
$(call declare-container-license-deps,$(INSTALLED_PVMFWIMAGE_TARGET),$(INTERNAL_PVMFWIMAGE_FILES),$(PRODUCT_OUT)/:/)

UNMOUNTED_NOTICE_VENDOR_DEPS += $(INSTALLED_PVMFWIMAGE_TARGET)

# Place the unstripped pvmfw image to the symbols directory
$(INTERNAL_PVMFWIMAGE_FILES): |$(INTERNAL_PVMFW_SYMBOL)

$(eval $(call copy-one-file,$(INTERNAL_PVMFWIMAGE_FILES),$(INSTALLED_PVMFWIMAGE_TARGET)))

$(INSTALLED_PVMFWIMAGE_TARGET): $(INSTALLED_PVMFW_EMBEDDED_AVBKEY_TARGET)

$(eval $(call copy-one-file,$(INTERNAL_PVMFW_EMBEDDED_AVBKEY),$(INSTALLED_PVMFW_EMBEDDED_AVBKEY_TARGET)))

endif # BOARD_USES_PVMFWIMAGE

# Returns a list of image targets corresponding to the given list of partitions. For example, it
# returns "$(INSTALLED_PRODUCTIMAGE_TARGET)" for "product", or "$(INSTALLED_SYSTEMIMAGE_TARGET)
# $(INSTALLED_VENDORIMAGE_TARGET)" for "system vendor".
# (1): list of partitions like "system", "vendor" or "system product system_ext".
define images-for-partitions
$(strip $(foreach item,$(1),\
  $(if $(filter $(item),system_other),$(INSTALLED_SYSTEMOTHERIMAGE_TARGET),\
    $(if $(filter $(item),init_boot),$(INSTALLED_INIT_BOOT_IMAGE_TARGET),\
      $(INSTALLED_$(call to-upper,$(item))IMAGE_TARGET)))))
endef

# -----------------------------------------------------------------
# custom images
INSTALLED_CUSTOMIMAGES_TARGET :=

ifneq ($(strip $(BOARD_CUSTOMIMAGES_PARTITION_LIST)),)
INTERNAL_AVB_CUSTOMIMAGES_SIGNING_ARGS :=
BOARD_AVB_CUSTOMIMAGES_PARTITION_LIST :=
# If BOARD_AVB_$(call to-upper,$(partition))_KEY_PATH is set, the image will be included in
# BOARD_AVB_CUSTOMIMAGES_PARTITION_LIST, otherwise the image won't be AVB signed.
$(foreach partition,$(BOARD_CUSTOMIMAGES_PARTITION_LIST), \
	$(if $(BOARD_AVB_$(call to-upper,$(partition))_KEY_PATH), \
	$(eval BOARD_AVB_CUSTOMIMAGES_PARTITION_LIST += $(partition)) \
	$(eval BOARD_$(call to-upper,$(partition))_IMAGE_LIST := $(BOARD_AVB_$(call to-upper,$(partition))_IMAGE_LIST))))

# Sign custom image.
# $(1): the prebuilt custom image.
# $(2): the mount point of the prebuilt custom image.
# $(3): the signed custom image target.
define sign_custom_image
$(3): $(1) $(INTERNAL_USERIMAGES_DEPS)
	@echo Target custom image: $(3)
	mkdir -p $(dir $(3))
	cp $(1) $(3)
ifeq ($(BOARD_AVB_ENABLE),true)
	PATH=$(INTERNAL_USERIMAGES_BINARY_PATHS):$$$$PATH \
          $(AVBTOOL) add_hashtree_footer \
          --image $(3) \
          --key $(BOARD_AVB_$(call to-upper,$(2))_KEY_PATH) \
          --algorithm $(BOARD_AVB_$(call to-upper,$(2))_ALGORITHM) \
          $(call get-partition-size-argument,$(BOARD_AVB_$(call to-upper,$(2))_PARTITION_SIZE)) \
          --partition_name $(2) \
          $(INTERNAL_AVB_CUSTOMIMAGES_SIGNING_ARGS) \
          $(BOARD_AVB_$(call to-upper,$(2))_ADD_HASHTREE_FOOTER_ARGS)
endif
INSTALLED_CUSTOMIMAGES_TARGET += $(3)
endef

# Copy unsigned custom image.
# $(1): the prebuilt custom image.
# $(2): the signed custom image target.
define copy_custom_image
$(2): $(1) $(INTERNAL_USERIMAGES_DEPS)
	@echo Target custom image: $(2)
	mkdir -p $(dir $(2))
	cp $(1) $(2)
INSTALLED_CUSTOMIMAGES_TARGET += $(2)
endef

# Add AVB custom image to droid target
$(foreach partition,$(BOARD_AVB_CUSTOMIMAGES_PARTITION_LIST), \
  $(foreach image,$(BOARD_AVB_$(call to-upper,$(partition))_IMAGE_LIST), \
     $(eval $(call sign_custom_image,$(image),$(partition),$(PRODUCT_OUT)/$(notdir $(image))))))

# Add unsigned custom image to droid target
$(foreach partition,$(filter-out $(BOARD_AVB_CUSTOMIMAGES_PARTITION_LIST), $(BOARD_CUSTOMIMAGES_PARTITION_LIST)), \
  $(foreach image,$(BOARD_$(call to-upper,$(partition))_IMAGE_LIST), \
     $(eval $(call copy_custom_image,$(image),$(PRODUCT_OUT)/$(notdir $(image))))))
endif

# -----------------------------------------------------------------
# vbmeta image
ifeq ($(BOARD_AVB_ENABLE),true)

BUILT_VBMETAIMAGE_TARGET := $(PRODUCT_OUT)/vbmeta.img
AVB_CHAIN_KEY_DIR := $(TARGET_OUT_INTERMEDIATES)/avb_chain_keys

ifdef BOARD_AVB_KEY_PATH
$(if $(BOARD_AVB_ALGORITHM),,$(error BOARD_AVB_ALGORITHM is not defined))
else
# If key path isn't specified, use the 4096-bit test key.
BOARD_AVB_ALGORITHM := SHA256_RSA4096
BOARD_AVB_KEY_PATH := external/avb/test/data/testkey_rsa4096.pem
endif

# AVB signing for system_other.img.
ifdef BUILDING_SYSTEM_OTHER_IMAGE
ifdef BOARD_AVB_SYSTEM_OTHER_KEY_PATH
$(if $(BOARD_AVB_SYSTEM_OTHER_ALGORITHM),,$(error BOARD_AVB_SYSTEM_OTHER_ALGORITHM is not defined))
else
# If key path isn't specified, use the same key as BOARD_AVB_KEY_PATH.
BOARD_AVB_SYSTEM_OTHER_KEY_PATH := $(BOARD_AVB_KEY_PATH)
BOARD_AVB_SYSTEM_OTHER_ALGORITHM := $(BOARD_AVB_ALGORITHM)
endif

$(INSTALLED_PRODUCT_SYSTEM_OTHER_AVBKEY_TARGET): $(AVBTOOL) $(BOARD_AVB_SYSTEM_OTHER_KEY_PATH)
	@echo Extracting system_other avb key: $@
	@rm -f $@
	@mkdir -p $(dir $@)
	$(AVBTOOL) extract_public_key --key $(BOARD_AVB_SYSTEM_OTHER_KEY_PATH) --output $@

$(eval $(call declare-0p-target,$(INSTALLED_PRODUCT_SYSTEM_OTHER_AVBKEY_TARGET),))

ifndef BOARD_AVB_SYSTEM_OTHER_ROLLBACK_INDEX
BOARD_AVB_SYSTEM_OTHER_ROLLBACK_INDEX := $(PLATFORM_SECURITY_PATCH_TIMESTAMP)
endif

BOARD_AVB_SYSTEM_OTHER_ADD_HASHTREE_FOOTER_ARGS += --rollback_index $(BOARD_AVB_SYSTEM_OTHER_ROLLBACK_INDEX)
endif # end of AVB for BUILDING_SYSTEM_OTHER_IMAGE

INTERNAL_AVB_PARTITIONS_IN_CHAINED_VBMETA_IMAGES := \
    $(BOARD_AVB_VBMETA_SYSTEM) \
    $(BOARD_AVB_VBMETA_VENDOR) \
    $(foreach partition,$(BOARD_AVB_VBMETA_CUSTOM_PARTITIONS),$(BOARD_AVB_VBMETA_$(call to-upper,$(partition))))

# Not allowing the same partition to appear in multiple groups.
ifneq ($(words $(sort $(INTERNAL_AVB_PARTITIONS_IN_CHAINED_VBMETA_IMAGES))),$(words $(INTERNAL_AVB_PARTITIONS_IN_CHAINED_VBMETA_IMAGES)))
  $(error BOARD_AVB_VBMETA_SYSTEM and BOARD_AVB_VBMETA_VENDOR cannot have duplicates)
endif

# When building a standalone recovery image for non-A/B devices, recovery image must be self-signed
# to be verified independently, and cannot be chained into vbmeta.img. See the link below for
# details.
ifeq ($(TARGET_OTA_ALLOW_NON_AB),true)
ifneq ($(INSTALLED_RECOVERYIMAGE_TARGET),)
$(if $(BOARD_AVB_RECOVERY_KEY_PATH),,\
    $(error BOARD_AVB_RECOVERY_KEY_PATH must be defined for if non-A/B is supported. \
            See https://android.googlesource.com/platform/external/avb/+/master/README.md#booting-into-recovery))
endif
endif

# Appends os version as a AVB property descriptor.
SYSTEM_OS_VERSION ?= $(PLATFORM_VERSION_LAST_STABLE)
BOARD_AVB_SYSTEM_ADD_HASHTREE_FOOTER_ARGS += \
    --prop com.android.build.system.os_version:$(SYSTEM_OS_VERSION)

PRODUCT_OS_VERSION ?= $(PLATFORM_VERSION_LAST_STABLE)
BOARD_AVB_PRODUCT_ADD_HASHTREE_FOOTER_ARGS += \
    --prop com.android.build.product.os_version:$(PRODUCT_OS_VERSION)

SYSTEM_EXT_OS_VERSION ?= $(PLATFORM_VERSION_LAST_STABLE)
BOARD_AVB_SYSTEM_EXT_ADD_HASHTREE_FOOTER_ARGS += \
    --prop com.android.build.system_ext.os_version:$(SYSTEM_EXT_OS_VERSION)

INIT_BOOT_OS_VERSION ?= $(PLATFORM_VERSION_LAST_STABLE)
BOARD_AVB_INIT_BOOT_ADD_HASH_FOOTER_ARGS += \
    --prop com.android.build.init_boot.os_version:$(INIT_BOOT_OS_VERSION)

BOOT_OS_VERSION ?= $(PLATFORM_VERSION_LAST_STABLE)
BOARD_AVB_BOOT_ADD_HASH_FOOTER_ARGS += \
    --prop com.android.build.boot.os_version:$(BOOT_OS_VERSION)

VENDOR_OS_VERSION ?= $(PLATFORM_VERSION_LAST_STABLE)
BOARD_AVB_VENDOR_ADD_HASHTREE_FOOTER_ARGS += \
    --prop com.android.build.vendor.os_version:$(VENDOR_OS_VERSION)

ODM_OS_VERSION ?= $(PLATFORM_VERSION_LAST_STABLE)
BOARD_AVB_ODM_ADD_HASHTREE_FOOTER_ARGS += \
    --prop com.android.build.odm.os_version:$(ODM_OS_VERSION)

VENDOR_DLKM_OS_VERSION ?= $(PLATFORM_VERSION_LAST_STABLE)
BOARD_AVB_VENDOR_DLKM_ADD_HASHTREE_FOOTER_ARGS += \
    --prop com.android.build.vendor_dlkm.os_version:$(VENDOR_DLKM_OS_VERSION)

ODM_DLKM_OS_VERSION ?= $(PLATFORM_VERSION_LAST_STABLE)
BOARD_AVB_ODM_DLKM_ADD_HASHTREE_FOOTER_ARGS += \
    --prop com.android.build.odm_dlkm.os_version:$(ODM_DLKM_OS_VERSION)

SYSTEM_DLKM_OS_VERSION ?= $(PLATFORM_VERSION_LAST_STABLE)
BOARD_AVB_SYSTEM_DLKM_ADD_HASHTREE_FOOTER_ARGS += \
    --prop com.android.build.system_dlkm.os_version:$(SYSTEM_DLKM_OS_VERSION)

# Appends fingerprint and security patch level as a AVB property descriptor.
BOARD_AVB_SYSTEM_ADD_HASHTREE_FOOTER_ARGS += \
    --prop com.android.build.system.fingerprint:$(BUILD_FINGERPRINT_FROM_FILE) \
    --prop com.android.build.system.security_patch:$(PLATFORM_SECURITY_PATCH)

BOARD_AVB_PRODUCT_ADD_HASHTREE_FOOTER_ARGS += \
    --prop com.android.build.product.fingerprint:$(BUILD_FINGERPRINT_FROM_FILE) \
    --prop com.android.build.product.security_patch:$(PLATFORM_SECURITY_PATCH)

BOARD_AVB_SYSTEM_EXT_ADD_HASHTREE_FOOTER_ARGS += \
    --prop com.android.build.system_ext.fingerprint:$(BUILD_FINGERPRINT_FROM_FILE) \
    --prop com.android.build.system_ext.security_patch:$(PLATFORM_SECURITY_PATCH)

BOARD_AVB_BOOT_ADD_HASH_FOOTER_ARGS += \
    --prop com.android.build.boot.fingerprint:$(BUILD_FINGERPRINT_FROM_FILE)

BOARD_AVB_INIT_BOOT_ADD_HASH_FOOTER_ARGS += \
    --prop com.android.build.init_boot.fingerprint:$(BUILD_FINGERPRINT_FROM_FILE)

BOARD_AVB_VENDOR_BOOT_ADD_HASH_FOOTER_ARGS += \
    --prop com.android.build.vendor_boot.fingerprint:$(BUILD_FINGERPRINT_FROM_FILE) \

BOARD_AVB_VENDOR_KERNEL_BOOT_ADD_HASH_FOOTER_ARGS += \
    --prop com.android.build.vendor_kernel_boot.fingerprint:$(BUILD_FINGERPRINT_FROM_FILE) \

BOARD_AVB_RECOVERY_ADD_HASH_FOOTER_ARGS += \
    --prop com.android.build.recovery.fingerprint:$(BUILD_FINGERPRINT_FROM_FILE)

BOARD_AVB_VENDOR_ADD_HASHTREE_FOOTER_ARGS += \
    --prop com.android.build.vendor.fingerprint:$(BUILD_FINGERPRINT_FROM_FILE)

BOARD_AVB_ODM_ADD_HASHTREE_FOOTER_ARGS += \
    --prop com.android.build.odm.fingerprint:$(BUILD_FINGERPRINT_FROM_FILE)

BOARD_AVB_VENDOR_DLKM_ADD_HASHTREE_FOOTER_ARGS += \
    --prop com.android.build.vendor_dlkm.fingerprint:$(BUILD_FINGERPRINT_FROM_FILE)

BOARD_AVB_ODM_DLKM_ADD_HASHTREE_FOOTER_ARGS += \
    --prop com.android.build.odm_dlkm.fingerprint:$(BUILD_FINGERPRINT_FROM_FILE)

BOARD_AVB_SYSTEM_DLKM_ADD_HASHTREE_FOOTER_ARGS += \
    --prop com.android.build.system_dlkm.fingerprint:$(BUILD_FINGERPRINT_FROM_FILE)

BOARD_AVB_DTBO_ADD_HASH_FOOTER_ARGS += \
    --prop com.android.build.dtbo.fingerprint:$(BUILD_FINGERPRINT_FROM_FILE)

BOARD_AVB_PVMFW_ADD_HASH_FOOTER_ARGS += \
    --prop com.android.build.pvmfw.fingerprint:$(BUILD_FINGERPRINT_FROM_FILE)

# The following vendor- and odm-specific images needs explicit SPL set per board.
# TODO(b/210875415) Is this security_patch property used? Should it be removed from
# boot.img when there is no platform ramdisk included in it?
ifdef BOOT_SECURITY_PATCH
BOARD_AVB_BOOT_ADD_HASH_FOOTER_ARGS += \
    --prop com.android.build.boot.security_patch:$(BOOT_SECURITY_PATCH)
endif

ifdef INIT_BOOT_SECURITY_PATCH
BOARD_AVB_INIT_BOOT_ADD_HASH_FOOTER_ARGS += \
    --prop com.android.build.init_boot.security_patch:$(INIT_BOOT_SECURITY_PATCH)
else ifdef BOOT_SECURITY_PATCH
BOARD_AVB_INIT_BOOT_ADD_HASH_FOOTER_ARGS += \
    --prop com.android.build.init_boot.security_patch:$(BOOT_SECURITY_PATCH)
endif

ifdef VENDOR_SECURITY_PATCH
BOARD_AVB_VENDOR_ADD_HASHTREE_FOOTER_ARGS += \
    --prop com.android.build.vendor.security_patch:$(VENDOR_SECURITY_PATCH)
endif

ifdef ODM_SECURITY_PATCH
BOARD_AVB_ODM_ADD_HASHTREE_FOOTER_ARGS += \
    --prop com.android.build.odm.security_patch:$(ODM_SECURITY_PATCH)
endif

ifdef VENDOR_DLKM_SECURITY_PATCH
BOARD_AVB_VENDOR_DLKM_ADD_HASHTREE_FOOTER_ARGS += \
    --prop com.android.build.vendor_dlkm.security_patch:$(VENDOR_DLKM_SECURITY_PATCH)
endif

ifdef ODM_DLKM_SECURITY_PATCH
BOARD_AVB_ODM_DLKM_ADD_HASHTREE_FOOTER_ARGS += \
    --prop com.android.build.odm_dlkm.security_patch:$(ODM_DLKM_SECURITY_PATCH)
endif

ifdef SYSTEM_DLKM_SECURITY_PATCH
BOARD_AVB_SYSTEM_DLKM_ADD_HASHTREE_FOOTER_ARGS += \
    --prop com.android.build.system_dlkm.security_patch:$(SYSTEM_DLKM_SECURITY_PATCH)
endif

ifdef PVMFW_SECURITY_PATCH
BOARD_AVB_PVMFW_ADD_HASH_FOOTER_ARGS += \
    --prop com.android.build.pvmfw.security_patch:$(PVMFW_SECURITY_PATCH)
endif

# Append avbpubkey of microdroid-vendor partition into vendor_boot partition.
ifdef MICRODROID_VENDOR_AVBKEY
BOARD_AVB_VENDOR_BOOT_ADD_HASH_FOOTER_ARGS += \
    --prop_from_file com.android.build.microdroid-vendor.avbpubkey:$(MICRODROID_VENDOR_AVBKEY)
endif

BOOT_FOOTER_ARGS := BOARD_AVB_BOOT_ADD_HASH_FOOTER_ARGS
INIT_BOOT_FOOTER_ARGS := BOARD_AVB_INIT_BOOT_ADD_HASH_FOOTER_ARGS
VENDOR_BOOT_FOOTER_ARGS := BOARD_AVB_VENDOR_BOOT_ADD_HASH_FOOTER_ARGS
VENDOR_KERNEL_BOOT_FOOTER_ARGS := BOARD_AVB_VENDOR_KERNEL_BOOT_ADD_HASH_FOOTER_ARGS
DTBO_FOOTER_ARGS := BOARD_AVB_DTBO_ADD_HASH_FOOTER_ARGS
PVMFW_FOOTER_ARGS := BOARD_AVB_PVMFW_ADD_HASH_FOOTER_ARGS
SYSTEM_FOOTER_ARGS := BOARD_AVB_SYSTEM_ADD_HASHTREE_FOOTER_ARGS
VENDOR_FOOTER_ARGS := BOARD_AVB_VENDOR_ADD_HASHTREE_FOOTER_ARGS
RECOVERY_FOOTER_ARGS := BOARD_AVB_RECOVERY_ADD_HASH_FOOTER_ARGS
PRODUCT_FOOTER_ARGS := BOARD_AVB_PRODUCT_ADD_HASHTREE_FOOTER_ARGS
SYSTEM_EXT_FOOTER_ARGS := BOARD_AVB_SYSTEM_EXT_ADD_HASHTREE_FOOTER_ARGS
ODM_FOOTER_ARGS := BOARD_AVB_ODM_ADD_HASHTREE_FOOTER_ARGS
VENDOR_DLKM_FOOTER_ARGS := BOARD_AVB_VENDOR_DLKM_ADD_HASHTREE_FOOTER_ARGS
ODM_DLKM_FOOTER_ARGS := BOARD_AVB_ODM_DLKM_ADD_HASHTREE_FOOTER_ARGS
SYSTEM_DLKM_FOOTER_ARGS := BOARD_AVB_SYSTEM_DLKM_ADD_HASHTREE_FOOTER_ARGS

# Helper function that checks and sets required build variables for an AVB chained partition.
# $(1): the partition to enable AVB chain, e.g., boot or system or vbmeta_system.
define _check-and-set-avb-chain-args
$(eval part := $(1))
$(eval PART=$(call to-upper,$(part)))

$(eval _key_path := BOARD_AVB_$(PART)_KEY_PATH)
$(eval _signing_algorithm := BOARD_AVB_$(PART)_ALGORITHM)
$(eval _rollback_index := BOARD_AVB_$(PART)_ROLLBACK_INDEX)
$(eval _rollback_index_location := BOARD_AVB_$(PART)_ROLLBACK_INDEX_LOCATION)
$(if $($(_key_path)),,$(error $(_key_path) is not defined))
$(if $($(_signing_algorithm)),,$(error $(_signing_algorithm) is not defined))
$(if $($(_rollback_index)),,$(error $(_rollback_index) is not defined))
$(if $($(_rollback_index_location)),,$(error $(_rollback_index_location) is not defined))

# Set INTERNAL_AVB_(PART)_SIGNING_ARGS
$(eval _signing_args := INTERNAL_AVB_$(PART)_SIGNING_ARGS)
$(eval $(_signing_args) := \
    --algorithm $($(_signing_algorithm)) --key $($(_key_path)))

# The recovery partition in non-A/B devices should be verified separately. Skip adding the chain
# partition descriptor for recovery partition into vbmeta.img.
$(if $(or $(filter-out true,$(TARGET_OTA_ALLOW_NON_AB)),$(filter-out recovery,$(part))),\
    $(eval INTERNAL_AVB_MAKE_VBMETA_IMAGE_ARGS += \
        --chain_partition $(part):$($(_rollback_index_location)):$(AVB_CHAIN_KEY_DIR)/$(part).avbpubkey))

# Set rollback_index via footer args for non-chained vbmeta image. Chained vbmeta image will pick up
# the index via a separate flag (e.g. BOARD_AVB_VBMETA_SYSTEM_ROLLBACK_INDEX).
$(if $(filter $(part),$(part:vbmeta_%=%)),\
    $(eval _footer_args := $(PART)_FOOTER_ARGS) \
    $(eval $($(_footer_args)) += --rollback_index $($(_rollback_index))))
endef

# Checks and sets the required build variables for an AVB partition. The partition will be
# configured as a chained partition, if BOARD_AVB_<partition>_KEY_PATH is defined. Otherwise the
# image descriptor will be included into vbmeta.img, unless it has been already added to any chained
# VBMeta image.
# Multiple boot images can be generated based on BOARD_KERNEL_BINARIES
# but vbmeta would capture the image descriptor of only the first boot
# image specified in BUILT_BOOTIMAGE_TARGET.
# $(1): Partition name, e.g. boot or system.
define check-and-set-avb-args
$(eval _in_chained_vbmeta := $(filter $(1),$(INTERNAL_AVB_PARTITIONS_IN_CHAINED_VBMETA_IMAGES)))
$(if $(BOARD_AVB_$(call to-upper,$(1))_KEY_PATH),\
    $(if $(_in_chained_vbmeta),\
        $(error Chaining partition "$(1)" in chained VBMeta image is not supported)) \
    $(call _check-and-set-avb-chain-args,$(1)),\
    $(if $(_in_chained_vbmeta),,\
        $(if $(filter boot,$(1)),\
            $(eval INTERNAL_AVB_MAKE_VBMETA_IMAGE_ARGS += \
                --include_descriptors_from_image $(firstword $(call images-for-partitions,$(1)))),\
            $(eval INTERNAL_AVB_MAKE_VBMETA_IMAGE_ARGS += \
                --include_descriptors_from_image $(call images-for-partitions,$(1))))))
endef

# Checks and sets build variables for a custom chained partition to include it into vbmeta.img.
# $(1): the custom partition to enable AVB chain.
define check-and-set-custom-avb-chain-args
$(eval part := $(1))
$(eval PART=$(call to-upper,$(part)))
$(eval _rollback_index_location := BOARD_AVB_$(PART)_ROLLBACK_INDEX_LOCATION)
$(eval _key_path := BOARD_AVB_$(PART)_KEY_PATH)
$(if $($(_rollback_index_location)),,$(error $(_rollback_index_location) is not defined))
$(if $($(_key_path)),,$(error $(_key_path) is not defined))

INTERNAL_AVB_MAKE_VBMETA_IMAGE_ARGS += \
    --chain_partition $(part):$($(_rollback_index_location)):$(AVB_CHAIN_KEY_DIR)/$(part).avbpubkey
endef

ifdef INSTALLED_BOOTIMAGE_TARGET
$(eval $(call check-and-set-avb-args,boot))
endif

ifdef INSTALLED_INIT_BOOT_IMAGE_TARGET
$(eval $(call check-and-set-avb-args,init_boot))
endif

ifdef INSTALLED_VENDOR_BOOTIMAGE_TARGET
$(eval $(call check-and-set-avb-args,vendor_boot))
endif

ifdef INSTALLED_VENDOR_KERNEL_BOOTIMAGE_TARGET
$(eval $(call check-and-set-avb-args,vendor_kernel_boot))
endif

ifdef INSTALLED_SYSTEMIMAGE_TARGET
$(eval $(call check-and-set-avb-args,system))
endif

ifdef INSTALLED_VENDORIMAGE_TARGET
$(eval $(call check-and-set-avb-args,vendor))
endif

ifdef INSTALLED_PRODUCTIMAGE_TARGET
$(eval $(call check-and-set-avb-args,product))
endif

ifdef INSTALLED_SYSTEM_EXTIMAGE_TARGET
$(eval $(call check-and-set-avb-args,system_ext))
endif

ifdef INSTALLED_ODMIMAGE_TARGET
$(eval $(call check-and-set-avb-args,odm))
endif

ifdef INSTALLED_VENDOR_DLKMIMAGE_TARGET
$(eval $(call check-and-set-avb-args,vendor_dlkm))
endif

ifdef INSTALLED_ODM_DLKMIMAGE_TARGET
$(eval $(call check-and-set-avb-args,odm_dlkm))
endif

ifdef INSTALLED_SYSTEM_DLKMIMAGE_TARGET
$(eval $(call check-and-set-avb-args,system_dlkm))
endif

ifdef INSTALLED_DTBOIMAGE_TARGET
$(eval $(call check-and-set-avb-args,dtbo))
endif

ifdef INSTALLED_PVMFWIMAGE_TARGET
$(eval $(call check-and-set-avb-args,pvmfw))
endif

ifdef INSTALLED_RECOVERYIMAGE_TARGET
$(eval $(call check-and-set-avb-args,recovery))
endif

# Not using INSTALLED_VBMETA_SYSTEMIMAGE_TARGET as it won't be set yet.
ifdef BOARD_AVB_VBMETA_SYSTEM
$(eval $(call check-and-set-avb-args,vbmeta_system))
endif

ifdef BOARD_AVB_VBMETA_VENDOR
$(eval $(call check-and-set-avb-args,vbmeta_vendor))
endif

ifdef BOARD_AVB_VBMETA_CUSTOM_PARTITIONS
$(foreach partition,$(BOARD_AVB_VBMETA_CUSTOM_PARTITIONS),$(eval $(call check-and-set-avb-args,vbmeta_$(partition))))
$(foreach partition,$(BOARD_AVB_VBMETA_CUSTOM_PARTITIONS),$(eval BOARD_AVB_MAKE_VBMETA_$(call to-upper,$(partition))_IMAGE_ARGS += --padding_size 4096))
endif

ifneq ($(strip $(BOARD_AVB_CUSTOMIMAGES_PARTITION_LIST)),)
$(foreach partition,$(BOARD_AVB_CUSTOMIMAGES_PARTITION_LIST), \
    $(eval $(call check-and-set-custom-avb-chain-args,$(partition))))
endif

BOARD_AVB_MAKE_VBMETA_IMAGE_ARGS += --padding_size 4096
BOARD_AVB_MAKE_VBMETA_SYSTEM_IMAGE_ARGS += --padding_size 4096
BOARD_AVB_MAKE_VBMETA_VENDOR_IMAGE_ARGS += --padding_size 4096

ifeq (eng,$(filter eng, $(TARGET_BUILD_VARIANT)))
# We only need the flag in top-level vbmeta.img.
BOARD_AVB_MAKE_VBMETA_IMAGE_ARGS += --set_hashtree_disabled_flag
endif

ifdef BOARD_AVB_ROLLBACK_INDEX
BOARD_AVB_MAKE_VBMETA_IMAGE_ARGS += --rollback_index $(BOARD_AVB_ROLLBACK_INDEX)
endif

ifdef BOARD_AVB_VBMETA_SYSTEM_ROLLBACK_INDEX
BOARD_AVB_MAKE_VBMETA_SYSTEM_IMAGE_ARGS += \
    --rollback_index $(BOARD_AVB_VBMETA_SYSTEM_ROLLBACK_INDEX)
endif

ifdef BOARD_AVB_VBMETA_VENDOR_ROLLBACK_INDEX
BOARD_AVB_MAKE_VBMETA_VENDOR_IMAGE_ARGS += \
    --rollback_index $(BOARD_AVB_VBMETA_VENDOR_ROLLBACK_INDEX)
endif

ifdef BOARD_AVB_VBMETA_CUSTOM_PARTITIONS
  $(foreach partition,$(call to-upper,$(BOARD_AVB_VBMETA_CUSTOM_PARTITIONS)), \
      $(if $(BOARD_AVB_VBMETA_$(partition)_ROLLBACK_INDEX),$(eval \
        BOARD_AVB_MAKE_VBMETA_$(partition)_IMAGE_ARGS += \
          --rollback_index $(BOARD_AVB_VBMETA_$(partition)_ROLLBACK_INDEX))))
endif

# $(1): the directory to extract public keys to
define extract-avb-chain-public-keys
  $(if $(BOARD_AVB_BOOT_KEY_PATH),\
    $(hide) $(AVBTOOL) extract_public_key --key $(BOARD_AVB_BOOT_KEY_PATH) \
      --output $(1)/boot.avbpubkey)
  $(if $(BOARD_AVB_INIT_BOOT_KEY_PATH),\
    $(hide) $(AVBTOOL) extract_public_key --key $(BOARD_AVB_INIT_BOOT_KEY_PATH) \
      --output $(1)/init_boot.avbpubkey)
  $(if $(BOARD_AVB_VENDOR_BOOT_KEY_PATH),\
    $(AVBTOOL) extract_public_key --key $(BOARD_AVB_VENDOR_BOOT_KEY_PATH) \
      --output $(1)/vendor_boot.avbpubkey)
  $(if $(BOARD_AVB_VENDOR_KERNEL_BOOT_KEY_PATH),\
    $(AVBTOOL) extract_public_key --key $(BOARD_AVB_VENDOR_KERNEL_BOOT_KEY_PATH) \
      --output $(1)/vendor_kernel_boot.avbpubkey)
  $(if $(BOARD_AVB_SYSTEM_KEY_PATH),\
    $(hide) $(AVBTOOL) extract_public_key --key $(BOARD_AVB_SYSTEM_KEY_PATH) \
      --output $(1)/system.avbpubkey)
  $(if $(BOARD_AVB_VENDOR_KEY_PATH),\
    $(hide) $(AVBTOOL) extract_public_key --key $(BOARD_AVB_VENDOR_KEY_PATH) \
      --output $(1)/vendor.avbpubkey)
  $(if $(BOARD_AVB_PRODUCT_KEY_PATH),\
    $(hide) $(AVBTOOL) extract_public_key --key $(BOARD_AVB_PRODUCT_KEY_PATH) \
      --output $(1)/product.avbpubkey)
  $(if $(BOARD_AVB_SYSTEM_EXT_KEY_PATH),\
    $(hide) $(AVBTOOL) extract_public_key --key $(BOARD_AVB_SYSTEM_EXT_KEY_PATH) \
      --output $(1)/system_ext.avbpubkey)
  $(if $(BOARD_AVB_ODM_KEY_PATH),\
    $(hide) $(AVBTOOL) extract_public_key --key $(BOARD_AVB_ODM_KEY_PATH) \
      --output $(1)/odm.avbpubkey)
  $(if $(BOARD_AVB_VENDOR_DLKM_KEY_PATH),\
    $(hide) $(AVBTOOL) extract_public_key --key $(BOARD_AVB_VENDOR_DLKM_KEY_PATH) \
      --output $(1)/vendor_dlkm.avbpubkey)
  $(if $(BOARD_AVB_ODM_DLKM_KEY_PATH),\
    $(hide) $(AVBTOOL) extract_public_key --key $(BOARD_AVB_ODM_DLKM_KEY_PATH) \
      --output $(1)/odm_dlkm.avbpubkey)
  $(if $(BOARD_AVB_SYSTEM_DLKM_KEY_PATH),\
    $(hide) $(AVBTOOL) extract_public_key --key $(BOARD_AVB_SYSTEM_DLKM_KEY_PATH) \
      --output $(1)/system_dlkm.avbpubkey)
  $(if $(BOARD_AVB_DTBO_KEY_PATH),\
    $(hide) $(AVBTOOL) extract_public_key --key $(BOARD_AVB_DTBO_KEY_PATH) \
      --output $(1)/dtbo.avbpubkey)
  $(if $(BOARD_AVB_PVMFW_KEY_PATH),\
    $(hide) $(AVBTOOL) extract_public_key --key $(BOARD_AVB_PVMFW_KEY_PATH) \
      --output $(1)/pvmfw.avbpubkey)
  $(if $(BOARD_AVB_RECOVERY_KEY_PATH),\
    $(hide) $(AVBTOOL) extract_public_key --key $(BOARD_AVB_RECOVERY_KEY_PATH) \
      --output $(1)/recovery.avbpubkey)
  $(if $(BOARD_AVB_VBMETA_SYSTEM_KEY_PATH),\
    $(hide) $(AVBTOOL) extract_public_key --key $(BOARD_AVB_VBMETA_SYSTEM_KEY_PATH) \
        --output $(1)/vbmeta_system.avbpubkey)
  $(if $(BOARD_AVB_VBMETA_VENDOR_KEY_PATH),\
    $(hide) $(AVBTOOL) extract_public_key --key $(BOARD_AVB_VBMETA_VENDOR_KEY_PATH) \
        --output $(1)/vbmeta_vendor.avbpubkey)
  $(if $(BOARD_AVB_CUSTOMIMAGES_PARTITION_LIST),\
    $(hide) $(foreach partition,$(BOARD_AVB_CUSTOMIMAGES_PARTITION_LIST), \
        $(AVBTOOL) extract_public_key --key $(BOARD_AVB_$(call to-upper,$(partition))_KEY_PATH) \
            --output $(1)/$(partition).avbpubkey;)) \
  $(if $(BOARD_AVB_VBMETA_CUSTOM_PARTITIONS),\
    $(hide) $(foreach partition,$(BOARD_AVB_VBMETA_CUSTOM_PARTITIONS), \
        $(AVBTOOL) extract_public_key --key $(BOARD_AVB_VBMETA_$(call to-upper,$(partition))_KEY_PATH) \
            --output $(1)/vbmeta_$(partition).avbpubkey;))
endef

# Builds a chained VBMeta image. This VBMeta image will contain the descriptors for the partitions
# specified in BOARD_AVB_VBMETA_<NAME>. The built VBMeta image will be included into the top-level
# vbmeta image as a chained partition. For example, if a target defines `BOARD_AVB_VBMETA_SYSTEM
# := system system_ext`, `vbmeta_system.img` will be created that includes the descriptors for
# `system.img` and `system_ext.img`. `vbmeta_system.img` itself will be included into
# `vbmeta.img` as a chained partition.
# $(1): VBMeta image name, such as "vbmeta_system", "vbmeta_vendor" etc.
# $(2): Output filename.
define build-chained-vbmeta-image
	$(call pretty,"Target chained vbmeta image: $@")
	$(hide) $(AVBTOOL) make_vbmeta_image \
	    $(INTERNAL_AVB_$(call to-upper,$(1))_SIGNING_ARGS) \
	    $(BOARD_AVB_MAKE_$(call to-upper,$(1))_IMAGE_ARGS) \
	    $(foreach image,$(BOARD_AVB_$(call to-upper,$(1))), \
	        --include_descriptors_from_image $(call images-for-partitions,$(image))) \
	    --output $@
endef

ifdef BUILDING_SYSTEM_IMAGE
ifdef BOARD_AVB_VBMETA_SYSTEM
INSTALLED_VBMETA_SYSTEMIMAGE_TARGET := $(PRODUCT_OUT)/vbmeta_system.img
$(INSTALLED_VBMETA_SYSTEMIMAGE_TARGET): \
	    $(AVBTOOL) \
	    $(call images-for-partitions,$(BOARD_AVB_VBMETA_SYSTEM)) \
	    $(BOARD_AVB_VBMETA_SYSTEM_KEY_PATH)
	$(call build-chained-vbmeta-image,vbmeta_system)

$(call declare-1p-container,$(INSTALLED_VBMETA_SYSTEMIMAGE_TARGET),)

SYSTEM_NOTICE_DEPS += $(INSTALLED_VBMETA_SYSTEMIMAGE_TARGET)
endif
endif # BUILDING_SYSTEM_IMAGE

ifdef BOARD_AVB_VBMETA_VENDOR
INSTALLED_VBMETA_VENDORIMAGE_TARGET := $(PRODUCT_OUT)/vbmeta_vendor.img
$(INSTALLED_VBMETA_VENDORIMAGE_TARGET): \
	    $(AVBTOOL) \
	    $(call images-for-partitions,$(BOARD_AVB_VBMETA_VENDOR)) \
	    $(BOARD_AVB_VBMETA_VENDOR_KEY_PATH)
	$(call build-chained-vbmeta-image,vbmeta_vendor)

$(call declare-1p-container,$(INSTALLED_VBMETA_VENDORIMAGE_TARGET),)

UNMOUNTED_NOTICE_VENDOR_DEPS += $(INSTALLED_VBMETA_VENDORIMAGE_TARGET)
endif

ifdef BOARD_AVB_VBMETA_CUSTOM_PARTITIONS
define declare-custom-vbmeta-target
INSTALLED_VBMETA_$(call to-upper,$(1))IMAGE_TARGET := $(PRODUCT_OUT)/vbmeta_$(call to-lower,$(1)).img
$$(INSTALLED_VBMETA_$(call to-upper,$(1))IMAGE_TARGET): \
	    $(AVBTOOL) \
	    $(call images-for-partitions,$(BOARD_AVB_VBMETA_$(call to-upper,$(1)))) \
	    $(BOARD_AVB_VBMETA_$(call to-upper,$(1))_KEY_PATH)
	$$(call build-chained-vbmeta-image,vbmeta_$(call to-lower,$(1)))

$(call declare-1p-container,$(INSTALLED_VBMETA_$(call to-upper,$(1))IMAGE_TARGET),)

UNMOUNTED_NOTICE_VENDOR_DEPS += $(INSTALLED_VBMETA_$(call to-upper,$(1))IMAGE_TARGET)
endef

$(foreach partition,\
          $(call to-upper,$(BOARD_AVB_VBMETA_CUSTOM_PARTITIONS)),\
          $(eval $(call declare-custom-vbmeta-target,$(partition))))
endif

define build-vbmetaimage-target
  $(call pretty,"Target vbmeta image: $(INSTALLED_VBMETAIMAGE_TARGET)")
  $(hide) mkdir -p $(AVB_CHAIN_KEY_DIR)
  $(call extract-avb-chain-public-keys, $(AVB_CHAIN_KEY_DIR))
  $(hide) $(AVBTOOL) make_vbmeta_image \
    $(INTERNAL_AVB_MAKE_VBMETA_IMAGE_ARGS) \
    $(PRIVATE_AVB_VBMETA_SIGNING_ARGS) \
    $(BOARD_AVB_MAKE_VBMETA_IMAGE_ARGS) \
    --output $@
  $(hide) rm -rf $(AVB_CHAIN_KEY_DIR)
endef

ifdef BUILDING_VBMETA_IMAGE
INSTALLED_VBMETAIMAGE_TARGET := $(BUILT_VBMETAIMAGE_TARGET)
$(INSTALLED_VBMETAIMAGE_TARGET): PRIVATE_AVB_VBMETA_SIGNING_ARGS := \
    --algorithm $(BOARD_AVB_ALGORITHM) --key $(BOARD_AVB_KEY_PATH)


$(INSTALLED_VBMETAIMAGE_TARGET): \
	    $(AVBTOOL) \
	    $(INSTALLED_BOOTIMAGE_TARGET) \
	    $(INSTALLED_INIT_BOOT_IMAGE_TARGET) \
	    $(INSTALLED_VENDOR_BOOTIMAGE_TARGET) \
	    $(INSTALLED_VENDOR_KERNEL_BOOTIMAGE_TARGET) \
	    $(INSTALLED_SYSTEMIMAGE_TARGET) \
	    $(INSTALLED_VENDORIMAGE_TARGET) \
	    $(INSTALLED_PRODUCTIMAGE_TARGET) \
	    $(INSTALLED_SYSTEM_EXTIMAGE_TARGET) \
	    $(INSTALLED_ODMIMAGE_TARGET) \
	    $(INSTALLED_VENDOR_DLKMIMAGE_TARGET) \
	    $(INSTALLED_ODM_DLKMIMAGE_TARGET) \
	    $(INSTALLED_SYSTEM_DLKMIMAGE_TARGET) \
	    $(INSTALLED_DTBOIMAGE_TARGET) \
	    $(INSTALLED_PVMFWIMAGE_TARGET) \
	    $(INSTALLED_CUSTOMIMAGES_TARGET) \
	    $(INSTALLED_RECOVERYIMAGE_TARGET) \
	    $(INSTALLED_VBMETA_SYSTEMIMAGE_TARGET) \
	    $(INSTALLED_VBMETA_VENDORIMAGE_TARGET) \
      $(foreach partition,$(call to-upper,$(BOARD_AVB_VBMETA_CUSTOM_PARTITIONS)),$(INSTALLED_VBMETA_$(partition)IMAGE_TARGET)) \
	    $(BOARD_AVB_VBMETA_SYSTEM_KEY_PATH) \
	    $(BOARD_AVB_VBMETA_VENDOR_KEY_PATH) \
      $(foreach partition,$(call to-upper,$(BOARD_AVB_VBMETA_CUSTOM_PARTITIONS)),$(BOARD_AVB_VBMETA_$(partition)_KEY_PATH)) \
	    $(BOARD_AVB_KEY_PATH)
	$(build-vbmetaimage-target)

$(call declare-1p-container,$(INSTALLED_VBMETAIMAGE_TARGET),)

UNMOUNTED_NOTICE_DEPS += $(INSTALLED_VBMETAIMAGE_TARGET)

.PHONY: vbmetaimage-nodeps
vbmetaimage-nodeps: PRIVATE_AVB_VBMETA_SIGNING_ARGS := \
    --algorithm $(BOARD_AVB_ALGORITHM) --key $(BOARD_AVB_KEY_PATH)
vbmetaimage-nodeps:
	$(build-vbmetaimage-target)
endif # BUILDING_VBMETA_IMAGE

endif # BOARD_AVB_ENABLE

# List of files from all images
INTERNAL_ALLIMAGES_FILES := \
    $(FULL_SYSTEMIMAGE_DEPS) \
    $(INTERNAL_RAMDISK_FILES) \
    $(INTERNAL_USERDATAIMAGE_FILES) \
    $(INTERNAL_VENDORIMAGE_FILES) \
    $(INTERNAL_PRODUCTIMAGE_FILES) \
    $(INTERNAL_SYSTEM_EXTIMAGE_FILES) \
    $(INTERNAL_ODMIMAGE_FILES) \
    $(INTERNAL_VENDOR_DLKMIMAGE_FILES) \
    $(INTERNAL_ODM_DLKMIMAGE_FILES) \
    $(INTERNAL_SYSTEM_DLKMIMAGE_FILES) \
    $(INTERNAL_PVMFWIMAGE_FILES) \

# -----------------------------------------------------------------
# Run apex_sepolicy_tests for all installed APEXes

ifeq (,$(TARGET_BUILD_UNBUNDLED))
intermediate := $(call intermediates-dir-for,PACKAGING,apex_sepolicy_tests)
apex_dirs := \
  $(TARGET_OUT)/apex/% \
  $(TARGET_OUT_SYSTEM_EXT)/apex/% \
  $(TARGET_OUT_VENDOR)/apex/% \
  $(TARGET_OUT_PRODUCT)/apex/% \

apex_files := $(sort $(filter $(apex_dirs), $(INTERNAL_ALLIMAGES_FILES)))
apex_dirs :=

# $1: apex file
# $2: output file
define _run_apex_sepolicy_tests
$2: $1 \
    $(HOST_OUT_EXECUTABLES)/apex_sepolicy_tests \
    $(HOST_OUT_EXECUTABLES)/deapexer \
    $(HOST_OUT_EXECUTABLES)/debugfs_static
	@rm -rf $$@
	@mkdir -p $(dir $$@)
	$(HOST_OUT_EXECUTABLES)/apex_sepolicy_tests --all -f <($(HOST_OUT_EXECUTABLES)/deapexer --debugfs_path $(HOST_OUT_EXECUTABLES)/debugfs_static list -Z $$<)
	@touch $$@
endef

# $1: apex file list
define run_apex_sepolicy_tests
$(foreach apex_file,$1, \
  $(eval passfile := $(patsubst $(PRODUCT_OUT)/%,$(intermediate)/%.pass,$(apex_file))) \
  $(eval $(call _run_apex_sepolicy_tests,$(apex_file),$(passfile))) \
  $(passfile))
endef

.PHONY: run_apex_sepolicy_tests
run_apex_sepolicy_tests: $(call run_apex_sepolicy_tests,$(apex_files))

droid_targets: run_apex_sepolicy_tests

apex_files :=
intermediate :=
endif # TARGET_BUILD_UNBUNDLED

# -----------------------------------------------------------------
# Check VINTF of build

# Note: vendor_dlkm, odm_dlkm, and system_dlkm does not have VINTF files.
ifeq (,$(TARGET_BUILD_UNBUNDLED))

intermediates := $(call intermediates-dir-for,PACKAGING,check_vintf_all)
check_vintf_all_deps :=

# -----------------------------------------------------------------
# Activate vendor APEXes for checkvintf

apex_dirs := \
  $(TARGET_OUT_VENDOR)/apex/% \

apex_files := $(sort $(filter $(apex_dirs), $(INTERNAL_ALLIMAGES_FILES)))

APEX_OUT := $(intermediates)/apex
APEX_INFO_FILE := $(APEX_OUT)/apex-info-list.xml

# apexd_host scans/activates APEX files and writes /apex/apex-info-list.xml
# Note that `@echo $(PRIVATE_APEX_FILES)` line is added to trigger the rule when the APEX list is changed.
$(APEX_INFO_FILE): PRIVATE_APEX_FILES := $(apex_files)
$(APEX_INFO_FILE): $(HOST_OUT_EXECUTABLES)/apexd_host $(apex_files)
	@echo "Extracting apexes..."
	@echo $(PRIVATE_APEX_FILES) > /dev/null
	@rm -rf $(APEX_OUT)
	@mkdir -p $(APEX_OUT)
	$< --vendor_path $(TARGET_OUT_VENDOR) \
	   --apex_path $(APEX_OUT)

apex_files :=
apex_dirs :=

# The build system only writes VINTF metadata to */etc/vintf paths. Legacy paths aren't needed here
# because they are only used for prebuilt images.
# APEX files in /vendor/apex can have VINTF fragments as well.
check_vintf_common_srcs_patterns := \
  $(TARGET_OUT)/etc/vintf/% \
  $(TARGET_OUT_VENDOR)/etc/vintf/% \
  $(TARGET_OUT_ODM)/etc/vintf/% \
  $(TARGET_OUT_PRODUCT)/etc/vintf/% \
  $(TARGET_OUT_SYSTEM_EXT)/etc/vintf/% \
  $(TARGET_OUT_VENDOR)/apex/% \

check_vintf_common_srcs := $(sort $(filter $(check_vintf_common_srcs_patterns),$(INTERNAL_ALLIMAGES_FILES)))
check_vintf_common_srcs_patterns :=

check_vintf_has_system :=
check_vintf_has_vendor :=

ifneq (,$(filter EMPTY_ODM_SKU_PLACEHOLDER,$(ODM_MANIFEST_SKUS)))
$(error EMPTY_ODM_SKU_PLACEHOLDER is an internal variable and cannot be used for ODM_MANIFEST_SKUS)
endif
ifneq (,$(filter EMPTY_VENDOR_SKU_PLACEHOLDER,$(DEVICE_MANIFEST_SKUS)))
$(error EMPTY_VENDOR_SKU_PLACEHOLDER is an internal variable and cannot be used for DEIVCE_MANIFEST_SKUS)
endif

# -- Check system manifest / matrix including fragments (excluding other framework manifests / matrices, e.g. product);
check_vintf_system_deps := $(filter $(TARGET_OUT)/etc/vintf/%, $(check_vintf_common_srcs))
ifneq ($(check_vintf_system_deps),)
check_vintf_has_system := true

check_vintf_system_log := $(intermediates)/check_vintf_system.log
check_vintf_all_deps += $(check_vintf_system_log)
$(check_vintf_system_log): $(HOST_OUT_EXECUTABLES)/checkvintf $(check_vintf_system_deps)
	@( $< --check-one --dirmap /system:$(TARGET_OUT) > $@ 2>&1 ) || ( cat $@ && exit 1 )
$(call declare-1p-target,$(check_vintf_system_log))
check_vintf_system_log :=

# -- Check framework manifest against frozen manifests for GSI targets. They need to be compatible.
ifneq (true, $(BUILDING_VENDOR_IMAGE))
    vintffm_log := $(intermediates)/vintffm.log
endif
check_vintf_all_deps += $(vintffm_log)
$(vintffm_log): $(HOST_OUT_EXECUTABLES)/vintffm $(check_vintf_system_deps)
	@( $< --check --dirmap /system:$(TARGET_OUT) \
	  --dirmap /system_ext:$(TARGET_OUT_SYSTEM_EXT) \
	  --dirmap /product:$(TARGET_OUT_PRODUCT) \
	  $(VINTF_FRAMEWORK_MANIFEST_FROZEN_DIR) > $@ 2>&1 ) || ( cat $@ && exit 1 )

$(call declare-1p-target,$(vintffm_log))

endif # check_vintf_system_deps
check_vintf_system_deps :=

# -- Check vendor manifest / matrix including fragments (excluding other device manifests / matrices)
check_vintf_vendor_deps := $(filter $(TARGET_OUT_VENDOR)/etc/vintf/%, $(check_vintf_common_srcs))
check_vintf_vendor_deps += $(filter $(TARGET_OUT_VENDOR)/apex/%, $(check_vintf_common_srcs))
ifneq ($(strip $(check_vintf_vendor_deps)),)
check_vintf_has_vendor := true
check_vintf_vendor_log := $(intermediates)/check_vintf_vendor.log
check_vintf_all_deps += $(check_vintf_vendor_log)
# Check vendor SKU=(empty) case when:
# - DEVICE_MANIFEST_FILE is not empty; OR
# - DEVICE_MANIFEST_FILE is empty AND DEVICE_MANIFEST_SKUS is empty (only vendor manifest fragments are used)
$(check_vintf_vendor_log): PRIVATE_VENDOR_SKUS := \
  $(if $(DEVICE_MANIFEST_FILE),EMPTY_VENDOR_SKU_PLACEHOLDER,\
    $(if $(DEVICE_MANIFEST_SKUS),,EMPTY_VENDOR_SKU_PLACEHOLDER)) \
  $(DEVICE_MANIFEST_SKUS)
$(check_vintf_vendor_log): $(HOST_OUT_EXECUTABLES)/checkvintf $(check_vintf_vendor_deps) $(APEX_INFO_FILE)
	$(foreach vendor_sku,$(PRIVATE_VENDOR_SKUS), \
	  ( $< --check-one --dirmap /vendor:$(TARGET_OUT_VENDOR) --dirmap /apex:$(APEX_OUT) \
	       --property ro.boot.product.vendor.sku=$(filter-out EMPTY_VENDOR_SKU_PLACEHOLDER,$(vendor_sku)) \
	       > $@ 2>&1 ) || ( cat $@ && exit 1 ); )
$(call declare-1p-target,$(check_vintf_vendor_log))
check_vintf_vendor_log :=
endif # check_vintf_vendor_deps
check_vintf_vendor_deps :=

# -- Kernel version and configurations.
ifeq ($(PRODUCT_OTA_ENFORCE_VINTF_KERNEL_REQUIREMENTS),true)

BUILT_KERNEL_CONFIGS_FILE := $(intermediates)/kernel_configs.txt
BUILT_KERNEL_VERSION_FILE := $(intermediates)/kernel_version.txt

my_board_extracted_kernel :=

# Tools for decompression that is not in PATH.
# Check $(EXTRACT_KERNEL) for decompression algorithms supported by the script.
# Algorithms that are in the script but not in this list will be found in PATH.
my_decompress_tools := \
    lz4:$(HOST_OUT_EXECUTABLES)/lz4 \


# BOARD_KERNEL_CONFIG_FILE and BOARD_KERNEL_VERSION can be used to override the values extracted
# from INSTALLED_KERNEL_TARGET.
ifdef BOARD_KERNEL_VERSION
$(BUILT_KERNEL_VERSION_FILE): PRIVATE_DECOMPRESS_TOOLS := $(my_decompress_tools)
$(BUILT_KERNEL_VERSION_FILE): $(foreach pair,$(my_decompress_tools),$(call word-colon,2,$(pair)))
$(BUILT_KERNEL_VERSION_FILE): $(EXTRACT_KERNEL) $(firstword $(INSTALLED_KERNEL_TARGET))
	KERNEL_RELEASE=`$(EXTRACT_KERNEL) --tools $(PRIVATE_DECOMPRESS_TOOLS) --input $(firstword $(INSTALLED_KERNEL_TARGET)) \
	  --output-release` ;\
  if [ "$$KERNEL_RELEASE" != '$(BOARD_KERNEL_VERSION)' ]; then \
    echo "Specified kernel version '$(BOARD_KERNEL_VERSION)' does not match actual kernel version '$$KERNEL_RELEASE' " ; exit 1; fi;
	echo '$(BOARD_KERNEL_VERSION)' > $@

ifdef BOARD_KERNEL_CONFIG_FILE
$(BUILT_KERNEL_CONFIGS_FILE): $(BOARD_KERNEL_CONFIG_FILE)
	cp $< $@

$(call declare-license-metadata,$(BUILT_KERNEL_CONFIGS_FILE),SPDX-license-identifier-GPL-2.0-only,restricted,$(BUILD_SYSTEM)/LINUX_KERNEL_COPYING,"Kernel",kernel)
$(call declare-license-metadata,$(BUILT_KERNEL_VERSION_FILE),SPDX-license-identifier-GPL-2.0-only,restricted,$(BUILD_SYSTEM)/LINUX_KERNEL_COPYING,"Kernel",kernel)

my_board_extracted_kernel := true
endif # BOARD_KERNEL_CONFIG_FILE
endif # BOARD_KERNEL_VERSION


ifneq ($(my_board_extracted_kernel),true)
ifdef INSTALLED_KERNEL_TARGET
ifndef BOARD_KERNEL_VERSION
$(BUILT_KERNEL_CONFIGS_FILE): .KATI_IMPLICIT_OUTPUTS := $(BUILT_KERNEL_VERSION_FILE)
endif
$(BUILT_KERNEL_CONFIGS_FILE): PRIVATE_DECOMPRESS_TOOLS := $(my_decompress_tools)
$(BUILT_KERNEL_CONFIGS_FILE): $(foreach pair,$(my_decompress_tools),$(call word-colon,2,$(pair)))
$(BUILT_KERNEL_CONFIGS_FILE): $(EXTRACT_KERNEL) $(firstword $(INSTALLED_KERNEL_TARGET))
	$< --tools $(PRIVATE_DECOMPRESS_TOOLS) --input $(firstword $(INSTALLED_KERNEL_TARGET)) \
	  --output-configs $@ \
	  $(if $(BOARD_KERNEL_VERSION),,--output-release $(BUILT_KERNEL_VERSION_FILE))

$(call declare-license-metadata,$(BUILT_KERNEL_CONFIGS_FILE),SPDX-license-identifier-GPL-2.0-only,restricted,$(BUILD_SYSTEM)/LINUX_KERNEL_COPYING,"Kernel",kernel)

my_board_extracted_kernel := true
endif # INSTALLED_KERNEL_TARGET
endif # my_board_extracted_kernel

ifneq ($(my_board_extracted_kernel),true)
ifdef INSTALLED_BOOTIMAGE_TARGET
$(BUILT_KERNEL_CONFIGS_FILE): .KATI_IMPLICIT_OUTPUTS := $(BUILT_KERNEL_VERSION_FILE)
$(BUILT_KERNEL_CONFIGS_FILE): PRIVATE_DECOMPRESS_TOOLS := $(my_decompress_tools)
$(BUILT_KERNEL_CONFIGS_FILE): $(foreach pair,$(my_decompress_tools),$(call word-colon,2,$(pair)))
$(BUILT_KERNEL_CONFIGS_FILE): PRIVATE_UNPACKED_BOOTIMG := $(intermediates)/unpacked_bootimage
$(BUILT_KERNEL_CONFIGS_FILE): \
        $(HOST_OUT_EXECUTABLES)/unpack_bootimg \
        $(EXTRACT_KERNEL) \
        $(INSTALLED_BOOTIMAGE_TARGET)
	$(HOST_OUT_EXECUTABLES)/unpack_bootimg --boot_img $(INSTALLED_BOOTIMAGE_TARGET) --out $(PRIVATE_UNPACKED_BOOTIMG)
	$(EXTRACT_KERNEL) --tools $(PRIVATE_DECOMPRESS_TOOLS) --input $(PRIVATE_UNPACKED_BOOTIMG)/kernel \
	  --output-configs $@ \
	  --output-release $(BUILT_KERNEL_VERSION_FILE)

$(call declare-license-metadata,$(BUILT_KERNEL_CONFIGS_FILE),SPDX-license-identifier-GPL-2.0-only,restricted,$(BUILD_SYSTEM)/LINUX_KERNEL_COPYING,"Kernel",kernel)

my_board_extracted_kernel := true
endif # INSTALLED_BOOTIMAGE_TARGET
endif # my_board_extracted_kernel

ifeq ($(my_board_extracted_kernel),true)
$(call dist-for-goals, droid_targets, $(BUILT_KERNEL_VERSION_FILE))
else
$(warning Neither INSTALLED_KERNEL_TARGET nor INSTALLED_BOOTIMAGE_TARGET is defined when \
    PRODUCT_OTA_ENFORCE_VINTF_KERNEL_REQUIREMENTS  is true. Information about the updated kernel \
    cannot be built into OTA update package. You can fix this by: \
    (1) setting TARGET_NO_KERNEL to false and installing the built kernel to $(PRODUCT_OUT)/kernel,\
        so that kernel information will be extracted from the built kernel; or \
    (2) Add a prebuilt boot image and specify it in BOARD_PREBUILT_BOOTIMAGE; or \
    (3) extracting kernel configuration and defining BOARD_KERNEL_CONFIG_FILE and \
        BOARD_KERNEL_VERSION manually; or \
    (4) unsetting PRODUCT_OTA_ENFORCE_VINTF_KERNEL_REQUIREMENTS manually.)
# Clear their values to indicate that these two files does not exist.
BUILT_KERNEL_CONFIGS_FILE :=
BUILT_KERNEL_VERSION_FILE :=
endif

my_decompress_tools :=
my_board_extracted_kernel :=

endif # PRODUCT_OTA_ENFORCE_VINTF_KERNEL_REQUIREMENTS

# -- Check VINTF compatibility of build.
# Skip partial builds; only check full builds. Only check if:
# - PRODUCT_ENFORCE_VINTF_MANIFEST is true
# - system / vendor VINTF metadata exists
# - Building product / system_ext / odm images if board has product / system_ext / odm images
ifeq ($(PRODUCT_ENFORCE_VINTF_MANIFEST),true)
ifeq ($(check_vintf_has_system),true)
ifeq ($(check_vintf_has_vendor),true)
ifeq ($(filter true,$(BUILDING_ODM_IMAGE)),$(filter true,$(BOARD_USES_ODMIMAGE)))
ifeq ($(filter true,$(BUILDING_PRODUCT_IMAGE)),$(filter true,$(BOARD_USES_PRODUCTIMAGE)))
ifeq ($(filter true,$(BUILDING_SYSTEM_EXT_IMAGE)),$(filter true,$(BOARD_USES_SYSTEM_EXTIMAGE)))

check_vintf_compatible_log := $(intermediates)/check_vintf_compatible.log
check_vintf_all_deps += $(check_vintf_compatible_log)

check_vintf_compatible_args :=
check_vintf_compatible_deps := $(check_vintf_common_srcs) $(APEX_INFO_FILE)

ifeq ($(PRODUCT_OTA_ENFORCE_VINTF_KERNEL_REQUIREMENTS),true)
ifneq (,$(BUILT_KERNEL_VERSION_FILE)$(BUILT_KERNEL_CONFIGS_FILE))
check_vintf_compatible_args += --kernel $(BUILT_KERNEL_VERSION_FILE):$(BUILT_KERNEL_CONFIGS_FILE)
check_vintf_compatible_deps += $(BUILT_KERNEL_CONFIGS_FILE) $(BUILT_KERNEL_VERSION_FILE)
endif # BUILT_KERNEL_VERSION_FILE != "" || BUILT_KERNEL_CONFIGS_FILE != ""
endif # PRODUCT_OTA_ENFORCE_VINTF_KERNEL_REQUIREMENTS

check_vintf_compatible_args += \
  --dirmap /system:$(TARGET_OUT) \
  --dirmap /vendor:$(TARGET_OUT_VENDOR) \
  --dirmap /odm:$(TARGET_OUT_ODM) \
  --dirmap /product:$(TARGET_OUT_PRODUCT) \
  --dirmap /system_ext:$(TARGET_OUT_SYSTEM_EXT) \
  --dirmap /apex:$(APEX_OUT) \

ifdef PRODUCT_SHIPPING_API_LEVEL
check_vintf_compatible_args += --property ro.product.first_api_level=$(PRODUCT_SHIPPING_API_LEVEL)
endif # PRODUCT_SHIPPING_API_LEVEL

$(check_vintf_compatible_log): PRIVATE_CHECK_VINTF_ARGS := $(check_vintf_compatible_args)
$(check_vintf_compatible_log): PRIVATE_CHECK_VINTF_DEPS := $(check_vintf_compatible_deps)
# Check ODM SKU=(empty) case when:
# - ODM_MANIFEST_FILES is not empty; OR
# - ODM_MANIFEST_FILES is empty AND ODM_MANIFEST_SKUS is empty (only ODM manifest fragments are used)
$(check_vintf_compatible_log): PRIVATE_ODM_SKUS := \
  $(if $(ODM_MANIFEST_FILES),EMPTY_ODM_SKU_PLACEHOLDER,\
    $(if $(ODM_MANIFEST_SKUS),,EMPTY_ODM_SKU_PLACEHOLDER)) \
  $(ODM_MANIFEST_SKUS)
# Check vendor SKU=(empty) case when:
# - DEVICE_MANIFEST_FILE is not empty; OR
# - DEVICE_MANIFEST_FILE is empty AND DEVICE_MANIFEST_SKUS is empty (only vendor manifest fragments are used)
$(check_vintf_compatible_log): PRIVATE_VENDOR_SKUS := \
  $(if $(DEVICE_MANIFEST_FILE),EMPTY_VENDOR_SKU_PLACEHOLDER,\
    $(if $(DEVICE_MANIFEST_SKUS),,EMPTY_VENDOR_SKU_PLACEHOLDER)) \
  $(DEVICE_MANIFEST_SKUS)
$(check_vintf_compatible_log): $(HOST_OUT_EXECUTABLES)/checkvintf $(check_vintf_compatible_deps)
	@echo "PRODUCT_OTA_ENFORCE_VINTF_KERNEL_REQUIREMENTS=$(PRODUCT_OTA_ENFORCE_VINTF_KERNEL_REQUIREMENTS)" > $@
	@echo -n -e 'Deps: \n  ' >> $@
	@sed 's/ /\n  /g' <<< "$(PRIVATE_CHECK_VINTF_DEPS)" >> $@
	@echo -n -e 'Args: \n  ' >> $@
	@cat <<< "$(PRIVATE_CHECK_VINTF_ARGS)" >> $@
	$(foreach odm_sku,$(PRIVATE_ODM_SKUS), $(foreach vendor_sku,$(PRIVATE_VENDOR_SKUS), \
	  echo "For ODM SKU = $(odm_sku), vendor SKU = $(vendor_sku)" >> $@; \
	  ( $< --check-compat $(PRIVATE_CHECK_VINTF_ARGS) \
	       --property ro.boot.product.hardware.sku=$(filter-out EMPTY_ODM_SKU_PLACEHOLDER,$(odm_sku)) \
	       --property ro.boot.product.vendor.sku=$(filter-out EMPTY_VENDOR_SKU_PLACEHOLDER,$(vendor_sku)) \
	       >> $@ 2>&1 ) || (cat $@ && exit 1); ))

$(call declare-1p-target,$(check_vintf_compatible_log))

check_vintf_compatible_log :=
check_vintf_compatible_args :=
check_vintf_compatible_deps :=

endif # BUILDING_SYSTEM_EXT_IMAGE equals BOARD_USES_SYSTEM_EXTIMAGE
endif # BUILDING_PRODUCT_IMAGE equals BOARD_USES_PRODUCTIMAGE
endif # BUILDING_ODM_IMAGE equals BOARD_USES_ODMIMAGE
endif # check_vintf_has_vendor
endif # check_vintf_has_system
endif # PRODUCT_ENFORCE_VINTF_MANIFEST

# Add all logs of VINTF checks to dist builds
droid_targets: $(check_vintf_all_deps)
$(call dist-for-goals, droid_targets, $(check_vintf_all_deps))

# Helper alias to check all VINTF of current build.
.PHONY: check-vintf-all
check-vintf-all: $(check_vintf_all_deps)
	$(foreach file,$^,echo "$(file)"; cat "$(file)"; echo;)

check_vintf_has_vendor :=
check_vintf_has_system :=
check_vintf_common_srcs :=
check_vintf_all_deps :=
intermediates :=
endif # !TARGET_BUILD_UNBUNDLED

# -----------------------------------------------------------------
# Check image sizes <= size of super partition

ifeq (,$(TARGET_BUILD_UNBUNDLED))

ifeq (true,$(PRODUCT_BUILD_SUPER_PARTITION))

PARTITIONS_AND_OTHER_IN_SUPER := $(BOARD_SUPER_PARTITION_PARTITION_LIST)

# Add the system other image to the misc_info. Because factory ota may install system_other to the super partition.
ifdef BUILDING_SYSTEM_OTHER_IMAGE
PARTITIONS_AND_OTHER_IN_SUPER += system_other
endif # BUILDING_SYSTEM_OTHER_IMAGE

# $(1): misc_info.txt
# #(2): optional log file
define check-all-partition-sizes-target
  mkdir -p $(dir $(1))
  rm -f $(1)
  $(call dump-super-image-info, $(1))
  $(foreach partition,$(PARTITIONS_AND_OTHER_IN_SUPER), \
    echo "$(partition)_image="$(call images-for-partitions,$(partition)) >> $(1);)
  $(CHECK_PARTITION_SIZES) $(if $(2),--logfile $(2),-v) $(1)
endef

check_all_partition_sizes_log := $(call intermediates-dir-for,PACKAGING,check-all-partition-sizes)/check_all_partition_sizes.log
droid_targets: $(check_all_partition_sizes_log)
$(call dist-for-goals, droid_targets, $(check_all_partition_sizes_log))

$(check_all_partition_sizes_log): \
    $(CHECK_PARTITION_SIZES) \
    $(call images-for-partitions,$(PARTITIONS_AND_OTHER_IN_SUPER))
	$(call check-all-partition-sizes-target, \
	  $(call intermediates-dir-for,PACKAGING,check-all-partition-sizes)/misc_info.txt, \
	  $@)

$(call declare-1p-target,$(check_all_partition_sizes_log))

.PHONY: check-all-partition-sizes
check-all-partition-sizes: $(check_all_partition_sizes_log)

.PHONY: check-all-partition-sizes-nodeps
check-all-partition-sizes-nodeps:
	$(call check-all-partition-sizes-target, \
	  $(call intermediates-dir-for,PACKAGING,check-all-partition-sizes-nodeps)/misc_info.txt)

endif # PRODUCT_BUILD_SUPER_PARTITION

endif # !TARGET_BUILD_UNBUNDLED

# -----------------------------------------------------------------
# bring in the installer image generation defines if necessary
ifeq ($(TARGET_USE_DISKINSTALLER),true)
include bootable/diskinstaller/config.mk
endif

# -----------------------------------------------------------------
# host tools needed to build dist and OTA packages

ifeq ($(BUILD_OS),darwin)
  build_ota_package := false
  build_otatools_package := false
else
  # Set build_ota_package, and allow opt-out below.
  build_ota_package := true
  ifeq ($(TARGET_SKIP_OTA_PACKAGE),true)
    build_ota_package := false
  endif
  ifneq (,$(filter address, $(SANITIZE_TARGET)))
    build_ota_package := false
  endif
  ifeq ($(TARGET_PRODUCT),sdk)
    build_ota_package := false
  endif
  # A target without a kernel may be one of the following:
  # - A generic target. In this case, the OTA package usually isn't built.
  #   PRODUCT_BUILD_GENERIC_OTA_PACKAGE may be set to true to force OTA package
  #   generation.
  # - A real device target, with TARGET_NO_KERNEL set to true and
  #   BOARD_PREBUILT_BOOTIMAGE set. In this case, it is valid to generate
  #   an OTA package.
  ifneq ($(PRODUCT_BUILD_GENERIC_OTA_PACKAGE),true)
    ifneq ($(filter generic%,$(TARGET_DEVICE)),)
      build_ota_package := false
    endif
    ifeq ($(INSTALLED_BOOTIMAGE_TARGET),)
      ifeq ($(TARGET_NO_KERNEL),true)
        build_ota_package := false
      endif
    endif # INSTALLED_BOOTIMAGE_TARGET == ""
    ifeq ($(recovery_fstab),)
      build_ota_package := false
    endif
  endif # PRODUCT_BUILD_GENERIC_OTA_PACKAGE

  # Set build_otatools_package, and allow opt-out below.
  build_otatools_package := true
  ifeq ($(TARGET_SKIP_OTATOOLS_PACKAGE),true)
    build_otatools_package := false
  endif
endif

ifeq ($(build_otatools_package),true)

INTERNAL_OTATOOLS_MODULES := \
  aapt2 \
  add_img_to_target_files \
  apksigner \
  append2simg \
  avbtool \
  blk_alloc_to_base_fs \
  boot_signer \
  brillo_update_payload \
  brotli \
  bsdiff \
  build_image \
  build_super_image \
  build_verity_metadata \
  build_verity_tree \
  care_map_generator \
  check_ota_package_signature \
  check_target_files_signatures \
  check_target_files_vintf \
  checkvintf \
  create_brick_ota \
  delta_generator \
  e2fsck \
  e2fsdroid \
  fc_sort \
  fec \
  fsck.erofs \
  fsck.f2fs \
  fs_config \
  generate_verity_key \
  host_init_verifier \
  img2simg \
  img_from_target_files \
  imgdiff \
  initrd_bootconfig \
  libconscrypt_openjdk_jni \
  lpmake \
  lpunpack \
  lz4 \
  make_f2fs \
  make_f2fs_casefold \
  merge_ota \
  merge_target_files \
  mk_combined_img \
  mkbootfs \
  mkbootimg \
  mke2fs \
  mke2fs.conf \
  mkfs.erofs \
  mkf2fsuserimg \
  mksquashfs \
  mksquashfsimage \
  mkuserimg_mke2fs \
  ota_extractor \
  ota_from_target_files \
  repack_bootimg \
  secilc \
  sefcontext_compile \
  sgdisk \
  shflags \
  sign_apex \
  sign_target_files_apks \
  sign_virt_apex \
  signapk \
  simg2img \
  sload_f2fs \
  toybox \
  tune2fs \
  unpack_bootimg \
  update_device \
  update_host_simulator \
  validate_target_files \
  verity_signer \
  verity_verifier \
  zipalign \
  zucchini \
  zip2zip \


# Additional tools to unpack and repack the apex file.
INTERNAL_OTATOOLS_MODULES += \
  apexd_host \
  apexer \
  apex_compression_tool \
  deapexer \
  debugfs_static \
  fsck.erofs \
  make_erofs \
  merge_zips \
  resize2fs \
  soong_zip \

ifeq (true,$(PRODUCT_SUPPORTS_VBOOT))
INTERNAL_OTATOOLS_MODULES += \
  futility-host \
  vboot_signer
endif

INTERNAL_OTATOOLS_FILES := \
  $(filter $(HOST_OUT)/%,$(call module-installed-files,$(INTERNAL_OTATOOLS_MODULES)))

.PHONY: otatools
otatools: $(INTERNAL_OTATOOLS_FILES)

# For each module, recursively resolve its host shared library dependencies. Then we have a full
# list of modules whose installed files need to be packed.
INTERNAL_OTATOOLS_MODULES_WITH_DEPS := \
  $(sort $(INTERNAL_OTATOOLS_MODULES) \
      $(foreach m,$(INTERNAL_OTATOOLS_MODULES),$(call get-all-shared-libs-deps,$(m))))

INTERNAL_OTATOOLS_PACKAGE_FILES := \
  $(filter $(HOST_OUT)/%,$(call module-installed-files,$(INTERNAL_OTATOOLS_MODULES_WITH_DEPS)))

INTERNAL_OTATOOLS_PACKAGE_FILES += \
  $(sort $(shell find build/make/target/product/security -type f -name "*.x509.pem" -o \
      -name "*.pk8"))

ifneq (,$(wildcard packages/modules))
INTERNAL_OTATOOLS_PACKAGE_FILES += \
  $(sort $(shell find packages/modules -type f -name "*.x509.pem" -o -name "*.pk8" -o -name \
      "key.pem"))
endif

ifneq (,$(wildcard device))
INTERNAL_OTATOOLS_PACKAGE_FILES += \
  $(sort $(shell find device $(wildcard vendor) -type f -name "*.pk8" -o -name "verifiedboot*" -o \
      -name "*.pem" -o -name "oem*.prop" -o -name "*.avbpubkey"))
endif
ifneq (,$(wildcard external/avb))
INTERNAL_OTATOOLS_PACKAGE_FILES += \
  $(sort $(shell find external/avb/test/data -type f -name "testkey_*.pem" -o \
      -name "atx_metadata.bin"))
endif
ifeq (true,$(PRODUCT_SUPPORTS_VBOOT))
INTERNAL_OTATOOLS_PACKAGE_FILES += \
  $(sort $(shell find external/vboot_reference/tests/devkeys -type f))
endif

INTERNAL_OTATOOLS_RELEASETOOLS := \
  $(shell find build/make/tools/releasetools -name "*.pyc" -prune -o \
      \( -type f -o -type l \) -print | sort)

BUILT_OTATOOLS_PACKAGE := $(PRODUCT_OUT)/otatools.zip
$(BUILT_OTATOOLS_PACKAGE): PRIVATE_ZIP_ROOT := $(call intermediates-dir-for,PACKAGING,otatools)/otatools
$(BUILT_OTATOOLS_PACKAGE): PRIVATE_OTATOOLS_PACKAGE_FILES := $(INTERNAL_OTATOOLS_PACKAGE_FILES)
$(BUILT_OTATOOLS_PACKAGE): PRIVATE_OTATOOLS_RELEASETOOLS := $(INTERNAL_OTATOOLS_RELEASETOOLS)
$(BUILT_OTATOOLS_PACKAGE): $(INTERNAL_OTATOOLS_PACKAGE_FILES) $(INTERNAL_OTATOOLS_RELEASETOOLS)
$(BUILT_OTATOOLS_PACKAGE): $(SOONG_ZIP) $(ZIP2ZIP)
	@echo "Package OTA tools: $@"
	rm -rf $@ $(PRIVATE_ZIP_ROOT)
	mkdir -p $(dir $@)
	$(call copy-files-with-structure,$(PRIVATE_OTATOOLS_PACKAGE_FILES),$(HOST_OUT)/,$(PRIVATE_ZIP_ROOT))
	$(call copy-files-with-structure,$(PRIVATE_OTATOOLS_RELEASETOOLS),build/make/tools/,$(PRIVATE_ZIP_ROOT))
	cp $(SOONG_ZIP) $(ZIP2ZIP) $(MERGE_ZIPS) $(PRIVATE_ZIP_ROOT)/bin/
	$(SOONG_ZIP) -o $@ -C $(PRIVATE_ZIP_ROOT) -D $(PRIVATE_ZIP_ROOT)

$(call declare-1p-container,$(BUILT_OTATOOLS_PACKAGE),build)
$(call declare-container-license-deps,$(INTERNAL_OTATOOLS_PACKAGE_FILES) $(INTERNAL_OTATOOLS_RELEASETOOLS),$(BUILT_OTATOOLS_PACKAGE):)

.PHONY: otatools-package
otatools-package: $(BUILT_OTATOOLS_PACKAGE)

$(call dist-for-goals, otatools-package, \
  $(BUILT_OTATOOLS_PACKAGE) \
)

endif # build_otatools_package

# -----------------------------------------------------------------
#  fastboot-info.txt
FASTBOOT_INFO_VERSION = 1

INSTALLED_FASTBOOT_INFO_TARGET := $(PRODUCT_OUT)/fastboot-info.txt

$(INSTALLED_FASTBOOT_INFO_TARGET):
	rm -f $@
	$(call pretty,"Target fastboot-info.txt: $@")
	$(hide) echo "# fastboot-info for $(TARGET_PRODUCT)" >> $@
	$(hide) echo "version $(FASTBOOT_INFO_VERSION)" >> $@
ifneq ($(INSTALLED_BOOTIMAGE_TARGET),)
	$(hide) echo "flash boot" >> $@
endif
ifneq ($(INSTALLED_INIT_BOOT_IMAGE_TARGET),)
	$(hide) echo "flash init_boot" >> $@
endif
ifdef BOARD_PREBUILT_DTBOIMAGE
	$(hide) echo "flash dtbo" >> $@
endif
ifneq ($(INSTALLED_DTIMAGE_TARGET),)
	$(hide) echo "flash dts dt.img" >> $@
endif
ifneq ($(INSTALLED_VENDOR_KERNEL_BOOTIMAGE_TARGET),)
	$(hide) echo "flash vendor_kernel_boot" >> $@
endif
ifneq ($(INSTALLED_RECOVERYIMAGE_TARGET),)
	$(hide) echo "flash recovery" >> $@
endif
ifeq ($(BOARD_USES_PVMFWIMAGE),true)
	$(hide) echo "flash pvmfw" >> $@
endif
ifneq ($(INSTALLED_VENDOR_BOOTIMAGE_TARGET),)
	$(hide) echo "flash vendor_boot" >> $@
endif
ifeq ($(BOARD_AVB_ENABLE),true)
ifeq ($(BUILDING_VBMETA_IMAGE),true)
	$(hide) echo "flash --apply-vbmeta vbmeta" >> $@
endif
ifneq (,$(strip $(BOARD_AVB_VBMETA_SYSTEM)))
	$(hide) echo "flash vbmeta_system" >> $@
endif
ifneq (,$(strip $(BOARD_AVB_VBMETA_VENDOR)))
	$(hide) echo "flash vbmeta_vendor" >> $@
endif
ifneq (,$(strip $(BOARD_AVB_VBMETA_CUSTOM_PARTITIONS)))
	$(hide) $(foreach partition,$(BOARD_AVB_VBMETA_CUSTOM_PARTITIONS), \
	  echo "flash vbmeta_$(partition)" >> $@;)
endif
endif # BOARD_AVB_ENABLE
	$(hide) echo "reboot fastboot" >> $@
	$(hide) echo "update-super" >> $@
	$(hide) $(foreach partition,$(BOARD_SUPER_PARTITION_PARTITION_LIST), \
	  echo "flash $(partition)" >> $@;)
ifdef BUILDING_SYSTEM_OTHER_IMAGE
	$(hide) echo "flash --slot-other system system_other.img" >> $@
endif
ifdef BUILDING_CACHE_IMAGE
	$(hide) echo "if-wipe erase cache" >> $@
endif
	$(hide) echo "if-wipe erase userdata" >> $@
ifeq ($(BOARD_USES_METADATA_PARTITION),true)
	$(hide) echo "if-wipe erase metadata" >> $@
endif

# -----------------------------------------------------------------
#  misc_info.txt

INSTALLED_MISC_INFO_TARGET := $(PRODUCT_OUT)/misc_info.txt

ifeq ($(TARGET_RELEASETOOLS_EXTENSIONS),)
# default to common dir for device vendor
tool_extensions := $(TARGET_DEVICE_DIR)/../common
else
tool_extensions := $(TARGET_RELEASETOOLS_EXTENSIONS)
endif
.KATI_READONLY := tool_extensions

# $1: boot image file name
define misc_boot_size
$(subst .img,_size,$(1))=$(BOARD_KERNEL$(call to-upper,$(subst boot,,$(subst .img,,$(1))))_BOOTIMAGE_PARTITION_SIZE)
endef

$(INSTALLED_MISC_INFO_TARGET):
	rm -f $@
	$(call pretty,"Target misc_info.txt: $@")
	$(hide) echo "recovery_api_version=$(RECOVERY_API_VERSION)" >> $@
	$(hide) echo "fstab_version=$(RECOVERY_FSTAB_VERSION)" >> $@
ifdef BOARD_FLASH_BLOCK_SIZE
	$(hide) echo "blocksize=$(BOARD_FLASH_BLOCK_SIZE)" >> $@
endif
ifneq ($(strip $(BOARD_BOOTIMAGE_PARTITION_SIZE))$(strip $(BOARD_KERNEL_BINARIES)),)
	$(foreach b,$(INSTALLED_BOOTIMAGE_TARGET),\
		echo "$(call misc_boot_size,$(notdir $(b)))" >> $@;)
endif
ifeq ($(INSTALLED_BOOTIMAGE_TARGET),)
	$(hide) echo "no_boot=true" >> $@
else
	echo "boot_images=$(foreach b,$(INSTALLED_BOOTIMAGE_TARGET),$(notdir $(b)))" >> $@
endif
ifneq ($(INSTALLED_INIT_BOOT_IMAGE_TARGET),)
	$(hide) echo "init_boot=true" >> $@
	$(hide) echo "init_boot_size=$(BOARD_INIT_BOOT_IMAGE_PARTITION_SIZE)" >> $@
endif
ifeq ($(BOARD_RAMDISK_USE_LZ4),true)
	echo "lz4_ramdisks=true" >> $@
endif
ifeq ($(BOARD_RAMDISK_USE_XZ),true)
	echo "xz_ramdisks=true" >> $@
endif
ifneq ($(INSTALLED_VENDOR_BOOTIMAGE_TARGET),)
	echo "vendor_boot=true" >> $@
	echo "vendor_boot_size=$(BOARD_VENDOR_BOOTIMAGE_PARTITION_SIZE)" >> $@
endif
ifneq ($(INSTALLED_VENDOR_KERNEL_BOOTIMAGE_TARGET),)
	echo "vendor_kernel_boot=true" >> $@
	echo "vendor_kernel_boot_size=$(BOARD_VENDOR_KERNEL_BOOTIMAGE_PARTITION_SIZE)" >> $@
endif
ifeq ($(INSTALLED_RECOVERYIMAGE_TARGET),)
	$(hide) echo "no_recovery=true" >> $@
endif
ifdef BOARD_INCLUDE_RECOVERY_DTBO
	$(hide) echo "include_recovery_dtbo=true" >> $@
endif
ifdef BOARD_INCLUDE_RECOVERY_ACPIO
	$(hide) echo "include_recovery_acpio=true" >> $@
endif
ifdef BOARD_RECOVERYIMAGE_PARTITION_SIZE
	$(hide) echo "recovery_size=$(BOARD_RECOVERYIMAGE_PARTITION_SIZE)" >> $@
endif
ifdef TARGET_RECOVERY_FSTYPE_MOUNT_OPTIONS
	@# TARGET_RECOVERY_FSTYPE_MOUNT_OPTIONS can be empty to indicate that nothing but defaults should be used.
	$(hide) echo "recovery_mount_options=$(TARGET_RECOVERY_FSTYPE_MOUNT_OPTIONS)" >> $@
else
	$(hide) echo "recovery_mount_options=$(DEFAULT_TARGET_RECOVERY_FSTYPE_MOUNT_OPTIONS)" >> $@
endif
	$(hide) echo "tool_extensions=$(tool_extensions)" >> $@
	$(hide) echo "default_system_dev_certificate=$(DEFAULT_SYSTEM_DEV_CERTIFICATE)" >> $@
ifdef PRODUCT_EXTRA_OTA_KEYS
	$(hide) echo "extra_ota_keys=$(PRODUCT_EXTRA_OTA_KEYS)" >> $@
endif
ifdef PRODUCT_EXTRA_RECOVERY_KEYS
	$(hide) echo "extra_recovery_keys=$(PRODUCT_EXTRA_RECOVERY_KEYS)" >> $@
endif
	$(hide) echo 'mkbootimg_args=$(BOARD_MKBOOTIMG_ARGS)' >> $@
	$(hide) echo 'recovery_mkbootimg_args=$(BOARD_RECOVERY_MKBOOTIMG_ARGS)' >> $@
	$(hide) echo 'mkbootimg_version_args=$(INTERNAL_MKBOOTIMG_VERSION_ARGS)' >> $@
	$(hide) echo 'mkbootimg_init_args=$(BOARD_MKBOOTIMG_INIT_ARGS)' >> $@
	$(hide) echo "multistage_support=1" >> $@
	$(hide) echo "blockimgdiff_versions=3,4" >> $@
ifeq ($(PRODUCT_BUILD_GENERIC_OTA_PACKAGE),true)
	$(hide) echo "build_generic_ota_package=true" >> $@
endif
ifneq ($(OEM_THUMBPRINT_PROPERTIES),)
	# OTA scripts are only interested in fingerprint related properties
	$(hide) echo "oem_fingerprint_properties=$(OEM_THUMBPRINT_PROPERTIES)" >> $@
endif
ifneq (,$(filter address, $(SANITIZE_TARGET)))
	# We need to create userdata.img with real data because the instrumented libraries are in userdata.img.
	$(hide) echo "userdata_img_with_data=true" >> $@
endif
ifeq ($(BOARD_USES_FULL_RECOVERY_IMAGE),true)
	$(hide) echo "full_recovery_image=true" >> $@
endif
ifdef BUILDING_VENDOR_IMAGE
	$(hide) echo "board_builds_vendorimage=true" >> $@
endif
ifdef BOARD_USES_VENDORIMAGE
	$(hide) echo "board_uses_vendorimage=true" >> $@
endif
ifeq ($(BOARD_AVB_ENABLE),true)
ifeq ($(BUILDING_VBMETA_IMAGE),true)
	$(hide) echo "avb_building_vbmeta_image=true" >> $@
endif # BUILDING_VBMETA_IMAGE
	$(hide) echo "avb_enable=true" >> $@
	$(hide) echo "avb_vbmeta_key_path=$(BOARD_AVB_KEY_PATH)" >> $@
	$(hide) echo "avb_vbmeta_algorithm=$(BOARD_AVB_ALGORITHM)" >> $@
	$(hide) echo "avb_vbmeta_args=$(BOARD_AVB_MAKE_VBMETA_IMAGE_ARGS)" >> $@
	$(hide) echo "avb_boot_add_hash_footer_args=$(BOARD_AVB_BOOT_ADD_HASH_FOOTER_ARGS)" >> $@
ifdef BOARD_AVB_BOOT_KEY_PATH
	$(hide) echo "avb_boot_key_path=$(BOARD_AVB_BOOT_KEY_PATH)" >> $@
	$(hide) echo "avb_boot_algorithm=$(BOARD_AVB_BOOT_ALGORITHM)" >> $@
	$(hide) echo "avb_boot_rollback_index_location=$(BOARD_AVB_BOOT_ROLLBACK_INDEX_LOCATION)" >> $@
endif # BOARD_AVB_BOOT_KEY_PATH
	$(hide) echo "avb_init_boot_add_hash_footer_args=$(BOARD_AVB_INIT_BOOT_ADD_HASH_FOOTER_ARGS)" >> $@
ifdef BOARD_AVB_INIT_BOOT_KEY_PATH
	$(hide) echo "avb_init_boot_key_path=$(BOARD_AVB_INIT_BOOT_KEY_PATH)" >> $@
	$(hide) echo "avb_init_boot_algorithm=$(BOARD_AVB_INIT_BOOT_ALGORITHM)" >> $@
	$(hide) echo "avb_init_boot_rollback_index_location=$(BOARD_AVB_INIT_BOOT_ROLLBACK_INDEX_LOCATION)" >> $@
endif # BOARD_AVB_INIT_BOOT_KEY_PATH
	echo "avb_vendor_boot_add_hash_footer_args=$(BOARD_AVB_VENDOR_BOOT_ADD_HASH_FOOTER_ARGS)" >> $@
ifdef BOARD_AVB_VENDOR_BOOT_KEY_PATH
	echo "avb_vendor_boot_key_path=$(BOARD_AVB_VENDOR_BOOT_KEY_PATH)" >> $@
	echo "avb_vendor_boot_algorithm=$(BOARD_AVB_VENDOR_BOOT_ALGORITHM)" >> $@
	echo "avb_vendor_boot_rollback_index_location=$(BOARD_AVB_VENDOR_BOOT_ROLLBACK_INDEX_LOCATION)" >> $@
endif # BOARD_AVB_VENDOR_BOOT_KEY_PATH
	echo "avb_vendor_kernel_boot_add_hash_footer_args=$(BOARD_AVB_VENDOR_KERNEL_BOOT_ADD_HASH_FOOTER_ARGS)" >> $@
ifdef BOARD_AVB_VENDOR_KERNEL_BOOT_KEY_PATH
	echo "avb_vendor_kernel_boot_key_path=$(BOARD_AVB_VENDOR_KERNEL_BOOT_KEY_PATH)" >> $@
	echo "avb_vendor_kernel_boot_algorithm=$(BOARD_AVB_VENDOR_KERNEL_BOOT_ALGORITHM)" >> $@
	echo "avb_vendor_kernel_boot_rollback_index_location=$(BOARD_AVB_VENDOR_KERNEL_BOOT_ROLLBACK_INDEX_LOCATION)" >> $@
endif # BOARD_AVB_VENDOR_KERNEL_BOOT_KEY_PATH
	$(hide) echo "avb_recovery_add_hash_footer_args=$(BOARD_AVB_RECOVERY_ADD_HASH_FOOTER_ARGS)" >> $@
ifdef BOARD_AVB_RECOVERY_KEY_PATH
	$(hide) echo "avb_recovery_key_path=$(BOARD_AVB_RECOVERY_KEY_PATH)" >> $@
	$(hide) echo "avb_recovery_algorithm=$(BOARD_AVB_RECOVERY_ALGORITHM)" >> $@
	$(hide) echo "avb_recovery_rollback_index_location=$(BOARD_AVB_RECOVERY_ROLLBACK_INDEX_LOCATION)" >> $@
endif # BOARD_AVB_RECOVERY_KEY_PATH
ifneq (,$(strip $(BOARD_CUSTOMIMAGES_PARTITION_LIST)))
	$(hide) echo "custom_images_partition_list=$(filter-out $(BOARD_AVB_CUSTOMIMAGES_PARTITION_LIST), $(BOARD_CUSTOMIMAGES_PARTITION_LIST))" >> $@
	$(hide) $(foreach partition,$(filter-out $(BOARD_AVB_CUSTOMIMAGES_PARTITION_LIST), $(BOARD_CUSTOMIMAGES_PARTITION_LIST)), \
	    echo "$(partition)_image_list=$(foreach image,$(BOARD_$(call to-upper,$(partition))_IMAGE_LIST),$(notdir $(image)))" >> $@;)
endif # BOARD_CUSTOMIMAGES_PARTITION_LIST
ifneq (,$(strip $(BOARD_AVB_CUSTOMIMAGES_PARTITION_LIST)))
	$(hide) echo "avb_custom_images_partition_list=$(BOARD_AVB_CUSTOMIMAGES_PARTITION_LIST)" >> $@
	$(hide) $(foreach partition,$(BOARD_AVB_CUSTOMIMAGES_PARTITION_LIST), \
	    echo "avb_$(partition)_key_path=$(BOARD_AVB_$(call to-upper,$(partition))_KEY_PATH)"  >> $@; \
	    echo "avb_$(partition)_algorithm=$(BOARD_AVB_$(call to-upper,$(partition))_ALGORITHM)"  >> $@; \
	    echo "avb_$(partition)_add_hashtree_footer_args=$(BOARD_AVB_$(call to-upper,$(partition))_ADD_HASHTREE_FOOTER_ARGS)"  >> $@; \
	    echo "avb_$(partition)_rollback_index_location=$(BOARD_AVB_$(call to-upper,$(partition))_ROLLBACK_INDEX_LOCATION)"  >> $@; \
	    echo "avb_$(partition)_partition_size=$(BOARD_AVB_$(call to-upper,$(partition))_PARTITION_SIZE)"  >> $@; \
	    echo "avb_$(partition)_image_list=$(foreach image,$(BOARD_AVB_$(call to-upper,$(partition))_IMAGE_LIST),$(notdir $(image)))" >> $@;)
endif # BOARD_AVB_CUSTOMIMAGES_PARTITION_LIST
ifneq (,$(strip $(BOARD_AVB_VBMETA_SYSTEM)))
	$(hide) echo "avb_vbmeta_system=$(BOARD_AVB_VBMETA_SYSTEM)" >> $@
	$(hide) echo "avb_vbmeta_system_args=$(BOARD_AVB_MAKE_VBMETA_SYSTEM_IMAGE_ARGS)" >> $@
	$(hide) echo "avb_vbmeta_system_key_path=$(BOARD_AVB_VBMETA_SYSTEM_KEY_PATH)" >> $@
	$(hide) echo "avb_vbmeta_system_algorithm=$(BOARD_AVB_VBMETA_SYSTEM_ALGORITHM)" >> $@
	$(hide) echo "avb_vbmeta_system_rollback_index_location=$(BOARD_AVB_VBMETA_SYSTEM_ROLLBACK_INDEX_LOCATION)" >> $@
endif # BOARD_AVB_VBMETA_SYSTEM
ifneq (,$(strip $(BOARD_AVB_VBMETA_VENDOR)))
	$(hide) echo "avb_vbmeta_vendor=$(BOARD_AVB_VBMETA_VENDOR)" >> $@
	$(hide) echo "avb_vbmeta_vendor_args=$(BOARD_AVB_MAKE_VBMETA_VENDOR_IMAGE_ARGS)" >> $@
	$(hide) echo "avb_vbmeta_vendor_key_path=$(BOARD_AVB_VBMETA_VENDOR_KEY_PATH)" >> $@
	$(hide) echo "avb_vbmeta_vendor_algorithm=$(BOARD_AVB_VBMETA_VENDOR_ALGORITHM)" >> $@
	$(hide) echo "avb_vbmeta_vendor_rollback_index_location=$(BOARD_AVB_VBMETA_VENDOR_ROLLBACK_INDEX_LOCATION)" >> $@
endif # BOARD_AVB_VBMETA_VENDOR_KEY_PATH
ifneq (,$(strip $(BOARD_AVB_VBMETA_CUSTOM_PARTITIONS)))
	$(hide) echo "avb_custom_vbmeta_images_partition_list=$(BOARD_AVB_VBMETA_CUSTOM_PARTITIONS)" >> $@
	$(hide) $(foreach partition,$(BOARD_AVB_VBMETA_CUSTOM_PARTITIONS),\
	echo "avb_vbmeta_$(partition)=$(BOARD_AVB_VBMETA_$(call to-upper,$(partition)))" >> $@ ;\
	echo "avb_vbmeta_$(partition)_args=$(BOARD_AVB_MAKE_VBMETA_$(call to-upper,$(partition))_IMAGE_ARGS)" >> $@ ;\
	echo "avb_vbmeta_$(partition)_key_path=$(BOARD_AVB_VBMETA_$(call to-upper,$(partition))_KEY_PATH)" >> $@ ;\
	echo "avb_vbmeta_$(partition)_algorithm=$(BOARD_AVB_VBMETA_$(call to-upper,$(partition))_ALGORITHM)" >> $@ ;\
	echo "avb_vbmeta_$(partition)_rollback_index_location=$(BOARD_AVB_VBMETA_$(call to-upper,$(partition))_ROLLBACK_INDEX_LOCATION)" >> $@ ;)
endif # BOARD_AVB_VBMETA_CUSTOM_PARTITIONS
endif # BOARD_AVB_ENABLE
	$(call generate-userimage-prop-dictionary, $@)
ifeq ($(AB_OTA_UPDATER),true)
	@# Include the build type in META/misc_info.txt so the server can easily differentiate production builds.
	$(hide) echo "build_type=$(TARGET_BUILD_VARIANT)" >> $@
	$(hide) echo "ab_update=true" >> $@
endif
ifeq ($(TARGET_OTA_ALLOW_NON_AB),true)
	$(hide) echo "allow_non_ab=true" >> $@
endif
ifeq ($(BOARD_NON_AB_OTA_DISABLE_COMPRESSION),true)
	$(hide) echo "board_non_ab_ota_disable_compression=true" >> $@
endif
ifdef BOARD_PREBUILT_DTBOIMAGE
	$(hide) echo "has_dtbo=true" >> $@
ifeq ($(BOARD_AVB_ENABLE),true)
	$(hide) echo "dtbo_size=$(BOARD_DTBOIMG_PARTITION_SIZE)" >> $@
	$(hide) echo "avb_dtbo_add_hash_footer_args=$(BOARD_AVB_DTBO_ADD_HASH_FOOTER_ARGS)" >> $@
ifdef BOARD_AVB_DTBO_KEY_PATH
	$(hide) echo "avb_dtbo_key_path=$(BOARD_AVB_DTBO_KEY_PATH)" >> $@
	$(hide) echo "avb_dtbo_algorithm=$(BOARD_AVB_DTBO_ALGORITHM)" >> $@
	$(hide) echo "avb_dtbo_rollback_index_location=$(BOARD_AVB_DTBO_ROLLBACK_INDEX_LOCATION)" >> $@
endif # BOARD_AVB_DTBO_KEY_PATH
endif # BOARD_AVB_ENABLE
endif # BOARD_PREBUILT_DTBOIMAGE
ifeq ($(BOARD_USES_PVMFWIMAGE),true)
	$(hide) echo "has_pvmfw=true" >> $@
ifeq ($(BOARD_AVB_ENABLE),true)
	$(hide) echo "pvmfw_size=$(BOARD_PVMFWIMAGE_PARTITION_SIZE)" >> $@
	$(hide) echo "avb_pvmfw_add_hash_footer_args=$(BOARD_AVB_PVMFW_ADD_HASH_FOOTER_ARGS)" >> $@
ifdef BOARD_AVB_PVMFW_KEY_PATH
	$(hide) echo "avb_pvmfw_key_path=$(BOARD_AVB_PVMFW_KEY_PATH)" >> $@
	$(hide) echo "avb_pvmfw_algorithm=$(BOARD_AVB_PVMFW_ALGORITHM)" >> $@
	$(hide) echo "avb_pvmfw_rollback_index_location=$(BOARD_AVB_PVMFW_ROLLBACK_INDEX_LOCATION)" >> $@
endif # BOARD_AVB_PVMFW_KEY_PATH
endif # BOARD_AVB_ENABLE
endif # BOARD_USES_PVMFWIMAGE
	$(call dump-dynamic-partitions-info,$@)
	@# VINTF checks
ifeq ($(PRODUCT_ENFORCE_VINTF_MANIFEST),true)
	$(hide) echo "vintf_enforce=true" >> $@
endif
ifdef ODM_MANIFEST_SKUS
	$(hide) echo "vintf_odm_manifest_skus=$(ODM_MANIFEST_SKUS)" >> $@
endif
ifdef ODM_MANIFEST_FILES
	$(hide) echo "vintf_include_empty_odm_sku=true" >> $@
endif
ifdef DEVICE_MANIFEST_SKUS
	$(hide) echo "vintf_vendor_manifest_skus=$(DEVICE_MANIFEST_SKUS)" >> $@
endif
ifdef DEVICE_MANIFEST_FILE
	$(hide) echo "vintf_include_empty_vendor_sku=true" >> $@
endif
ifeq ($(BOARD_BOOTLOADER_IN_UPDATE_PACKAGE),true)
	$(hide) echo "bootloader_in_update_package=true" >> $@
endif
ifeq ($(BOARD_EXCLUDE_KERNEL_FROM_RECOVERY_IMAGE),true)
	$(hide) echo "exclude_kernel_from_recovery_image=true" >> $@
endif
ifneq ($(BOARD_PARTIAL_OTA_UPDATE_PARTITIONS_LIST),)
	$(hide) echo "partial_ota_update_partitions_list=$(BOARD_PARTIAL_OTA_UPDATE_PARTITIONS_LIST)" >> $@
endif
ifeq ($(BUILDING_WITH_VSDK),true)
	$(hide) echo "building_with_vsdk=true" >> $@
endif
<<<<<<< HEAD
ifeq ($(TARGET_FLATTEN_APEX),false)
	$(hide) echo "target_flatten_apex=false" >> $@
endif
ifneq ($(TARGET_OTA_ASSERT_DEVICE),)
	$(hide) echo "ota_override_device=$(TARGET_OTA_ASSERT_DEVICE)" >> $@
endif
=======

$(call declare-0p-target,$(INSTALLED_FASTBOOT_INFO_TARGET))

.PHONY: fastboot_info
fastboot_info: $(INSTALLED_FASTBOOT_INFO_TARGET)

droidcore-unbundled: $(INSTALLED_FASTBOOT_INFO_TARGET)
>>>>>>> c2bd3c98

$(call declare-0p-target,$(INSTALLED_MISC_INFO_TARGET))

.PHONY: misc_info
misc_info: $(INSTALLED_MISC_INFO_TARGET)

droidcore-unbundled: $(INSTALLED_MISC_INFO_TARGET)

# -----------------------------------------------------------------
# A zip of the directories that map to the target filesystem.
# This zip can be used to create an OTA package or filesystem image
# as a post-build step.
#
name := $(TARGET_PRODUCT)
ifeq ($(TARGET_BUILD_TYPE),debug)
  name := $(name)_debug
endif
name := $(name)-target_files

intermediates := $(call intermediates-dir-for,PACKAGING,target_files)
BUILT_TARGET_FILES_DIR := $(intermediates)/$(name).zip.list
BUILT_TARGET_FILES_PACKAGE := $(intermediates)/$(name).zip
$(BUILT_TARGET_FILES_PACKAGE): zip_root := $(intermediates)/$(name)
$(BUILT_TARGET_FILES_DIR): zip_root := $(intermediates)/$(name)
$(BUILT_TARGET_FILES_DIR): intermediates := $(intermediates)


# $(1): Directory to copy
# $(2): Location to copy it to
# The "ls -A" is to skip if $(1) is empty.
define package_files-copy-root
  if [ -d "$(strip $(1))" -a "$$(ls -A $(1))" ]; then \
    mkdir -p $(2) && \
    $(ACP) -rd $(strip $(1))/. $(strip $(2))/; \
  fi
endef

built_ota_tools :=

# We can't build static executables when SANITIZE_TARGET=address
ifeq (,$(filter address, $(SANITIZE_TARGET)))
built_ota_tools += \
    $(call intermediates-dir-for,EXECUTABLES,updater)/updater
endif

$(BUILT_TARGET_FILES_DIR): PRIVATE_OTA_TOOLS := $(built_ota_tools)

tool_extension := $(wildcard $(tool_extensions)/releasetools.py)
$(BUILT_TARGET_FILES_DIR): PRIVATE_TOOL_EXTENSION := $(tool_extension)

updater_dep :=
ifeq ($(AB_OTA_UPDATER),true)
updater_dep += system/update_engine/update_engine.conf
$(call declare-1p-target,system/update_engine/update_engine.conf,system/update_engine)
updater_dep += external/zucchini/version_info.h
$(call declare-license-metadata,external/zucchini/version_info.h,legacy_notice,notice,external/zucchini/LICENSE,external/zucchini)
updater_dep += $(HOST_OUT_SHARED_LIBRARIES)/liblz4.so
endif

# Build OTA tools if non-A/B is allowed
ifeq ($(TARGET_OTA_ALLOW_NON_AB),true)
updater_dep += $(built_ota_tools)
endif

$(BUILT_TARGET_FILES_DIR): $(updater_dep)

# If we are using recovery as boot, output recovery files to BOOT/.
# If we are moving recovery resources to vendor_boot, output recovery files to VENDOR_BOOT/.
ifeq ($(BOARD_USES_RECOVERY_AS_BOOT),true)
$(BUILT_TARGET_FILES_DIR): PRIVATE_RECOVERY_OUT := BOOT
else ifeq ($(BOARD_MOVE_RECOVERY_RESOURCES_TO_VENDOR_BOOT),true)
$(BUILT_TARGET_FILES_DIR): PRIVATE_RECOVERY_OUT := VENDOR_BOOT
else
$(BUILT_TARGET_FILES_DIR): PRIVATE_RECOVERY_OUT := RECOVERY
endif

ifeq ($(AB_OTA_UPDATER),true)
  ifdef OSRELEASED_DIRECTORY
    $(BUILT_TARGET_FILES_DIR): $(TARGET_OUT_OEM)/$(OSRELEASED_DIRECTORY)/product_id
    $(BUILT_TARGET_FILES_DIR): $(TARGET_OUT_OEM)/$(OSRELEASED_DIRECTORY)/product_version
    $(BUILT_TARGET_FILES_DIR): $(TARGET_OUT_ETC)/$(OSRELEASED_DIRECTORY)/system_version
  endif

  # Not checking in board_config.mk, since AB_OTA_PARTITIONS may be updated in Android.mk (e.g. to
  # additionally include radio or bootloader partitions).
  ifeq ($(AB_OTA_PARTITIONS),)
    $(error AB_OTA_PARTITIONS must be defined when using AB_OTA_UPDATER)
  endif
endif

ifneq ($(AB_OTA_PARTITIONS),)
  ifneq ($(AB_OTA_UPDATER),true)
    $(error AB_OTA_UPDATER must be true when defining AB_OTA_PARTITIONS)
  endif
endif

# Run fs_config while creating the target files package
# $1: root directory
# $2: add prefix
define fs_config
(cd $(1); find . -type d | sed 's,$$,/,'; find . \! -type d) | cut -c 3- | sort | sed 's,^,$(2),' | $(HOST_OUT_EXECUTABLES)/fs_config -C -D $(TARGET_OUT) -S $(SELINUX_FC) -R "$(2)"
endef

define filter-out-missing-vendor
$(if $(INSTALLED_VENDORIMAGE_TARGET),$(1),$(filter-out vendor,$(1)))
endef
define filter-out-missing-vendor_dlkm
$(if $(INSTALLED_VENDOR_DLKMIMAGE_TARGET),$(1),$(filter-out vendor_dlkm,$(1)))
endef
define filter-out-missing-odm
$(if $(INSTALLED_ODMIMAGE_TARGET),$(1),$(filter-out odm,$(1)))
endef
define filter-out-missing-odm_dlkm
$(if $(INSTALLED_ODM_DLKMIMAGE_TARGET),$(1),$(filter-out odm_dlkm,$(1)))
endef
define filter-out-missing-system_dlkm
$(if $(INSTALLED_SYSTEM_DLKMIMAGE_TARGET),$(1),$(filter-out system_dlkm,$(1)))
endef
# Filter out vendor,vendor_dlkm,odm,odm_dlkm,system_dlkm from the list for AOSP targets.
# $(1): list
define filter-out-missing-partitions
$(call filter-out-missing-vendor,\
  $(call filter-out-missing-vendor_dlkm,\
    $(call filter-out-missing-odm,\
      $(call filter-out-missing-odm_dlkm,\
        $(call filter-out-missing-system_dlkm,$(1))))))
endef

# Information related to dynamic partitions and virtual A/B. This information
# is needed for building the super image (see dump-super-image-info) and
# building OTA packages.
# $(1): file
define dump-dynamic-partitions-info
  $(if $(filter true,$(PRODUCT_USE_DYNAMIC_PARTITIONS)), \
    echo "use_dynamic_partitions=true" >> $(1))
  $(if $(filter true,$(PRODUCT_RETROFIT_DYNAMIC_PARTITIONS)), \
    echo "dynamic_partition_retrofit=true" >> $(1))
  echo "lpmake=$(notdir $(LPMAKE))" >> $(1)
  $(if $(filter true,$(PRODUCT_BUILD_SUPER_PARTITION)), $(if $(BOARD_SUPER_PARTITION_SIZE), \
    echo "build_super_partition=true" >> $(1)))
  $(if $(BUILDING_SUPER_EMPTY_IMAGE), \
    echo "build_super_empty_partition=true" >> $(1))
  $(if $(filter true,$(BOARD_BUILD_RETROFIT_DYNAMIC_PARTITIONS_OTA_PACKAGE)), \
    echo "build_retrofit_dynamic_partitions_ota_package=true" >> $(1))
  echo "super_metadata_device=$(BOARD_SUPER_PARTITION_METADATA_DEVICE)" >> $(1)
  $(if $(BOARD_SUPER_PARTITION_BLOCK_DEVICES), \
    echo "super_block_devices=$(BOARD_SUPER_PARTITION_BLOCK_DEVICES)" >> $(1))
  $(foreach device,$(BOARD_SUPER_PARTITION_BLOCK_DEVICES), \
    echo "super_$(device)_device_size=$(BOARD_SUPER_PARTITION_$(call to-upper,$(device))_DEVICE_SIZE)" >> $(1);)
  $(if $(BOARD_SUPER_PARTITION_PARTITION_LIST), \
    echo "dynamic_partition_list=$(call filter-out-missing-partitions,$(BOARD_SUPER_PARTITION_PARTITION_LIST))" >> $(1))
  $(if $(BOARD_SUPER_PARTITION_GROUPS),
    echo "super_partition_groups=$(BOARD_SUPER_PARTITION_GROUPS)" >> $(1))
  $(foreach group,$(BOARD_SUPER_PARTITION_GROUPS), \
    echo "super_$(group)_group_size=$(BOARD_$(call to-upper,$(group))_SIZE)" >> $(1); \
    $(if $(BOARD_$(call to-upper,$(group))_PARTITION_LIST), \
      echo "super_$(group)_partition_list=$(call filter-out-missing-partitions,$(BOARD_$(call to-upper,$(group))_PARTITION_LIST))" >> $(1);))
  $(if $(filter true,$(TARGET_USERIMAGES_SPARSE_EXT_DISABLED)), \
    echo "build_non_sparse_super_partition=true" >> $(1))
  $(if $(filter true,$(TARGET_USERIMAGES_SPARSE_F2FS_DISABLED)), \
    echo "build_non_sparse_super_partition=true" >> $(1))
  $(if $(filter true,$(BOARD_SUPER_IMAGE_IN_UPDATE_PACKAGE)), \
    echo "super_image_in_update_package=true" >> $(1))
  $(if $(BOARD_SUPER_PARTITION_SIZE), \
    echo "super_partition_size=$(BOARD_SUPER_PARTITION_SIZE)" >> $(1))
  $(if $(BOARD_SUPER_PARTITION_ALIGNMENT), \
    echo "super_partition_alignment=$(BOARD_SUPER_PARTITION_ALIGNMENT)" >> $(1))
  $(if $(BOARD_SUPER_PARTITION_WARN_LIMIT), \
    echo "super_partition_warn_limit=$(BOARD_SUPER_PARTITION_WARN_LIMIT)" >> $(1))
  $(if $(BOARD_SUPER_PARTITION_ERROR_LIMIT), \
    echo "super_partition_error_limit=$(BOARD_SUPER_PARTITION_ERROR_LIMIT)" >> $(1))
  $(if $(filter true,$(PRODUCT_VIRTUAL_AB_OTA)), \
    echo "virtual_ab=true" >> $(1))
  $(if $(filter true,$(PRODUCT_VIRTUAL_AB_COMPRESSION)), \
    echo "virtual_ab_compression=true" >> $(1))
# This value controls the compression algorithm used for VABC
# valid options are defined in system/core/fs_mgr/libsnapshot/cow_writer.cpp
# e.g. "none", "gz", "brotli"
  $(if $(PRODUCT_VIRTUAL_AB_COMPRESSION_METHOD), \
    echo "virtual_ab_compression_method=$(PRODUCT_VIRTUAL_AB_COMPRESSION_METHOD)" >> $(1))
  $(if $(filter true,$(PRODUCT_VIRTUAL_AB_OTA_RETROFIT)), \
    echo "virtual_ab_retrofit=true" >> $(1))
  $(if $(PRODUCT_VIRTUAL_AB_COW_VERSION), \
    echo "virtual_ab_cow_version=$(PRODUCT_VIRTUAL_AB_COW_VERSION)" >> $(1))
endef

# Copy an image file to a directory and generate a block list map file from the image,
# only if the map_file_generator supports the file system.
# Otherwise, skip generating map files as well as copying images. The image will be
# generated from the $(ADD_IMG_TO_TARGET_FILES) to generate the map file with it.
# $(1): path of the image file
# $(2): target out directory
# $(3): image name to generate a map file. skip generating map file if empty
define copy-image-and-generate-map
  $(if $(COPY_IMAGES_FOR_TARGET_FILES_ZIP), \
    $(eval _supported_fs_for_map_file_generator := erofs ext%) \
    $(eval _img := $(call to-upper,$(3))) \
    $(if $(3),$(eval _map_fs_type := $(BOARD_$(_img)IMAGE_FILE_SYSTEM_TYPE)),\
      $(eval _no_map_file := "true")) \
    $(if $(filter $(_supported_fs_for_map_file_generator),$(_map_fs_type))$(_no_map_file),\
      mkdir -p $(2); \
      cp $(1) $(2); \
      $(if $(3),$(HOST_OUT_EXECUTABLES)/map_file_generator $(1) $(2)/$(3).map)) \
    $(eval _img :=) \
    $(eval _map_fs_type :=) \
    $(eval _no_map_file :=) \
  )
endef

# By conditionally including the dependency of the target files package on the
# full system image deps, we speed up builds that do not build the system
# image.
ifdef BUILDING_SYSTEM_IMAGE
  $(BUILT_TARGET_FILES_DIR): $(FULL_SYSTEMIMAGE_DEPS)
  ifdef COPY_IMAGES_FOR_TARGET_FILES_ZIP
    $(BUILT_TARGET_FILES_DIR): $(BUILT_SYSTEMIMAGE)
  endif
else
  # releasetools may need the system build.prop even when building a
  # system-image-less product.
  $(BUILT_TARGET_FILES_DIR): $(INSTALLED_BUILD_PROP_TARGET)
endif

ifdef BUILDING_USERDATA_IMAGE
  $(BUILT_TARGET_FILES_DIR): $(INTERNAL_USERDATAIMAGE_FILES)
endif

ifdef BUILDING_SYSTEM_OTHER_IMAGE
  $(BUILT_TARGET_FILES_DIR): $(INTERNAL_SYSTEMOTHERIMAGE_FILES)
  ifdef COPY_IMAGES_FOR_TARGET_FILES_ZIP
    $(BUILT_TARGET_FILES_DIR): $(BUILT_SYSTEMOTHERIMAGE_TARGET)
  endif
endif

ifdef BUILDING_VENDOR_BOOT_IMAGE
  $(BUILT_TARGET_FILES_DIR): $(INTERNAL_VENDOR_RAMDISK_FILES)
  $(BUILT_TARGET_FILES_DIR): $(INTERNAL_VENDOR_RAMDISK_FRAGMENT_TARGETS)
  $(BUILT_TARGET_FILES_DIR): $(INTERNAL_VENDOR_BOOTCONFIG_TARGET)
  # The vendor ramdisk may be built from the recovery ramdisk.
  ifeq (true,$(BOARD_MOVE_RECOVERY_RESOURCES_TO_VENDOR_BOOT))
    $(BUILT_TARGET_FILES_DIR): $(INTERNAL_RECOVERY_RAMDISK_FILES_TIMESTAMP)
  endif
endif

ifdef BUILDING_RECOVERY_IMAGE
  # TODO(b/30414428): Can't depend on INTERNAL_RECOVERYIMAGE_FILES alone like other
  # BUILT_TARGET_FILES_PACKAGE dependencies because currently there're cp/rsync/rm
  # commands in build-recoveryimage-target, which would touch the files under
  # TARGET_RECOVERY_OUT and race with packaging target-files.zip.
  ifeq ($(BOARD_USES_RECOVERY_AS_BOOT),true)
    $(BUILT_TARGET_FILES_DIR): $(INSTALLED_BOOTIMAGE_TARGET)
  else
    $(BUILT_TARGET_FILES_DIR): $(INSTALLED_RECOVERYIMAGE_TARGET)
  endif
  $(BUILT_TARGET_FILES_DIR): $(INTERNAL_RECOVERYIMAGE_FILES)
endif

# Conditionally depend on the image files if the image is being built so the
# target-files.zip rule doesn't wait on the image creation rule, or the image
# if it is coming from a prebuilt.

ifdef BUILDING_VENDOR_IMAGE
  $(BUILT_TARGET_FILES_DIR): $(INTERNAL_VENDORIMAGE_FILES)
  ifdef COPY_IMAGES_FOR_TARGET_FILES_ZIP
    $(BUILT_TARGET_FILES_DIR): $(BUILT_VENDORIMAGE_TARGET)
  endif
else ifdef BOARD_PREBUILT_VENDORIMAGE
  $(BUILT_TARGET_FILES_DIR): $(INSTALLED_VENDORIMAGE_TARGET)
endif

ifdef BUILDING_PRODUCT_IMAGE
  $(BUILT_TARGET_FILES_DIR): $(INTERNAL_PRODUCTIMAGE_FILES)
  ifdef COPY_IMAGES_FOR_TARGET_FILES_ZIP
    $(BUILT_TARGET_FILES_DIR): $(BUILT_PRODUCTIMAGE_TARGET)
  endif
else ifdef BOARD_PREBUILT_PRODUCTIMAGE
  $(BUILT_TARGET_FILES_DIR): $(INSTALLED_PRODUCTIMAGE_TARGET)
endif

ifdef BUILDING_SYSTEM_EXT_IMAGE
  $(BUILT_TARGET_FILES_DIR): $(INTERNAL_SYSTEM_EXTIMAGE_FILES)
  ifdef COPY_IMAGES_FOR_TARGET_FILES_ZIP
    $(BUILT_TARGET_FILES_DIR): $(BUILT_SYSTEM_EXTIMAGE_TARGET)
  endif
else ifdef BOARD_PREBUILT_SYSTEM_EXTIMAGE
  $(BUILT_TARGET_FILES_DIR): $(INSTALLED_SYSTEM_EXTIMAGE_TARGET)
endif

ifneq (,$(BUILDING_BOOT_IMAGE)$(BUILDING_INIT_BOOT_IMAGE))
  $(BUILT_TARGET_FILES_DIR): $(INTERNAL_RAMDISK_FILES)
endif  # BUILDING_BOOT_IMAGE != "" || BUILDING_INIT_BOOT_IMAGE != ""

ifneq (,$(INTERNAL_PREBUILT_BOOTIMAGE) $(filter true,$(BOARD_COPY_BOOT_IMAGE_TO_TARGET_FILES)))
  $(BUILT_TARGET_FILES_DIR): $(INSTALLED_BOOTIMAGE_TARGET)
endif

ifdef BUILDING_ODM_IMAGE
  $(BUILT_TARGET_FILES_DIR): $(INTERNAL_ODMIMAGE_FILES)
  ifdef COPY_IMAGES_FOR_TARGET_FILES_ZIP
    $(BUILT_TARGET_FILES_DIR): $(BUILT_ODMIMAGE_TARGET)
  endif
else ifdef BOARD_PREBUILT_ODMIMAGE
  $(BUILT_TARGET_FILES_DIR): $(INSTALLED_ODMIMAGE_TARGET)
endif

ifdef BUILDING_VENDOR_DLKM_IMAGE
  $(BUILT_TARGET_FILES_DIR): $(INTERNAL_VENDOR_DLKMIMAGE_FILES)
  ifdef COPY_IMAGES_FOR_TARGET_FILES_ZIP
    $(BUILT_TARGET_FILES_DIR): $(BUILT_VENDOR_DLKMIMAGE_TARGET)
  endif
else ifdef BOARD_PREBUILT_VENDOR_DLKMIMAGE
  $(BUILT_TARGET_FILES_DIR): $(INSTALLED_VENDOR_DLKMIMAGE_TARGET)
endif

ifdef BUILDING_ODM_DLKM_IMAGE
  $(BUILT_TARGET_FILES_DIR): $(INTERNAL_ODM_DLKMIMAGE_FILES)
  ifdef COPY_IMAGES_FOR_TARGET_FILES_ZIP
    $(BUILT_TARGET_FILES_DIR): $(BUILT_ODM_DLKMIMAGE_TARGET)
  endif
else ifdef BOARD_PREBUILT_ODM_DLKMIMAGE
  $(BUILT_TARGET_FILES_DIR): $(INSTALLED_ODM_DLKMIMAGE_TARGET)
endif

ifdef BUILDING_SYSTEM_DLKM_IMAGE
  $(BUILT_TARGET_FILES_DIR): $(INTERNAL_SYSTEM_DLKMIMAGE_FILES)
  ifdef COPY_IMAGES_FOR_TARGET_FILES_ZIP
    $(BUILT_TARGET_FILES_DIR): $(BUILT_SYSTEM_DLKMIMAGE_TARGET)
  endif
else ifdef BOARD_PREBUILT_SYSTEM_DLKMIMAGE
  $(BUILT_TARGET_FILES_DIR): $(INSTALLED_SYSTEM_DLKMIMAGE_TARGET)
endif

ifeq ($(BUILD_QEMU_IMAGES),true)
  MK_VBMETA_BOOT_KERNEL_CMDLINE_SH := device/generic/goldfish/tools/mk_vbmeta_boot_params.sh
  $(BUILT_TARGET_FILES_DIR): $(MK_VBMETA_BOOT_KERNEL_CMDLINE_SH)
endif

ifdef BOARD_PREBUILT_BOOTLOADER
$(BUILT_TARGET_FILES_DIR): $(INSTALLED_BOOTLOADER_MODULE)
droidcore-unbundled: $(INSTALLED_BOOTLOADER_MODULE)
endif

# Depending on the various images guarantees that the underlying
# directories are up-to-date.
$(BUILT_TARGET_FILES_DIR): \
	    $(INSTALLED_RADIOIMAGE_TARGET) \
	    $(INSTALLED_RECOVERYIMAGE_TARGET) \
	    $(INSTALLED_CACHEIMAGE_TARGET) \
	    $(INSTALLED_DTBOIMAGE_TARGET) \
	    $(INSTALLED_PVMFWIMAGE_TARGET) \
	    $(INSTALLED_PVMFW_BINARY_TARGET) \
	    $(INSTALLED_PVMFW_EMBEDDED_AVBKEY_TARGET) \
	    $(INSTALLED_CUSTOMIMAGES_TARGET) \
	    $(INSTALLED_ANDROID_INFO_TXT_TARGET) \
	    $(INSTALLED_RECOVERY_KERNEL_TARGET) \
	    $(INSTALLED_KERNEL_TARGET) \
	    $(INSTALLED_RAMDISK_TARGET) \
	    $(INSTALLED_DTBIMAGE_TARGET) \
	    $(INSTALLED_2NDBOOTLOADER_TARGET) \
	    $(BUILT_RAMDISK_16K_TARGET) \
	    $(BUILT_KERNEL_16K_TARGET) \
	    $(BOARD_PREBUILT_DTBOIMAGE) \
	    $(BOARD_PREBUILT_RECOVERY_DTBOIMAGE) \
	    $(BOARD_RECOVERY_ACPIO) \
	    $(PRODUCT_SYSTEM_BASE_FS_PATH) \
	    $(PRODUCT_VENDOR_BASE_FS_PATH) \
	    $(PRODUCT_PRODUCT_BASE_FS_PATH) \
	    $(PRODUCT_SYSTEM_EXT_BASE_FS_PATH) \
	    $(PRODUCT_ODM_BASE_FS_PATH) \
	    $(PRODUCT_VENDOR_DLKM_BASE_FS_PATH) \
	    $(PRODUCT_ODM_DLKM_BASE_FS_PATH) \
	    $(PRODUCT_SYSTEM_DLKM_BASE_FS_PATH) \
	    $(LPMAKE) \
	    $(SELINUX_FC) \
	    $(INSTALLED_MISC_INFO_TARGET) \
	    $(INSTALLED_FASTBOOT_INFO_TARGET) \
	    $(APKCERTS_FILE) \
	    $(APEX_KEYS_FILE) \
	    $(SOONG_ZIP) \
	    $(HOST_OUT_EXECUTABLES)/fs_config \
	    $(HOST_OUT_EXECUTABLES)/map_file_generator \
	    $(ADD_IMG_TO_TARGET_FILES) \
	    $(MAKE_RECOVERY_PATCH) \
	    $(BUILT_KERNEL_CONFIGS_FILE) \
	    $(BUILT_KERNEL_VERSION_FILE) \
	    | $(ACP)
	@echo "Building target files: $@"
	$(hide) rm -rf $@ $@.list $(zip_root)
	$(hide) mkdir -p $(dir $@) $(zip_root)
ifneq (,$(INSTALLED_RECOVERYIMAGE_TARGET)$(filter true,$(BOARD_USES_RECOVERY_AS_BOOT))$(filter true,$(BOARD_MOVE_RECOVERY_RESOURCES_TO_VENDOR_BOOT)))
	@# Components of the recovery image
	$(hide) mkdir -p $(zip_root)/$(PRIVATE_RECOVERY_OUT)
# Exclude recovery files in the default vendor ramdisk if including a standalone
# recovery ramdisk in vendor_boot.
ifneq (true,$(BOARD_INCLUDE_RECOVERY_RAMDISK_IN_VENDOR_BOOT))
	$(hide) $(call package_files-copy-root, \
	    $(TARGET_RECOVERY_ROOT_OUT),$(zip_root)/$(PRIVATE_RECOVERY_OUT)/RAMDISK)
endif
ifdef INSTALLED_RECOVERY_KERNEL_TARGET
	# The python script that wraps it all up wants it to be named kernel, so do that
	cp $(INSTALLED_RECOVERY_KERNEL_TARGET) $(zip_root)/$(PRIVATE_RECOVERY_OUT)/kernel
endif
ifneq (truetrue,$(strip $(BUILDING_VENDOR_BOOT_IMAGE))$(strip $(BOARD_USES_RECOVERY_AS_BOOT)))
ifdef INSTALLED_2NDBOOTLOADER_TARGET
	cp $(INSTALLED_2NDBOOTLOADER_TARGET) $(zip_root)/$(PRIVATE_RECOVERY_OUT)/second
endif
ifdef BOARD_INCLUDE_RECOVERY_DTBO
ifdef BOARD_PREBUILT_RECOVERY_DTBOIMAGE
	cp $(BOARD_PREBUILT_RECOVERY_DTBOIMAGE) $(zip_root)/$(PRIVATE_RECOVERY_OUT)/recovery_dtbo
else
	cp $(BOARD_PREBUILT_DTBOIMAGE) $(zip_root)/$(PRIVATE_RECOVERY_OUT)/recovery_dtbo
endif
endif # BOARD_INCLUDE_RECOVERY_DTBO
ifdef BOARD_INCLUDE_RECOVERY_ACPIO
	cp $(BOARD_RECOVERY_ACPIO) $(zip_root)/$(PRIVATE_RECOVERY_OUT)/recovery_acpio
endif
ifdef INSTALLED_DTBIMAGE_TARGET
	cp $(INSTALLED_DTBIMAGE_TARGET) $(zip_root)/$(PRIVATE_RECOVERY_OUT)/dtb
endif
ifneq (true,$(BOARD_EXCLUDE_KERNEL_FROM_RECOVERY_IMAGE))
ifdef INTERNAL_KERNEL_CMDLINE
	echo "$(INTERNAL_KERNEL_CMDLINE)" > $(zip_root)/$(PRIVATE_RECOVERY_OUT)/cmdline
endif # INTERNAL_KERNEL_CMDLINE != ""
endif # BOARD_EXCLUDE_KERNEL_FROM_RECOVERY_IMAGE != true
ifdef BOARD_KERNEL_BASE
	echo "$(BOARD_KERNEL_BASE)" > $(zip_root)/$(PRIVATE_RECOVERY_OUT)/base
endif
ifdef BOARD_KERNEL_PAGESIZE
	echo "$(BOARD_KERNEL_PAGESIZE)" > $(zip_root)/$(PRIVATE_RECOVERY_OUT)/pagesize
endif
ifeq ($(strip $(BOARD_KERNEL_SEPARATED_DT)),true)
	$(hide) $(ACP) $(INSTALLED_DTIMAGE_TARGET) $(zip_root)/$(PRIVATE_RECOVERY_OUT)/dt
endif
endif # not (BUILDING_VENDOR_BOOT_IMAGE and BOARD_USES_RECOVERY_AS_BOOT)
endif # INSTALLED_RECOVERYIMAGE_TARGET defined or BOARD_USES_RECOVERY_AS_BOOT is true
	@# Components of the boot image
	$(hide) mkdir -p $(zip_root)/BOOT
	$(hide) mkdir -p $(zip_root)/ROOT
	$(hide) $(call package_files-copy-root, \
	    $(TARGET_ROOT_OUT),$(zip_root)/ROOT)
	@# If we are using recovery as boot, this is already done when processing recovery.
ifneq ($(BOARD_USES_RECOVERY_AS_BOOT),true)
	$(hide) $(call package_files-copy-root, \
	    $(TARGET_RAMDISK_OUT),$(zip_root)/BOOT/RAMDISK)
ifdef INSTALLED_KERNEL_TARGET
	$(hide) cp $(INSTALLED_KERNEL_TARGET) $(zip_root)/BOOT/
endif
ifeq (true,$(BOARD_USES_GENERIC_KERNEL_IMAGE))
	echo "$(GENERIC_KERNEL_CMDLINE)" > $(zip_root)/BOOT/cmdline
else ifndef INSTALLED_VENDOR_BOOTIMAGE_TARGET # && BOARD_USES_GENERIC_KERNEL_IMAGE != true
	echo "$(INTERNAL_KERNEL_CMDLINE)" > $(zip_root)/BOOT/cmdline
ifdef INSTALLED_2NDBOOTLOADER_TARGET
	cp $(INSTALLED_2NDBOOTLOADER_TARGET) $(zip_root)/BOOT/second
endif
ifdef INSTALLED_DTBIMAGE_TARGET
	cp $(INSTALLED_DTBIMAGE_TARGET) $(zip_root)/BOOT/dtb
endif
ifdef BOARD_KERNEL_BASE
	echo "$(BOARD_KERNEL_BASE)" > $(zip_root)/BOOT/base
endif
ifdef BOARD_KERNEL_PAGESIZE
	echo "$(BOARD_KERNEL_PAGESIZE)" > $(zip_root)/BOOT/pagesize
endif
ifeq ($(strip $(BOARD_KERNEL_SEPARATED_DT)),true)
	$(hide) $(ACP) $(INSTALLED_DTIMAGE_TARGET) $(zip_root)/BOOT/dt
endif
endif # INSTALLED_VENDOR_BOOTIMAGE_TARGET == "" && BOARD_USES_GENERIC_KERNEL_IMAGE != true
endif # BOARD_USES_RECOVERY_AS_BOOT not true
	$(hide) $(foreach t,$(INSTALLED_RADIOIMAGE_TARGET),\
	            mkdir -p $(zip_root)/RADIO; \
	            cp $(t) $(zip_root)/RADIO/$(notdir $(t));)
ifdef INSTALLED_VENDOR_BOOTIMAGE_TARGET
	mkdir -p $(zip_root)/VENDOR_BOOT
	$(call package_files-copy-root, \
	    $(TARGET_VENDOR_RAMDISK_OUT),$(zip_root)/VENDOR_BOOT/RAMDISK)
ifdef INSTALLED_DTBIMAGE_TARGET
ifneq ($(BUILDING_VENDOR_KERNEL_BOOT_IMAGE),true)
	cp $(INSTALLED_DTBIMAGE_TARGET) $(zip_root)/VENDOR_BOOT/dtb
endif
endif # end of INSTALLED_DTBIMAGE_TARGET
ifdef INTERNAL_VENDOR_BOOTCONFIG_TARGET
	cp $(INTERNAL_VENDOR_BOOTCONFIG_TARGET) $(zip_root)/VENDOR_BOOT/vendor_bootconfig
endif
ifdef BOARD_KERNEL_BASE
	echo "$(BOARD_KERNEL_BASE)" > $(zip_root)/VENDOR_BOOT/base
endif
ifdef BOARD_KERNEL_PAGESIZE
	echo "$(BOARD_KERNEL_PAGESIZE)" > $(zip_root)/VENDOR_BOOT/pagesize
endif
	echo "$(INTERNAL_KERNEL_CMDLINE)" > $(zip_root)/VENDOR_BOOT/vendor_cmdline
ifdef INTERNAL_VENDOR_RAMDISK_FRAGMENTS
	echo "$(INTERNAL_VENDOR_RAMDISK_FRAGMENTS)" > "$(zip_root)/VENDOR_BOOT/vendor_ramdisk_fragments"
	$(foreach vendor_ramdisk_fragment,$(INTERNAL_VENDOR_RAMDISK_FRAGMENTS), \
	  mkdir -p $(zip_root)/VENDOR_BOOT/RAMDISK_FRAGMENTS/$(vendor_ramdisk_fragment); \
	  echo "$(BOARD_VENDOR_RAMDISK_FRAGMENT.$(vendor_ramdisk_fragment).MKBOOTIMG_ARGS)" > "$(zip_root)/VENDOR_BOOT/RAMDISK_FRAGMENTS/$(vendor_ramdisk_fragment)/mkbootimg_args"; \
	  $(eval prebuilt_ramdisk := $(BOARD_VENDOR_RAMDISK_FRAGMENT.$(vendor_ramdisk_fragment).PREBUILT)) \
	  $(if $(prebuilt_ramdisk), \
	    cp "$(prebuilt_ramdisk)" "$(zip_root)/VENDOR_BOOT/RAMDISK_FRAGMENTS/$(vendor_ramdisk_fragment)/prebuilt_ramdisk";, \
	    $(call package_files-copy-root, \
	      $(VENDOR_RAMDISK_FRAGMENT.$(vendor_ramdisk_fragment).STAGING_DIR), \
	      $(zip_root)/VENDOR_BOOT/RAMDISK_FRAGMENTS/$(vendor_ramdisk_fragment)/RAMDISK); \
	  ))
endif # INTERNAL_VENDOR_RAMDISK_FRAGMENTS != ""
endif # INSTALLED_VENDOR_BOOTIMAGE_TARGET
ifdef INSTALLED_VENDOR_KERNEL_BOOTIMAGE_TARGET
	mkdir -p $(zip_root)/VENDOR_KERNEL_BOOT
	$(call package_files-copy-root, \
	    $(TARGET_VENDOR_KERNEL_RAMDISK_OUT),$(zip_root)/VENDOR_KERNEL_BOOT/RAMDISK)
ifdef INSTALLED_DTBIMAGE_TARGET
	cp $(INSTALLED_DTBIMAGE_TARGET) $(zip_root)/VENDOR_KERNEL_BOOT/dtb
endif
ifdef BOARD_KERNEL_PAGESIZE
	echo "$(BOARD_KERNEL_PAGESIZE)" > $(zip_root)/VENDOR_KERNEL_BOOT/pagesize
endif
endif # INSTALLED_VENDOR_BOOTIMAGE_TARGET
ifdef BOARD_CUSTOM_BOOTIMG
	@# Prebuilt boot images
	$(hide) mkdir -p $(zip_root)/BOOTABLE_IMAGES
	$(hide) $(ACP) $(INSTALLED_BOOTIMAGE_TARGET) $(zip_root)/BOOTABLE_IMAGES/
	$(hide) $(ACP) $(INSTALLED_RECOVERYIMAGE_TARGET) $(zip_root)/BOOTABLE_IMAGES/
endif
ifdef BUILDING_SYSTEM_IMAGE
	@# Contents of the system image
	$(hide) $(call package_files-copy-root, \
	    $(SYSTEMIMAGE_SOURCE_DIR),$(zip_root)/SYSTEM)
else ifdef INSTALLED_BUILD_PROP_TARGET
	@# Copy the system build.prop even if not building a system image
	@# because add_img_to_target_files may need it to build other partition
	@# images.
	$(hide) mkdir -p "$(zip_root)/SYSTEM"
	$(hide) cp "$(INSTALLED_BUILD_PROP_TARGET)" "$(patsubst $(TARGET_OUT)/%,$(zip_root)/SYSTEM/%,$(INSTALLED_BUILD_PROP_TARGET))"
endif
ifdef BUILDING_USERDATA_IMAGE
	@# Contents of the data image
	$(hide) $(call package_files-copy-root, \
	    $(TARGET_OUT_DATA),$(zip_root)/DATA)
endif
ifdef BUILDING_VENDOR_IMAGE
	@# Contents of the vendor image
	$(hide) $(call package_files-copy-root, \
	    $(TARGET_OUT_VENDOR),$(zip_root)/VENDOR)
endif
ifdef BUILDING_PRODUCT_IMAGE
	@# Contents of the product image
	$(hide) $(call package_files-copy-root, \
	    $(TARGET_OUT_PRODUCT),$(zip_root)/PRODUCT)
endif
ifdef BUILDING_SYSTEM_EXT_IMAGE
	@# Contents of the system_ext image
	$(hide) $(call package_files-copy-root, \
	    $(TARGET_OUT_SYSTEM_EXT),$(zip_root)/SYSTEM_EXT)
endif
ifdef BUILDING_ODM_IMAGE
	@# Contents of the odm image
	$(hide) $(call package_files-copy-root, \
	    $(TARGET_OUT_ODM),$(zip_root)/ODM)
endif
ifdef BUILDING_VENDOR_DLKM_IMAGE
	@# Contents of the vendor_dlkm image
	$(hide) $(call package_files-copy-root, \
	    $(TARGET_OUT_VENDOR_DLKM),$(zip_root)/VENDOR_DLKM)
endif
ifdef BUILDING_ODM_DLKM_IMAGE
	@# Contents of the odm_dlkm image
	$(hide) $(call package_files-copy-root, \
	    $(TARGET_OUT_ODM_DLKM),$(zip_root)/ODM_DLKM)
endif
ifdef BUILDING_SYSTEM_DLKM_IMAGE
	@# Contents of the system_dlkm image
	$(hide) $(call package_files-copy-root, \
	    $(TARGET_OUT_SYSTEM_DLKM),$(zip_root)/SYSTEM_DLKM)
endif
ifdef BUILDING_SYSTEM_OTHER_IMAGE
	@# Contents of the system_other image
	$(hide) $(call package_files-copy-root, \
	    $(TARGET_OUT_SYSTEM_OTHER),$(zip_root)/SYSTEM_OTHER)
endif
	@# Extra contents of the OTA package
	$(hide) mkdir -p $(zip_root)/OTA
	$(hide) cp $(INSTALLED_ANDROID_INFO_TXT_TARGET) $(zip_root)/OTA/
ifdef BUILDING_RAMDISK_IMAGE
ifeq (true,$(BOARD_IMG_USE_RAMDISK))
	@# Contents of the ramdisk image
	$(hide) mkdir -p $(zip_root)/IMAGES
	$(hide) cp $(INSTALLED_RAMDISK_TARGET) $(zip_root)/IMAGES/
endif
endif
ifeq ($(TARGET_OTA_ALLOW_NON_AB),true)
ifneq ($(built_ota_tools),)
	$(hide) mkdir -p $(zip_root)/OTA/bin
	$(hide) cp $(PRIVATE_OTA_TOOLS) $(zip_root)/OTA/bin/
endif
endif
	@# Files that do not end up in any images, but are necessary to
	@# build them.
	$(hide) mkdir -p $(zip_root)/META
	$(hide) cp $(APKCERTS_FILE) $(zip_root)/META/apkcerts.txt
	$(hide) cp $(APEX_KEYS_FILE) $(zip_root)/META/apexkeys.txt
ifneq ($(tool_extension),)
	$(hide) cp $(PRIVATE_TOOL_EXTENSION) $(zip_root)/META/
endif
	$(hide) echo "$(PRODUCT_OTA_PUBLIC_KEYS)" > $(zip_root)/META/otakeys.txt
	$(hide) cp $(SELINUX_FC) $(zip_root)/META/file_contexts.bin
	$(hide) cp $(INSTALLED_MISC_INFO_TARGET) $(zip_root)/META/misc_info.txt
ifneq ($(INSTALLED_FASTBOOT_INFO_TARGET),)
	$(hide) cp $(INSTALLED_FASTBOOT_INFO_TARGET) $(zip_root)/META/fastboot-info.txt
endif
ifneq ($(PRODUCT_SYSTEM_BASE_FS_PATH),)
	$(hide) cp $(PRODUCT_SYSTEM_BASE_FS_PATH) \
	  $(zip_root)/META/$(notdir $(PRODUCT_SYSTEM_BASE_FS_PATH))
endif
ifneq ($(PRODUCT_VENDOR_BASE_FS_PATH),)
	$(hide) cp $(PRODUCT_VENDOR_BASE_FS_PATH) \
	  $(zip_root)/META/$(notdir $(PRODUCT_VENDOR_BASE_FS_PATH))
endif
ifneq ($(PRODUCT_PRODUCT_BASE_FS_PATH),)
	$(hide) cp $(PRODUCT_PRODUCT_BASE_FS_PATH) \
	  $(zip_root)/META/$(notdir $(PRODUCT_PRODUCT_BASE_FS_PATH))
endif
ifneq ($(PRODUCT_SYSTEM_EXT_BASE_FS_PATH),)
	$(hide) cp $(PRODUCT_SYSTEM_EXT_BASE_FS_PATH) \
	  $(zip_root)/META/$(notdir $(PRODUCT_SYSTEM_EXT_BASE_FS_PATH))
endif
ifneq ($(PRODUCT_ODM_BASE_FS_PATH),)
	$(hide) cp $(PRODUCT_ODM_BASE_FS_PATH) \
	  $(zip_root)/META/$(notdir $(PRODUCT_ODM_BASE_FS_PATH))
endif
ifneq ($(PRODUCT_VENDOR_DLKM_BASE_FS_PATH),)
	$(hide) cp $(PRODUCT_VENDOR_DLKM_BASE_FS_PATH) \
	  $(zip_root)/META/$(notdir $(PRODUCT_VENDOR_DLKM_BASE_FS_PATH))
endif
ifneq ($(PRODUCT_ODM_DLKM_BASE_FS_PATH),)
	$(hide) cp $(PRODUCT_ODM_DLKM_BASE_FS_PATH) \
	  $(zip_root)/META/$(notdir $(PRODUCT_ODM_DLKM_BASE_FS_PATH))
endif
ifneq ($(PRODUCT_SYSTEM_DLKM_BASE_FS_PATH),)
	$(hide) cp $(PRODUCT_SYSTEM_DLKM_BASE_FS_PATH) \
	  $(zip_root)/META/$(notdir $(PRODUCT_SYSTEM_DLKM_BASE_FS_PATH))
endif
ifeq ($(TARGET_OTA_ALLOW_NON_AB),true)
ifneq ($(INSTALLED_RECOVERYIMAGE_TARGET),)
	$(hide) PATH=$(INTERNAL_USERIMAGES_BINARY_PATHS):$$PATH MKBOOTIMG=$(MKBOOTIMG) \
	    $(MAKE_RECOVERY_PATCH) $(zip_root) $(zip_root)
endif
endif
ifeq ($(AB_OTA_UPDATER),true)
	@# When using the A/B updater, include the updater config files in the zip.
	$(hide) cp $(TOPDIR)system/update_engine/update_engine.conf $(zip_root)/META/update_engine_config.txt
	$(hide) cp $(TOPDIR)external/zucchini/version_info.h $(zip_root)/META/zucchini_config.txt
	$(hide) cp $(HOST_OUT_SHARED_LIBRARIES)/liblz4.so $(zip_root)/META/liblz4.so
	$(hide) for part in $(sort $(AB_OTA_PARTITIONS)); do \
	  echo "$${part}" >> $(zip_root)/META/ab_partitions.txt; \
	done
	$(hide) for conf in $(strip $(AB_OTA_POSTINSTALL_CONFIG)); do \
	  echo "$${conf}" >> $(zip_root)/META/postinstall_config.txt; \
	done
ifdef OSRELEASED_DIRECTORY
	$(hide) cp $(TARGET_OUT_OEM)/$(OSRELEASED_DIRECTORY)/product_id $(zip_root)/META/product_id.txt
	$(hide) cp $(TARGET_OUT_OEM)/$(OSRELEASED_DIRECTORY)/product_version $(zip_root)/META/product_version.txt
	$(hide) cp $(TARGET_OUT_ETC)/$(OSRELEASED_DIRECTORY)/system_version $(zip_root)/META/system_version.txt
endif
endif
ifeq ($(BREAKPAD_GENERATE_SYMBOLS),true)
	@# If breakpad symbols have been generated, add them to the zip.
	$(hide) cp -R $(TARGET_OUT_BREAKPAD) $(zip_root)/BREAKPAD
endif
ifdef BOARD_PREBUILT_VENDORIMAGE
	$(hide) mkdir -p $(zip_root)/IMAGES
	$(hide) cp $(INSTALLED_VENDORIMAGE_TARGET) $(zip_root)/IMAGES/
endif
ifdef BOARD_PREBUILT_PRODUCTIMAGE
	$(hide) mkdir -p $(zip_root)/IMAGES
	$(hide) cp $(INSTALLED_PRODUCTIMAGE_TARGET) $(zip_root)/IMAGES/
endif
ifdef BOARD_PREBUILT_SYSTEM_EXTIMAGE
	$(hide) mkdir -p $(zip_root)/IMAGES
	$(hide) cp $(INSTALLED_SYSTEM_EXTIMAGE_TARGET) $(zip_root)/IMAGES/
endif
ifdef BOARD_PREBUILT_INIT_BOOT_IMAGE
	$(hide) mkdir -p $(zip_root)/PREBUILT_IMAGES
	$(hide) cp $(INSTALLED_INIT_BOOT_IMAGE_TARGET) $(zip_root)/PREBUILT_IMAGES/
endif

ifndef BOARD_PREBUILT_BOOTIMAGE
ifneq (,$(strip $(INTERNAL_PREBUILT_BOOTIMAGE) $(filter true,$(BOARD_COPY_BOOT_IMAGE_TO_TARGET_FILES))))
ifdef INSTALLED_BOOTIMAGE_TARGET
	$(hide) mkdir -p $(zip_root)/IMAGES
	$(hide) cp $(INSTALLED_BOOTIMAGE_TARGET) $(zip_root)/IMAGES/
endif # INSTALLED_BOOTIMAGE_TARGET
endif # INTERNAL_PREBUILT_BOOTIMAGE != "" || BOARD_COPY_BOOT_IMAGE_TO_TARGET_FILES == true
else # BOARD_PREBUILT_BOOTIMAGE is defined
	$(hide) mkdir -p $(zip_root)/PREBUILT_IMAGES
	$(hide) cp $(INSTALLED_BOOTIMAGE_TARGET) $(zip_root)/PREBUILT_IMAGES/
endif # BOARD_PREBUILT_BOOTIMAGE
ifdef BOARD_PREBUILT_ODMIMAGE
	$(hide) mkdir -p $(zip_root)/IMAGES
	$(hide) cp $(INSTALLED_ODMIMAGE_TARGET) $(zip_root)/IMAGES/
endif
ifdef BOARD_PREBUILT_VENDOR_DLKMIMAGE
	$(hide) mkdir -p $(zip_root)/IMAGES
	$(hide) cp $(INSTALLED_VENDOR_DLKMIMAGE_TARGET) $(zip_root)/IMAGES/
endif
ifdef BOARD_PREBUILT_ODM_DLKMIMAGE
	$(hide) mkdir -p $(zip_root)/IMAGES
	$(hide) cp $(INSTALLED_ODM_DLKMIMAGE_TARGET) $(zip_root)/IMAGES/
endif
ifdef BOARD_PREBUILT_SYSTEM_DLKMIMAGE
	$(hide) mkdir -p $(zip_root)/IMAGES
	$(hide) cp $(INSTALLED_SYSTEM_DLKMIMAGE_TARGET) $(zip_root)/IMAGES/
endif
ifdef BOARD_PREBUILT_DTBOIMAGE
	$(hide) mkdir -p $(zip_root)/PREBUILT_IMAGES
	$(hide) cp $(INSTALLED_DTBOIMAGE_TARGET) $(zip_root)/PREBUILT_IMAGES/
endif # BOARD_PREBUILT_DTBOIMAGE
ifdef BUILT_KERNEL_16K_TARGET
	$(hide) mkdir -p $(zip_root)/PREBUILT_IMAGES
	$(hide) cp $(BUILT_KERNEL_16K_TARGET) $(zip_root)/PREBUILT_IMAGES/
endif # BUILT_KERNEL_16K_TARGET
ifdef BUILT_RAMDISK_16K_TARGET
	$(hide) mkdir -p $(zip_root)/PREBUILT_IMAGES
	$(hide) cp $(BUILT_RAMDISK_16K_TARGET) $(zip_root)/PREBUILT_IMAGES/
endif # BUILT_RAMDISK_16K_TARGET
ifeq ($(BOARD_USES_PVMFWIMAGE),true)
	$(hide) mkdir -p $(zip_root)/PREBUILT_IMAGES
	$(hide) cp $(INSTALLED_PVMFWIMAGE_TARGET) $(zip_root)/PREBUILT_IMAGES/
	$(hide) cp $(INSTALLED_PVMFW_EMBEDDED_AVBKEY_TARGET) $(zip_root)/PREBUILT_IMAGES/
	$(hide) mkdir -p $(zip_root)/PVMFW
	$(hide) cp $(INSTALLED_PVMFW_BINARY_TARGET) $(zip_root)/PVMFW/
endif
ifdef BOARD_PREBUILT_BOOTLOADER
	$(hide) mkdir -p $(zip_root)/IMAGES
	$(hide) cp $(INSTALLED_BOOTLOADER_MODULE) $(zip_root)/IMAGES/
endif
ifneq ($(strip $(BOARD_CUSTOMIMAGES_PARTITION_LIST)),)
	$(hide) mkdir -p $(zip_root)/PREBUILT_IMAGES
	$(hide) $(foreach partition,$(BOARD_CUSTOMIMAGES_PARTITION_LIST), \
	    $(foreach image,$(BOARD_$(call to-upper,$(partition))_IMAGE_LIST),cp $(image) $(zip_root)/PREBUILT_IMAGES/;))
endif # BOARD_CUSTOMIMAGES_PARTITION_LIST
	@# The radio images in BOARD_PACK_RADIOIMAGES will be additionally copied from RADIO/ into
	@# IMAGES/, which then will be added into <product>-img.zip. Such images must be listed in
	@# INSTALLED_RADIOIMAGE_TARGET.
	$(hide) $(foreach part,$(BOARD_PACK_RADIOIMAGES), \
	    echo $(part) >> $(zip_root)/META/pack_radioimages.txt;)
	@# Run fs_config on all the system, vendor, boot ramdisk,
	@# and recovery ramdisk files in the zip, and save the output
ifdef BUILDING_SYSTEM_IMAGE
	$(hide) $(call copy-image-and-generate-map,$(BUILT_SYSTEMIMAGE),$(zip_root)/IMAGES,system)
	$(hide) $(call fs_config,$(zip_root)/SYSTEM,system/) > $(zip_root)/META/filesystem_config.txt
endif
ifdef BUILDING_VENDOR_IMAGE
	$(hide) $(call copy-image-and-generate-map,$(BUILT_VENDORIMAGE_TARGET),$(zip_root)/IMAGES,vendor)
	$(hide) $(call fs_config,$(zip_root)/VENDOR,vendor/) > $(zip_root)/META/vendor_filesystem_config.txt
endif
ifdef BUILDING_PRODUCT_IMAGE
	$(hide) $(call copy-image-and-generate-map,$(BUILT_PRODUCTIMAGE_TARGET),$(zip_root)/IMAGES,product)
	$(hide) $(call fs_config,$(zip_root)/PRODUCT,product/) > $(zip_root)/META/product_filesystem_config.txt
endif
ifdef BUILDING_SYSTEM_EXT_IMAGE
	$(hide) $(call copy-image-and-generate-map,$(BUILT_SYSTEM_EXTIMAGE_TARGET),$(zip_root)/IMAGES,system_ext)
	$(hide) $(call fs_config,$(zip_root)/SYSTEM_EXT,system_ext/) > $(zip_root)/META/system_ext_filesystem_config.txt
endif
ifdef BUILDING_ODM_IMAGE
	$(hide) $(call copy-image-and-generate-map,$(BUILT_ODMIMAGE_TARGET),$(zip_root)/IMAGES,odm)
	$(hide) $(call fs_config,$(zip_root)/ODM,odm/) > $(zip_root)/META/odm_filesystem_config.txt
endif
ifdef BUILDING_VENDOR_DLKM_IMAGE
	$(hide)$(call copy-image-and-generate-map,$(BUILT_VENDOR_DLKMIMAGE_TARGET),$(zip_root)/IMAGES,vendor_dlkm)
	$(hide) $(call fs_config,$(zip_root)/VENDOR_DLKM,vendor_dlkm/) > $(zip_root)/META/vendor_dlkm_filesystem_config.txt
endif
ifdef BUILDING_ODM_DLKM_IMAGE
	$(hide) $(call copy-image-and-generate-map,$(BUILT_ODM_DLKMIMAGE_TARGET),$(zip_root)/IMAGES,odm_dlkm)
	$(hide) $(call fs_config,$(zip_root)/ODM_DLKM,odm_dlkm/) > $(zip_root)/META/odm_dlkm_filesystem_config.txt
endif
ifdef BUILDING_SYSTEM_DLKM_IMAGE
	$(hide) $(call copy-image-and-generate-map,$(BUILT_SYSTEM_DLKMIMAGE_TARGET),$(zip_root)/IMAGES,system_dlkm)
	$(hide) $(call fs_config,$(zip_root)/SYSTEM_DLKM,system_dlkm/) > $(zip_root)/META/system_dlkm_filesystem_config.txt
endif
	@# ROOT always contains the files for the root under normal boot.
	$(hide) $(call fs_config,$(zip_root)/ROOT,) > $(zip_root)/META/root_filesystem_config.txt
	@# BOOT/RAMDISK contains the first stage and recovery ramdisk.
	$(hide) $(call fs_config,$(zip_root)/BOOT/RAMDISK,) > $(zip_root)/META/boot_filesystem_config.txt
ifdef BUILDING_INIT_BOOT_IMAGE
	$(hide) $(call package_files-copy-root, $(TARGET_RAMDISK_OUT),$(zip_root)/INIT_BOOT/RAMDISK)
	$(hide) $(call fs_config,$(zip_root)/INIT_BOOT/RAMDISK,) > $(zip_root)/META/init_boot_filesystem_config.txt
	$(hide) cp $(RAMDISK_NODE_LIST) $(zip_root)/META/ramdisk_node_list
ifdef BOARD_KERNEL_PAGESIZE
	$(hide) echo "$(BOARD_KERNEL_PAGESIZE)" > $(zip_root)/INIT_BOOT/pagesize
endif # BOARD_KERNEL_PAGESIZE
endif # BUILDING_INIT_BOOT_IMAGE
ifneq ($(INSTALLED_VENDOR_BOOTIMAGE_TARGET),)
	$(call fs_config,$(zip_root)/VENDOR_BOOT/RAMDISK,) > $(zip_root)/META/vendor_boot_filesystem_config.txt
endif
ifneq ($(INSTALLED_RECOVERYIMAGE_TARGET),)
	$(hide) $(call fs_config,$(zip_root)/RECOVERY/RAMDISK,) > $(zip_root)/META/recovery_filesystem_config.txt
endif
ifdef BUILDING_SYSTEM_OTHER_IMAGE
	$(hide) $(call copy-image-and-generate-map,$(BUILT_SYSTEMOTHERIMAGE_TARGET),$(zip_root)/IMAGES)
	$(hide) $(call fs_config,$(zip_root)/SYSTEM_OTHER,system/) > $(zip_root)/META/system_other_filesystem_config.txt
endif
	@# Metadata for compatibility verification.
ifdef BUILT_KERNEL_CONFIGS_FILE
	$(hide) cp $(BUILT_KERNEL_CONFIGS_FILE) $(zip_root)/META/kernel_configs.txt
endif
ifdef BUILT_KERNEL_VERSION_FILE
	$(hide) cp $(BUILT_KERNEL_VERSION_FILE) $(zip_root)/META/kernel_version.txt
endif
	rm -rf $(zip_root)/META/dynamic_partitions_info.txt
ifeq (true,$(PRODUCT_USE_DYNAMIC_PARTITIONS))
	$(call dump-dynamic-partitions-info, $(zip_root)/META/dynamic_partitions_info.txt)
endif
	PATH=$(INTERNAL_USERIMAGES_BINARY_PATHS):$$PATH MKBOOTIMG=$(MKBOOTIMG) \
	    $(ADD_IMG_TO_TARGET_FILES) -a -v -p $(HOST_OUT) $(zip_root)
ifeq ($(BUILD_QEMU_IMAGES),true)
	$(hide) AVBTOOL=$(AVBTOOL) $(MK_VBMETA_BOOT_KERNEL_CMDLINE_SH) $(zip_root)/IMAGES/vbmeta.img \
	    $(zip_root)/IMAGES/system.img $(zip_root)/IMAGES/VerifiedBootParams.textproto
endif
	@# Zip everything up, preserving symlinks and placing META/ files first to
	@# help early validation of the .zip file while uploading it.
	$(hide) find $(zip_root)/META | sort >$@
	$(hide) find $(zip_root) -path $(zip_root)/META -prune -o -print | sort >>$@

$(BUILT_TARGET_FILES_PACKAGE): $(BUILT_TARGET_FILES_DIR)
	@echo "Packaging target files: $@"
	$(hide) $(SOONG_ZIP) -d -o $@ -C $(zip_root) -r $@.list

.PHONY: target-files-package
target-files-package: $(BUILT_TARGET_FILES_PACKAGE)

.PHONY: target-files-dir
target-files-dir: $(BUILT_TARGET_FILES_DIR)

$(call declare-1p-container,$(BUILT_TARGET_FILES_PACKAGE),)
$(call declare-container-license-deps,$(BUILT_TARGET_FILES_PACKAGE), $(INSTALLED_RADIOIMAGE_TARGET) \
            $(INSTALLED_RECOVERYIMAGE_TARGET) \
            $(INSTALLED_CACHEIMAGE_TARGET) \
            $(INSTALLED_DTBOIMAGE_TARGET) \
            $(INSTALLED_PVMFWIMAGE_TARGET) \
            $(INSTALLED_PVMFW_EMBEDDED_AVBKEY_TARGET) \
            $(INSTALLED_CUSTOMIMAGES_TARGET) \
            $(INSTALLED_ANDROID_INFO_TXT_TARGET) \
            $(INSTALLED_KERNEL_TARGET) \
            $(INSTALLED_RAMDISK_TARGET) \
            $(INSTALLED_DTBIMAGE_TARGET) \
            $(INSTALLED_2NDBOOTLOADER_TARGET) \
            $(BOARD_PREBUILT_DTBOIMAGE) \
            $(BOARD_PREBUILT_RECOVERY_DTBOIMAGE) \
            $(BOARD_RECOVERY_ACPIO) \
            $(PRODUCT_SYSTEM_BASE_FS_PATH) \
            $(PRODUCT_VENDOR_BASE_FS_PATH) \
            $(PRODUCT_PRODUCT_BASE_FS_PATH) \
            $(PRODUCT_SYSTEM_EXT_BASE_FS_PATH) \
            $(PRODUCT_ODM_BASE_FS_PATH) \
            $(PRODUCT_VENDOR_DLKM_BASE_FS_PATH) \
            $(PRODUCT_ODM_DLKM_BASE_FS_PATH) \
            $(PRODUCT_SYSTEM_DLKM_BASE_FS_PATH) \
            $(LPMAKE) \
            $(SELINUX_FC) \
            $(INSTALLED_MISC_INFO_TARGET) \
            $(INSTALLED_FASTBOOT_INFO_TARGET) \
            $(APKCERTS_FILE) \
            $(APEX_KEYS_FILE) \
            $(HOST_OUT_EXECUTABLES)/fs_config \
            $(HOST_OUT_EXECUTABLES)/map_file_generator \
            $(ADD_IMG_TO_TARGET_FILES) \
            $(MAKE_RECOVERY_PATCH) \
            $(BUILT_KERNEL_CONFIGS_FILE) \
            $(BUILT_KERNEL_VERSION_FILE),$(BUILT_TARGET_FILES_PACKAGE):)

$(call dist-for-goals-with-filenametag, target-files-package, $(BUILT_TARGET_FILES_PACKAGE))

# -----------------------------------------------------------------
# NDK Sysroot Package
NDK_SYSROOT_TARGET := $(PRODUCT_OUT)/ndk_sysroot.tar.bz2
.PHONY: ndk_sysroot
ndk_sysroot: $(NDK_SYSROOT_TARGET)
$(NDK_SYSROOT_TARGET): $(SOONG_OUT_DIR)/ndk.timestamp
	@echo Package NDK sysroot...
	$(hide) tar cjf $@ -C $(SOONG_OUT_DIR) ndk

ifeq ($(HOST_OS),linux)
$(call dist-for-goals,sdk ndk_sysroot,$(NDK_SYSROOT_TARGET))
endif

ifeq ($(build_ota_package),true)
# -----------------------------------------------------------------
# OTA update package

# $(1): output file
# $(2): additional args
define build-ota-package-target
PATH=$(INTERNAL_USERIMAGES_BINARY_PATHS):$(dir $(ZIP2ZIP)):$$PATH \
    $(OTA_FROM_TARGET_FILES) \
        --verbose \
        --path $(HOST_OUT) \
        $(if $(OEM_OTA_CONFIG), --oem_settings $(OEM_OTA_CONFIG)) \
        $(2) \
        $(patsubst %.zip,%,$(BUILT_TARGET_FILES_PACKAGE)) $(1)
endef

product_name := $(TARGET_PRODUCT)
ifeq ($(TARGET_BUILD_TYPE),debug)
  product_name := $(product_name)_debug
endif
name := $(product_name)-ota

INTERNAL_OTA_PACKAGE_TARGET := $(PRODUCT_OUT)/$(name).zip
INTERNAL_OTA_METADATA := $(PRODUCT_OUT)/ota_metadata

$(call declare-0p-target,$(INTERNAL_OTA_METADATA))

$(INTERNAL_OTA_PACKAGE_TARGET): KEY_CERT_PAIR := $(DEFAULT_KEY_CERT_PAIR)
$(INTERNAL_OTA_PACKAGE_TARGET): .KATI_IMPLICIT_OUTPUTS := $(INTERNAL_OTA_METADATA)
$(INTERNAL_OTA_PACKAGE_TARGET): $(BUILT_TARGET_FILES_DIR) $(OTA_FROM_TARGET_FILES) $(INTERNAL_OTATOOLS_FILES)
	@echo "Package OTA: $@"
	$(call build-ota-package-target,$@,-k $(KEY_CERT_PAIR) --output_metadata_path $(INTERNAL_OTA_METADATA))

$(call declare-1p-container,$(INTERNAL_OTA_PACKAGE_TARGET),)
$(call declare-container-license-deps,$(INTERNAL_OTA_PACKAGE_TARGET),$(BUILT_TARGET_FILES_PACKAGE) $(OTA_FROM_TARGET_FILES) $(INTERNAL_OTATOOLS_FILES),$(PRODUCT_OUT)/:/)

.PHONY: otapackage
otapackage: $(INTERNAL_OTA_PACKAGE_TARGET)

ifeq ($(BOARD_BUILD_RETROFIT_DYNAMIC_PARTITIONS_OTA_PACKAGE),true)
name := $(product_name)-ota-retrofit

INTERNAL_OTA_RETROFIT_DYNAMIC_PARTITIONS_PACKAGE_TARGET := $(PRODUCT_OUT)/$(name).zip
$(INTERNAL_OTA_RETROFIT_DYNAMIC_PARTITIONS_PACKAGE_TARGET): KEY_CERT_PAIR := $(DEFAULT_KEY_CERT_PAIR)
$(INTERNAL_OTA_RETROFIT_DYNAMIC_PARTITIONS_PACKAGE_TARGET): \
    $(BUILT_TARGET_FILES_PACKAGE) \
    $(OTA_FROM_TARGET_FILES) \
    $(INTERNAL_OTATOOLS_FILES)
	@echo "Package OTA (retrofit dynamic partitions): $@"
	$(call build-ota-package-target,$@,-k $(KEY_CERT_PAIR) --retrofit_dynamic_partitions)

$(call declare-1p-container,$(INTERNAL_OTA_RETROFIT_DYNAMIC_PARTITIONS_PACKAGE_TARGET),)
$(call declare-container-license-deps,$(INTERNAL_OTA_RETROFIT_DYNAMIC_PARTITIONS_PACKAGE_TARGET),$(BUILT_TARGET_FILES_PACKAGE) $(OTA_FROM_TARGET_FILES) $(INTERNAL_OTATOOLS_FILES),$(PRODUCT_OUT)/:/)

.PHONY: otardppackage

otapackage otardppackage: $(INTERNAL_OTA_RETROFIT_DYNAMIC_PARTITIONS_PACKAGE_TARGET)

endif # BOARD_BUILD_RETROFIT_DYNAMIC_PARTITIONS_OTA_PACKAGE

ifneq ($(BOARD_PARTIAL_OTA_UPDATE_PARTITIONS_LIST),)
name := $(product_name)-partial-ota

INTERNAL_OTA_PARTIAL_PACKAGE_TARGET := $(PRODUCT_OUT)/$(name).zip
$(INTERNAL_OTA_PARTIAL_PACKAGE_TARGET): KEY_CERT_PAIR := $(DEFAULT_KEY_CERT_PAIR)
$(INTERNAL_OTA_PARTIAL_PACKAGE_TARGET): $(BUILT_TARGET_FILES_DIR) $(OTA_FROM_TARGET_FILES) $(INTERNAL_OTATOOLS_FILES)
	@echo "Package partial OTA: $@"
	$(call build-ota-package-target,$@,-k $(KEY_CERT_PAIR) --partial "$(BOARD_PARTIAL_OTA_UPDATE_PARTITIONS_LIST)")

$(call declare-1p-container,$(INTERNAL_OTA_PARTIAL_PACKAGE_TARGET),)
$(call declare-container-license-deps,$(INTERNAL_OTA_PARTIAL_PACKAGE_TARGET),$(BUILT_TARGET_FILES_PACKAGE) $(OTA_FROM_TARGET_FILES) $(INTERNAL_OTATOOLS_FILES),$(PRODUCT_OUT)/:/)


.PHONY: partialotapackage
partialotapackage: $(INTERNAL_OTA_PARTIAL_PACKAGE_TARGET)

endif # BOARD_PARTIAL_OTA_UPDATE_PARTITIONS_LIST

endif    # build_ota_package

# -----------------------------------------------------------------
# A zip of the appcompat directory containing logs
APPCOMPAT_ZIP := $(PRODUCT_OUT)/appcompat.zip
# For apps_only build we'll establish the dependency later in build/make/core/main.mk.
ifeq (,$(TARGET_BUILD_UNBUNDLED))
$(APPCOMPAT_ZIP): $(FULL_SYSTEMIMAGE_DEPS) \
	    $(INTERNAL_RAMDISK_FILES) \
	    $(INTERNAL_USERDATAIMAGE_FILES) \
	    $(INTERNAL_VENDORIMAGE_FILES) \
	    $(INTERNAL_PRODUCTIMAGE_FILES) \
	    $(INTERNAL_SYSTEM_EXTIMAGE_FILES)
endif
$(APPCOMPAT_ZIP): PRIVATE_LIST_FILE := $(call intermediates-dir-for,PACKAGING,appcompat)/filelist
$(APPCOMPAT_ZIP): $(SOONG_ZIP)
	@echo "appcompat logs: $@"
	$(hide) rm -rf $@ $(PRIVATE_LIST_FILE)
	$(hide) mkdir -p $(dir $@) $(PRODUCT_OUT)/appcompat $(dir $(PRIVATE_LIST_FILE))
	$(hide) find $(PRODUCT_OUT)/appcompat | sort >$(PRIVATE_LIST_FILE)
	$(hide) $(SOONG_ZIP) -d -o $@ -C $(PRODUCT_OUT)/appcompat -l $(PRIVATE_LIST_FILE)

# The mac build doesn't build dex2oat, so create the zip file only if the build OS is linux.
ifeq ($(BUILD_OS),linux)
ifneq ($(DEX2OAT),)
dexpreopt_tools_deps := $(DEXPREOPT_GEN_DEPS) $(DEXPREOPT_GEN)
dexpreopt_tools_deps += $(HOST_OUT_EXECUTABLES)/dexdump
dexpreopt_tools_deps += $(HOST_OUT_EXECUTABLES)/oatdump
DEXPREOPT_TOOLS_ZIP := $(PRODUCT_OUT)/dexpreopt_tools.zip
$(DEXPREOPT_TOOLS_ZIP): $(dexpreopt_tools_deps)
$(DEXPREOPT_TOOLS_ZIP): PRIVATE_DEXPREOPT_TOOLS_DEPS := $(dexpreopt_tools_deps)
$(DEXPREOPT_TOOLS_ZIP): $(SOONG_ZIP)
	$(hide) mkdir -p $(dir $@)
	$(hide) $(SOONG_ZIP) -d -o $@ -j $(addprefix -f ,$(PRIVATE_DEXPREOPT_TOOLS_DEPS)) -f $$(realpath $(DEX2OAT))
$(call declare-1p-target,$(DEXPREOPT_TOOLS_ZIP),)
endif # DEX2OAT is set
endif # BUILD_OS == linux

DEXPREOPT_CONFIG_ZIP := $(PRODUCT_OUT)/dexpreopt_config.zip

$(DEXPREOPT_CONFIG_ZIP): $(INSTALLED_SYSTEMIMAGE_TARGET) \
    $(INSTALLED_VENDORIMAGE_TARGET) \
    $(INSTALLED_ODMIMAGE_TARGET) \
    $(INSTALLED_PRODUCTIMAGE_TARGET) \

ifeq (,$(TARGET_BUILD_UNBUNDLED))
$(DEXPREOPT_CONFIG_ZIP): $(DEX_PREOPT_CONFIG_FOR_MAKE) \
	  $(DEX_PREOPT_SOONG_CONFIG_FOR_MAKE) \

endif

$(DEXPREOPT_CONFIG_ZIP): $(SOONG_ZIP)
	$(hide) mkdir -p $(dir $@) $(PRODUCT_OUT)/dexpreopt_config

ifeq (,$(TARGET_BUILD_UNBUNDLED))
ifneq (,$(DEX_PREOPT_CONFIG_FOR_MAKE))
	$(hide) cp $(DEX_PREOPT_CONFIG_FOR_MAKE) $(PRODUCT_OUT)/dexpreopt_config
endif
ifneq (,$(DEX_PREOPT_SOONG_CONFIG_FOR_MAKE))
	$(hide) cp $(DEX_PREOPT_SOONG_CONFIG_FOR_MAKE) $(PRODUCT_OUT)/dexpreopt_config
endif
endif #!TARGET_BUILD_UNBUNDLED
	$(hide) $(SOONG_ZIP) -d -o $@ -C $(PRODUCT_OUT)/dexpreopt_config -D $(PRODUCT_OUT)/dexpreopt_config

.PHONY: dexpreopt_config_zip
dexpreopt_config_zip: $(DEXPREOPT_CONFIG_ZIP)

$(call declare-1p-target,$(DEXPREOPT_CONFIG_ZIP),)

# -----------------------------------------------------------------
# A zip of the symbols directory.  Keep the full paths to make it
# more obvious where these files came from.
# Also produces a textproto containing mappings from elf IDs to symbols
# filename, which will allow finding the appropriate symbols to deobfuscate
# a stack trace frame.
#

name := $(TARGET_PRODUCT)
ifeq ($(TARGET_BUILD_TYPE),debug)
  name := $(name)_debug
endif

# The path to the zip file containing binaries with symbols.
SYMBOLS_ZIP := $(PRODUCT_OUT)/$(name)-symbols.zip
# The path to a file containing mappings from elf IDs to filenames.
SYMBOLS_MAPPING := $(PRODUCT_OUT)/$(name)-symbols-mapping.textproto
.KATI_READONLY := SYMBOLS_ZIP SYMBOLS_MAPPING
# For apps_only build we'll establish the dependency later in build/make/core/main.mk.
ifeq (,$(TARGET_BUILD_UNBUNDLED))
$(SYMBOLS_ZIP): $(INTERNAL_ALLIMAGES_FILES) $(updater_dep)
endif
$(SYMBOLS_ZIP): PRIVATE_LIST_FILE := $(call intermediates-dir-for,PACKAGING,symbols)/filelist
$(SYMBOLS_ZIP): PRIVATE_MAPPING_PACKAGING_DIR := $(call intermediates-dir-for,PACKAGING,elf_symbol_mapping)
$(SYMBOLS_ZIP): $(SOONG_ZIP) $(SYMBOLS_MAP)
	@echo "Package symbols: $@"
	$(hide) rm -rf $@ $(PRIVATE_LIST_FILE)
	$(hide) mkdir -p $(TARGET_OUT_UNSTRIPPED) $(dir $(PRIVATE_LIST_FILE)) $(PRIVATE_MAPPING_PACKAGING_DIR)
	# Find all of the files in the symbols directory and zip them into the symbols zip.
	$(hide) find -L $(TARGET_OUT_UNSTRIPPED) -type f | sort >$(PRIVATE_LIST_FILE)
	$(hide) $(SOONG_ZIP) --ignore_missing_files -d -o $@ -C $(OUT_DIR)/.. -l $(PRIVATE_LIST_FILE)
	# Find all of the files in the symbols mapping directory and merge them into the symbols mapping textproto.
	$(hide) find -L $(PRIVATE_MAPPING_PACKAGING_DIR) -type f | sort >$(PRIVATE_LIST_FILE)
	$(hide) $(SYMBOLS_MAP) -merge $(SYMBOLS_MAPPING) -ignore_missing_files @$(PRIVATE_LIST_FILE)
$(SYMBOLS_ZIP): .KATI_IMPLICIT_OUTPUTS := $(SYMBOLS_MAPPING)

$(call declare-1p-container,$(SYMBOLS_ZIP),)
ifeq (,$(TARGET_BUILD_UNBUNDLED))
$(call declare-container-license-deps,$(SYMBOLS_ZIP),$(INTERNAL_ALLIMAGES_FILES) $(updater_dep),$(PRODUCT_OUT)/:/)
endif

# -----------------------------------------------------------------
# A zip of the coverage directory.
#
name := gcov-report-files-all
ifeq ($(TARGET_BUILD_TYPE),debug)
name := $(name)_debug
endif
COVERAGE_ZIP := $(PRODUCT_OUT)/$(name).zip
ifeq (,$(TARGET_BUILD_UNBUNDLED))
$(COVERAGE_ZIP): $(INTERNAL_ALLIMAGES_FILES)
endif
$(COVERAGE_ZIP): PRIVATE_LIST_FILE := $(call intermediates-dir-for,PACKAGING,coverage)/filelist
$(COVERAGE_ZIP): $(SOONG_ZIP)
	@echo "Package coverage: $@"
	$(hide) rm -rf $@ $(PRIVATE_LIST_FILE)
	$(hide) mkdir -p $(dir $@) $(TARGET_OUT_COVERAGE) $(dir $(PRIVATE_LIST_FILE))
	$(hide) find $(TARGET_OUT_COVERAGE) | sort >$(PRIVATE_LIST_FILE)
	$(hide) $(SOONG_ZIP) -d -o $@ -C $(TARGET_OUT_COVERAGE) -l $(PRIVATE_LIST_FILE)

$(call declare-1p-container,$(COVERAGE_ZIP),)
ifeq (,$(TARGET_BUILD_UNBUNDLED))
$(call declare-container-license-deps,$(COVERAGE_ZIP),$(INTERNAL_ALLIMAGE_FILES),$(PRODUCT_OUT)/:/)
endif

SYSTEM_NOTICE_DEPS += $(COVERAGE_ZIP)

#------------------------------------------------------------------
# Export the LLVM profile data tool and dependencies for Clang coverage processing
#
ifeq (true,$(CLANG_COVERAGE))
  LLVM_PROFDATA := $(LLVM_PREBUILTS_BASE)/linux-x86/$(LLVM_PREBUILTS_VERSION)/bin/llvm-profdata
  LLVM_COV := $(LLVM_PREBUILTS_BASE)/linux-x86/$(LLVM_PREBUILTS_VERSION)/bin/llvm-cov
  LIBCXX := $(LLVM_PREBUILTS_BASE)/linux-x86/$(LLVM_PREBUILTS_VERSION)/lib/x86_64-unknown-linux-gnu/libc++.so
  # Use llvm-profdata.zip for backwards compatibility with tradefed code.
  LLVM_COVERAGE_TOOLS_ZIP := $(PRODUCT_OUT)/llvm-profdata.zip

  $(LLVM_COVERAGE_TOOLS_ZIP): $(SOONG_ZIP)
	$(hide) $(SOONG_ZIP) -d -o $@ -C $(LLVM_PREBUILTS_BASE)/linux-x86/$(LLVM_PREBUILTS_VERSION) -f $(LLVM_PROFDATA) -f $(LIBCXX) -f $(LLVM_COV)

  $(call dist-for-goals,droidcore-unbundled apps_only,$(LLVM_COVERAGE_TOOLS_ZIP))
endif

# -----------------------------------------------------------------
# A zip of the Android Apps. Not keeping full path so that we don't
# include product names when distributing
#
name := $(TARGET_PRODUCT)
ifeq ($(TARGET_BUILD_TYPE),debug)
  name := $(name)_debug
endif
name := $(name)-apps

APPS_ZIP := $(PRODUCT_OUT)/$(name).zip
$(APPS_ZIP): $(FULL_SYSTEMIMAGE_DEPS)
	@echo "Package apps: $@"
	$(hide) rm -rf $@
	$(hide) mkdir -p $(dir $@)
	$(hide) apps_to_zip=`find $(TARGET_OUT_APPS) $(TARGET_OUT_APPS_PRIVILEGED) -mindepth 2 -maxdepth 3 -name "*.apk"`; \
	if [ -z "$$apps_to_zip" ]; then \
	    echo "No apps to zip up. Generating empty apps archive." ; \
	    a=$$(mktemp /tmp/XXXXXXX) && touch $$a && zip $@ $$a && zip -d $@ $$a; \
	else \
	    zip -qjX $@ $$apps_to_zip; \
	fi

ifeq (true,$(EMMA_INSTRUMENT))
#------------------------------------------------------------------
# An archive of classes for use in generating code-coverage reports
# These are the uninstrumented versions of any classes that were
# to be instrumented.
# Any dependencies are set up later in build/make/core/main.mk.

JACOCO_REPORT_CLASSES_ALL := $(PRODUCT_OUT)/jacoco-report-classes-all.jar
$(JACOCO_REPORT_CLASSES_ALL): PRIVATE_TARGET_JACOCO_DIR := $(call intermediates-dir-for,PACKAGING,jacoco)
$(JACOCO_REPORT_CLASSES_ALL): PRIVATE_HOST_JACOCO_DIR := $(call intermediates-dir-for,PACKAGING,jacoco,HOST)
$(JACOCO_REPORT_CLASSES_ALL): PRIVATE_TARGET_PROGUARD_USAGE_DIR := $(call intermediates-dir-for,PACKAGING,proguard_usage)
$(JACOCO_REPORT_CLASSES_ALL): PRIVATE_HOST_PROGUARD_USAGE_DIR := $(call intermediates-dir-for,PACKAGING,proguard_usage,HOST)
$(JACOCO_REPORT_CLASSES_ALL) :
	@echo "Collecting uninstrumented classes"
	mkdir -p $(PRIVATE_TARGET_JACOCO_DIR) $(PRIVATE_HOST_JACOCO_DIR) $(PRIVATE_TARGET_PROGUARD_USAGE_DIR) $(PRIVATE_HOST_PROGUARD_USAGE_DIR)
	$(SOONG_ZIP) -o $@ -L 0 \
	  -C $(PRIVATE_TARGET_JACOCO_DIR) -P out/target/common/obj -D $(PRIVATE_TARGET_JACOCO_DIR) \
	  -C $(PRIVATE_HOST_JACOCO_DIR) -P out/target/common/obj -D $(PRIVATE_HOST_JACOCO_DIR) \
	  -C $(PRIVATE_TARGET_PROGUARD_USAGE_DIR) -P out/target/common/obj -D $(PRIVATE_TARGET_PROGUARD_USAGE_DIR) \
	  -C $(PRIVATE_HOST_PROGUARD_USAGE_DIR) -P out/target/common/obj -D $(PRIVATE_HOST_PROGUARD_USAGE_DIR)

ifeq (,$(TARGET_BUILD_UNBUNDLED))
  $(JACOCO_REPORT_CLASSES_ALL): $(INTERNAL_ALLIMAGES_FILES)
endif

# This is not ideal, but it is difficult to correctly figure out the actual jacoco report
# jars we need to add here as dependencies, so we add the device-tests as a dependency when
# the env variable is set and this should guarantee thaat all the jacoco report jars are ready
# when we package the final report jar here.
ifeq ($(JACOCO_PACKAGING_INCLUDE_DEVICE_TESTS),true)
  $(JACOCO_REPORT_CLASSES_ALL): $(COMPATIBILITY.device-tests.FILES)
endif
endif # EMMA_INSTRUMENT=true


#------------------------------------------------------------------
# A zip of Proguard obfuscation dictionary files.
# Also produces a textproto containing mappings from the hashes of the
# dictionary contents (which are also stored in the dex files on the
# devices) to the filename of the proguard dictionary, which will allow
# finding the appropriate dictionary to deobfuscate a stack trace frame.
#

ifeq (,$(TARGET_BUILD_UNBUNDLED))
  _proguard_dict_zip_modules := $(call product-installed-modules,$(INTERNAL_PRODUCT))
else
  _proguard_dict_zip_modules := $(unbundled_build_modules)
endif

# The path to the zip file containing proguard dictionaries.
PROGUARD_DICT_ZIP :=$= $(PRODUCT_OUT)/$(TARGET_PRODUCT)-proguard-dict.zip
$(PROGUARD_DICT_ZIP): PRIVATE_SOONG_ZIP_ARGUMENTS := $(foreach m,$(_proguard_dict_zip_modules),$(ALL_MODULES.$(m).PROGUARD_DICTIONARY_SOONG_ZIP_ARGUMENTS))
$(PROGUARD_DICT_ZIP): $(SOONG_ZIP) $(foreach m,$(_proguard_dict_zip_modules),$(ALL_MODULES.$(m).PROGUARD_DICTIONARY_FILES))
	@echo "Packaging Proguard obfuscation dictionary files."
	# Zip all of the files in PROGUARD_DICTIONARY_FILES.
	echo -n > $@.tmparglist
	$(foreach arg,$(PRIVATE_SOONG_ZIP_ARGUMENTS),printf "%s\n" "$(arg)" >> $@.tmparglist$(newline))
	$(SOONG_ZIP) -d -o $@ @$@.tmparglist
	rm -f $@.tmparglist

# The path to the zip file containing mappings from dictionary hashes to filenames.
PROGUARD_DICT_MAPPING :=$= $(PRODUCT_OUT)/$(TARGET_PRODUCT)-proguard-dict-mapping.textproto
_proguard_dict_mapping_files := $(foreach m,$(_proguard_dict_zip_modules),$(ALL_MODULES.$(m).PROGUARD_DICTIONARY_MAPPING))
$(PROGUARD_DICT_MAPPING): PRIVATE_MAPPING_FILES := $(_proguard_dict_mapping_files)
$(PROGUARD_DICT_MAPPING): $(SYMBOLS_MAP) $(_proguard_dict_mapping_files)
	@echo "Packaging Proguard obfuscation dictionary mapping files."
	# Merge all the mapping files together
	echo -n > $@.tmparglist
	$(foreach mf,$(PRIVATE_MAPPING_FILES),echo "$(mf)" >> $@.tmparglist$(newline))
	$(SYMBOLS_MAP) -merge $(PROGUARD_DICT_MAPPING) @$@.tmparglist
	rm -f $@.tmparglist

$(call declare-1p-container,$(PROGUARD_DICT_ZIP),)
ifeq (,$(TARGET_BUILD_UNBUNDLED))
$(call declare-container-license-deps,$(PROGUARD_DICT_ZIP),$(INTERNAL_ALLIMAGES_FILES) $(updater_dep),$(PRODUCT_OUT)/:/)
endif

#------------------------------------------------------------------
# A zip of Proguard usage files.
#
PROGUARD_USAGE_ZIP :=$= $(PRODUCT_OUT)/$(TARGET_PRODUCT)-proguard-usage.zip
_proguard_usage_zips := $(foreach m,$(_proguard_dict_zip_modules),$(ALL_MODULES.$(m).PROGUARD_USAGE_ZIP))
$(PROGUARD_USAGE_ZIP): PRIVATE_ZIPS := $(_proguard_usage_zips)
$(PROGUARD_USAGE_ZIP): $(MERGE_ZIPS) $(_proguard_usage_zips)
	@echo "Packaging Proguard usage files."
	echo -n > $@.tmparglist
	$(foreach z,$(PRIVATE_ZIPS),echo "$(z)" >> $@.tmparglist$(newline))
	$(MERGE_ZIPS) $@ @$@.tmparglist
	rm -rf $@.tmparglist

_proguard_dict_mapping_files :=
_proguard_usage_zips :=
_proguard_dict_zip_modules :=

$(call declare-1p-container,$(PROGUARD_USAGE_ZIP),)
ifeq (,$(TARGET_BUILD_UNBUNDLED))
$(call declare-container-license-deps,$(PROGUARD_USAGE_ZIP),$(INSTALLED_SYSTEMIMAGE_TARGET) \
    $(INSTALLED_RAMDISK_TARGET) \
    $(INSTALLED_BOOTIMAGE_TARGET) \
    $(INSTALLED_INIT_BOOT_IMAGE_TARGET) \
    $(INSTALLED_USERDATAIMAGE_TARGET) \
    $(INSTALLED_VENDORIMAGE_TARGET) \
    $(INSTALLED_PRODUCTIMAGE_TARGET) \
    $(INSTALLED_SYSTEM_EXTIMAGE_TARGET) \
    $(INSTALLED_ODMIMAGE_TARGET) \
    $(INSTALLED_VENDOR_DLKMIMAGE_TARGET) \
    $(INSTALLED_ODM_DLKMIMAGE_TARGET) \
    $(INSTALLED_SYSTEM_DLKMIMAGE_TARGET) \
    $(updater_dep),$(PROGUARD_USAGE_ZIP):/)
endif

ifeq (true,$(PRODUCT_USE_DYNAMIC_PARTITIONS))

# Dump variables used by build_super_image.py (for building super.img and super_empty.img).
# $(1): output file
define dump-super-image-info
  $(call dump-dynamic-partitions-info,$(1))
  $(if $(filter true,$(AB_OTA_UPDATER)), \
    echo "ab_update=true" >> $(1))
endef

endif # PRODUCT_USE_DYNAMIC_PARTITIONS

# -----------------------------------------------------------------
# super partition image (dist)

ifeq (true,$(PRODUCT_BUILD_SUPER_PARTITION))

# BOARD_SUPER_PARTITION_SIZE must be defined to build super image.
ifneq ($(BOARD_SUPER_PARTITION_SIZE),)

ifneq (true,$(PRODUCT_RETROFIT_DYNAMIC_PARTITIONS))

# For real devices and for dist builds, build super image from target files to an intermediate directory.
INTERNAL_SUPERIMAGE_DIST_TARGET := $(call intermediates-dir-for,PACKAGING,super.img)/super.img
$(INTERNAL_SUPERIMAGE_DIST_TARGET): extracted_input_target_files := $(patsubst %.zip,%,$(BUILT_TARGET_FILES_PACKAGE))
$(INTERNAL_SUPERIMAGE_DIST_TARGET): $(LPMAKE) $(BUILT_TARGET_FILES_DIR) $(BUILD_SUPER_IMAGE)
	$(call pretty,"Target super fs image from target files: $@")
	PATH=$(dir $(LPMAKE)):$$PATH \
	    $(BUILD_SUPER_IMAGE) -v $(extracted_input_target_files) $@

# Skip packing it in dist package because it is in update package.
ifneq (true,$(BOARD_SUPER_IMAGE_IN_UPDATE_PACKAGE))
$(call dist-for-goals,dist_files,$(INTERNAL_SUPERIMAGE_DIST_TARGET))
endif

.PHONY: superimage_dist
superimage_dist: $(INTERNAL_SUPERIMAGE_DIST_TARGET)

endif # PRODUCT_RETROFIT_DYNAMIC_PARTITIONS != "true"
endif # BOARD_SUPER_PARTITION_SIZE != ""
endif # PRODUCT_BUILD_SUPER_PARTITION == "true"

# -----------------------------------------------------------------
# super partition image for development

ifeq (true,$(PRODUCT_BUILD_SUPER_PARTITION))
ifneq ($(BOARD_SUPER_PARTITION_SIZE),)
ifneq (true,$(PRODUCT_RETROFIT_DYNAMIC_PARTITIONS))

# Build super.img by using $(INSTALLED_*IMAGE_TARGET) to $(1)
# $(1): built image path
# $(2): misc_info.txt path; its contents should match expectation of build_super_image.py
define build-superimage-target
  mkdir -p $(dir $(2))
  rm -rf $(2)
  $(call dump-super-image-info,$(2))
  $(foreach p,$(BOARD_SUPER_PARTITION_PARTITION_LIST), \
    echo "$(p)_image=$(INSTALLED_$(call to-upper,$(p))IMAGE_TARGET)" >> $(2);)
  $(if $(BUILDING_SYSTEM_OTHER_IMAGE), $(if $(filter system,$(BOARD_SUPER_PARTITION_PARTITION_LIST)), \
    echo "system_other_image=$(INSTALLED_SYSTEMOTHERIMAGE_TARGET)" >> $(2);))
  mkdir -p $(dir $(1))
  PATH=$(dir $(LPMAKE)):$$PATH \
    $(BUILD_SUPER_IMAGE) -v $(2) $(1)
endef

INSTALLED_SUPERIMAGE_TARGET := $(PRODUCT_OUT)/super.img
INSTALLED_SUPERIMAGE_DEPENDENCIES := $(LPMAKE) $(BUILD_SUPER_IMAGE) \
    $(foreach p, $(BOARD_SUPER_PARTITION_PARTITION_LIST), $(INSTALLED_$(call to-upper,$(p))IMAGE_TARGET))

ifdef BUILDING_SYSTEM_OTHER_IMAGE
ifneq ($(filter system,$(BOARD_SUPER_PARTITION_PARTITION_LIST)),)
INSTALLED_SUPERIMAGE_DEPENDENCIES += $(INSTALLED_SYSTEMOTHERIMAGE_TARGET)
endif
endif

$(INSTALLED_SUPERIMAGE_TARGET): $(INSTALLED_SUPERIMAGE_DEPENDENCIES)
	$(call pretty,"Target super fs image for debug: $@")
	$(call build-superimage-target,$(INSTALLED_SUPERIMAGE_TARGET),\
          $(call intermediates-dir-for,PACKAGING,superimage_debug)/misc_info.txt)

# For devices that uses super image directly, the superimage target points to the file in $(PRODUCT_OUT).
.PHONY: superimage
superimage: $(INSTALLED_SUPERIMAGE_TARGET)

# If BOARD_BUILD_SUPER_IMAGE_BY_DEFAULT is set, super.img is built from images in the
# $(PRODUCT_OUT) directory, and is built to $(PRODUCT_OUT)/super.img. Also, it will
# be built for non-dist builds. This is useful for devices that uses super.img directly, e.g.
# virtual devices.
ifeq (true,$(BOARD_BUILD_SUPER_IMAGE_BY_DEFAULT))
droidcore-unbundled: $(INSTALLED_SUPERIMAGE_TARGET)

$(call dist-for-goals,dist_files,$(INSTALLED_MISC_INFO_TARGET):super_misc_info.txt)
endif # BOARD_BUILD_SUPER_IMAGE_BY_DEFAULT

# Build $(PRODUCT_OUT)/super.img without dependencies.
.PHONY: superimage-nodeps supernod
superimage-nodeps supernod: intermediates :=
superimage-nodeps supernod: | $(INSTALLED_SUPERIMAGE_DEPENDENCIES)
	$(call pretty,"make $(INSTALLED_SUPERIMAGE_TARGET): ignoring dependencies")
	$(call build-superimage-target,$(INSTALLED_SUPERIMAGE_TARGET),\
	  $(call intermediates-dir-for,PACKAGING,superimage-nodeps)/misc_info.txt)

endif # PRODUCT_RETROFIT_DYNAMIC_PARTITIONS != "true"
endif # BOARD_SUPER_PARTITION_SIZE != ""
endif # PRODUCT_BUILD_SUPER_PARTITION == "true"

# -----------------------------------------------------------------
# super empty image
ifdef BUILDING_SUPER_EMPTY_IMAGE

INSTALLED_SUPERIMAGE_EMPTY_TARGET := $(PRODUCT_OUT)/super_empty.img
$(INSTALLED_SUPERIMAGE_EMPTY_TARGET): intermediates := $(call intermediates-dir-for,PACKAGING,super_empty)
$(INSTALLED_SUPERIMAGE_EMPTY_TARGET): $(LPMAKE) $(BUILD_SUPER_IMAGE)
	$(call pretty,"Target empty super fs image: $@")
	mkdir -p $(intermediates)
	rm -rf $(intermediates)/misc_info.txt
	$(call dump-super-image-info,$(intermediates)/misc_info.txt)
	PATH=$(dir $(LPMAKE)):$$PATH \
	    $(BUILD_SUPER_IMAGE) -v $(intermediates)/misc_info.txt $@

$(call dist-for-goals,dist_files,$(INSTALLED_SUPERIMAGE_EMPTY_TARGET))

$(call declare-0p-target,$(INSTALLED_SUPERIMAGE_EMPTY_TARGET))

endif # BUILDING_SUPER_EMPTY_IMAGE


# -----------------------------------------------------------------
# The update package

name := $(TARGET_PRODUCT)
ifeq ($(TARGET_BUILD_TYPE),debug)
  name := $(name)_debug
endif
name := $(name)-img

INTERNAL_UPDATE_PACKAGE_TARGET := $(PRODUCT_OUT)/$(name).zip

$(INTERNAL_UPDATE_PACKAGE_TARGET): $(BUILT_TARGET_FILES_PACKAGE) $(IMG_FROM_TARGET_FILES)
	$(call pretty,"Package: $@")
	PATH=$(INTERNAL_USERIMAGES_BINARY_PATHS):$(dir $(ZIP2ZIP)):$$PATH \
	    $(IMG_FROM_TARGET_FILES) \
	        --additional IMAGES/VerifiedBootParams.textproto:VerifiedBootParams.textproto \
	        --build_super_image $(BUILD_SUPER_IMAGE) \
	        $(BUILT_TARGET_FILES_PACKAGE) $@

$(call declare-1p-container,$(INTERNAL_UPDATE_PACKAGE_TARGET),)
$(call declare-container-license-deps,$(INTERNAL_UPDATE_PACKAGE_TARGET),$(BUILT_TARGET_FILES_PACKAGE) $(IMG_FROM_TARGET_FILES),$(PRODUCT_OUT)/:/)

.PHONY: updatepackage
updatepackage: $(INTERNAL_UPDATE_PACKAGE_TARGET)
$(call dist-for-goals-with-filenametag,updatepackage,$(INTERNAL_UPDATE_PACKAGE_TARGET))


# -----------------------------------------------------------------
# dalvik something
.PHONY: dalvikfiles
dalvikfiles: $(INTERNAL_DALVIK_MODULES)

ifeq ($(BUILD_QEMU_IMAGES),true)
MK_QEMU_IMAGE_SH := device/generic/goldfish/tools/mk_qemu_image.sh
MK_COMBINE_QEMU_IMAGE := $(HOST_OUT_EXECUTABLES)/mk_combined_img
SGDISK_HOST := $(HOST_OUT_EXECUTABLES)/sgdisk

ifdef INSTALLED_SYSTEMIMAGE_TARGET
INSTALLED_QEMU_SYSTEMIMAGE := $(PRODUCT_OUT)/system-qemu.img
INSTALLED_SYSTEM_QEMU_CONFIG := $(PRODUCT_OUT)/system-qemu-config.txt
$(INSTALLED_SYSTEM_QEMU_CONFIG): $(INSTALLED_SUPERIMAGE_TARGET) $(INSTALLED_VBMETAIMAGE_TARGET)
	@echo "$(PRODUCT_OUT)/vbmeta.img vbmeta 1" > $@
	@echo "$(INSTALLED_SUPERIMAGE_TARGET) super 2" >> $@
$(INSTALLED_QEMU_SYSTEMIMAGE): $(INSTALLED_VBMETAIMAGE_TARGET) $(MK_COMBINE_QEMU_IMAGE) $(SGDISK_HOST) $(SIMG2IMG) \
    $(INSTALLED_SUPERIMAGE_TARGET) $(INSTALLED_SYSTEM_QEMU_CONFIG)
	@echo Create system-qemu.img now
	(export SGDISK=$(SGDISK_HOST) SIMG2IMG=$(SIMG2IMG); \
     $(MK_COMBINE_QEMU_IMAGE) -i $(INSTALLED_SYSTEM_QEMU_CONFIG) -o $@)

systemimage: $(INSTALLED_QEMU_SYSTEMIMAGE)
droidcore-unbundled: $(INSTALLED_QEMU_SYSTEMIMAGE)
endif
ifdef INSTALLED_VENDORIMAGE_TARGET
INSTALLED_QEMU_VENDORIMAGE := $(PRODUCT_OUT)/vendor-qemu.img
$(INSTALLED_QEMU_VENDORIMAGE): $(INSTALLED_VENDORIMAGE_TARGET) $(MK_QEMU_IMAGE_SH) $(SGDISK_HOST) $(SIMG2IMG)
	@echo Create vendor-qemu.img
	(export SGDISK=$(SGDISK_HOST) SIMG2IMG=$(SIMG2IMG); $(MK_QEMU_IMAGE_SH) $(INSTALLED_VENDORIMAGE_TARGET))

vendorimage: $(INSTALLED_QEMU_VENDORIMAGE)
droidcore-unbundled: $(INSTALLED_QEMU_VENDORIMAGE)
endif

ifdef INSTALLED_RAMDISK_TARGET
ifdef INSTALLED_VENDOR_BOOTIMAGE_TARGET
ifdef INTERNAL_VENDOR_RAMDISK_TARGET
INSTALLED_QEMU_RAMDISKIMAGE := $(PRODUCT_OUT)/ramdisk-qemu.img
$(INSTALLED_QEMU_RAMDISKIMAGE): $(INTERNAL_VENDOR_RAMDISK_TARGET) $(INSTALLED_RAMDISK_TARGET)
	@echo Create ramdisk-qemu.img
	(cat $(INSTALLED_RAMDISK_TARGET) $(INTERNAL_VENDOR_RAMDISK_TARGET) > $(INSTALLED_QEMU_RAMDISKIMAGE))

droidcore-unbundled: $(INSTALLED_QEMU_RAMDISKIMAGE)
endif
endif
endif

ifdef INSTALLED_PRODUCTIMAGE_TARGET
INSTALLED_QEMU_PRODUCTIMAGE := $(PRODUCT_OUT)/product-qemu.img
$(INSTALLED_QEMU_PRODUCTIMAGE): $(INSTALLED_PRODUCTIMAGE_TARGET) $(MK_QEMU_IMAGE_SH) $(SGDISK_HOST) $(SIMG2IMG)
	@echo Create product-qemu.img
	(export SGDISK=$(SGDISK_HOST) SIMG2IMG=$(SIMG2IMG); $(MK_QEMU_IMAGE_SH) $(INSTALLED_PRODUCTIMAGE_TARGET))

productimage: $(INSTALLED_QEMU_PRODUCTIMAGE)
droidcore-unbundled: $(INSTALLED_QEMU_PRODUCTIMAGE)
endif
ifdef INSTALLED_SYSTEM_EXTIMAGE_TARGET
INSTALLED_QEMU_SYSTEM_EXTIMAGE := $(PRODUCT_OUT)/system_ext-qemu.img
$(INSTALLED_QEMU_SYSTEM_EXTIMAGE): $(INSTALLED_SYSTEM_EXTIMAGE_TARGET) $(MK_QEMU_IMAGE_SH) $(SGDISK_HOST) $(SIMG2IMG)
	@echo Create system_ext-qemu.img
	(export SGDISK=$(SGDISK_HOST) SIMG2IMG=$(SIMG2IMG); $(MK_QEMU_IMAGE_SH) $(INSTALLED_SYSTEM_EXTIMAGE_TARGET))

systemextimage: $(INSTALLED_QEMU_SYSTEM_EXTIMAGE)
droidcore-unbundled: $(INSTALLED_QEMU_SYSTEM_EXTIMAGE)
endif
ifdef INSTALLED_ODMIMAGE_TARGET
INSTALLED_QEMU_ODMIMAGE := $(PRODUCT_OUT)/odm-qemu.img
$(INSTALLED_QEMU_ODMIMAGE): $(INSTALLED_ODMIMAGE_TARGET) $(MK_QEMU_IMAGE_SH) $(SGDISK_HOST)
	@echo Create odm-qemu.img
	(export SGDISK=$(SGDISK_HOST); $(MK_QEMU_IMAGE_SH) $(INSTALLED_ODMIMAGE_TARGET))

odmimage: $(INSTALLED_QEMU_ODMIMAGE)
droidcore-unbundled: $(INSTALLED_QEMU_ODMIMAGE)
endif

ifdef INSTALLED_VENDOR_DLKMIMAGE_TARGET
INSTALLED_QEMU_VENDOR_DLKMIMAGE := $(PRODUCT_OUT)/vendor_dlkm-qemu.img
$(INSTALLED_QEMU_VENDOR_DLKMIMAGE): $(INSTALLED_VENDOR_DLKMIMAGE_TARGET) $(MK_QEMU_IMAGE_SH) $(SGDISK_HOST)
	@echo Create vendor_dlkm-qemu.img
	(export SGDISK=$(SGDISK_HOST); $(MK_QEMU_IMAGE_SH) $(INSTALLED_VENDOR_DLKMIMAGE_TARGET))

vendor_dlkmimage: $(INSTALLED_QEMU_VENDOR_DLKMIMAGE)
droidcore-unbundled: $(INSTALLED_QEMU_VENDOR_DLKMIMAGE)
endif

ifdef INSTALLED_ODM_DLKMIMAGE_TARGET
INSTALLED_QEMU_ODM_DLKMIMAGE := $(PRODUCT_OUT)/odm_dlkm-qemu.img
$(INSTALLED_QEMU_ODM_DLKMIMAGE): $(INSTALLED_ODM_DLKMIMAGE_TARGET) $(MK_QEMU_IMAGE_SH) $(SGDISK_HOST)
	@echo Create odm_dlkm-qemu.img
	(export SGDISK=$(SGDISK_HOST); $(MK_QEMU_IMAGE_SH) $(INSTALLED_ODM_DLKMIMAGE_TARGET))

odm_dlkmimage: $(INSTALLED_QEMU_ODM_DLKMIMAGE)
droidcore-unbundled: $(INSTALLED_QEMU_ODM_DLKMIMAGE)
endif

ifdef INSTALLED_SYSTEM_DLKMIMAGE_TARGET
INSTALLED_QEMU_SYSTEM_DLKMIMAGE := $(PRODUCT_OUT)/system_dlkm-qemu.img
$(INSTALLED_QEMU_SYSTEM_DLKMIMAGE): $(INSTALLED_SYSTEM_DLKMIMAGE_TARGET) $(MK_QEMU_IMAGE_SH) $(SGDISK_HOST)
	@echo Create system_dlkm-qemu.img
	(export SGDISK=$(SGDISK_HOST); $(MK_QEMU_IMAGE_SH) $(INSTALLED_SYSTEM_DLKMIMAGE_TARGET))

system_dlkmimage: $(INSTALLED_QEMU_SYSTEM_DLKMIMAGE)
droidcore-unbundled: $(INSTALLED_QEMU_SYSTEM_DLKMIMAGE)
endif

QEMU_VERIFIED_BOOT_PARAMS := $(PRODUCT_OUT)/VerifiedBootParams.textproto
$(QEMU_VERIFIED_BOOT_PARAMS): $(INSTALLED_VBMETAIMAGE_TARGET) $(INSTALLED_SYSTEMIMAGE_TARGET) \
    $(MK_VBMETA_BOOT_KERNEL_CMDLINE_SH) $(AVBTOOL)
	@echo Creating $@
	(export AVBTOOL=$(AVBTOOL); $(MK_VBMETA_BOOT_KERNEL_CMDLINE_SH) $(INSTALLED_VBMETAIMAGE_TARGET) \
    $(INSTALLED_SYSTEMIMAGE_TARGET) $(QEMU_VERIFIED_BOOT_PARAMS))

systemimage: $(QEMU_VERIFIED_BOOT_PARAMS)
droidcore-unbundled: $(QEMU_VERIFIED_BOOT_PARAMS)

endif
# -----------------------------------------------------------------
# The emulator package
ifeq ($(BUILD_EMULATOR),true)
INTERNAL_EMULATOR_PACKAGE_FILES += \
        $(HOST_OUT_EXECUTABLES)/emulator$(HOST_EXECUTABLE_SUFFIX) \
        $(INSTALLED_RAMDISK_TARGET) \
        $(INSTALLED_SYSTEMIMAGE_TARGET) \
        $(INSTALLED_USERDATAIMAGE_TARGET)

name := $(TARGET_PRODUCT)-emulator

INTERNAL_EMULATOR_PACKAGE_TARGET := $(PRODUCT_OUT)/$(name).zip

$(INTERNAL_EMULATOR_PACKAGE_TARGET): $(INTERNAL_EMULATOR_PACKAGE_FILES)
	@echo "Package: $@"
	$(hide) zip -qjX $@ $(INTERNAL_EMULATOR_PACKAGE_FILES)

endif


# -----------------------------------------------------------------
# The SDK

ifneq ($(filter sdk,$(MAKECMDGOALS)),)

# The SDK includes host-specific components, so it belongs under HOST_OUT.
sdk_dir := $(HOST_OUT)/sdk/$(TARGET_PRODUCT)

# Build a name that looks like:
#
#     linux-x86   --> android-sdk_12345_linux-x86
#     darwin-x86  --> android-sdk_12345_mac-x86
#     windows-x86 --> android-sdk_12345_windows
#
ifneq ($(HOST_OS),linux)
  $(error Building the monolithic SDK is only supported on Linux)
endif
sdk_name := android-sdk
INTERNAL_SDK_HOST_OS_NAME := linux-$(SDK_HOST_ARCH)
sdk_name := $(sdk_name)_$(INTERNAL_SDK_HOST_OS_NAME)

sdk_dep_file := $(sdk_dir)/sdk_deps.mk

ATREE_FILES :=
-include $(sdk_dep_file)

# if we don't have a real list, then use "everything"
ifeq ($(strip $(ATREE_FILES)),)
ATREE_FILES := \
	$(ALL_DOCS) \
	$(ALL_SDK_FILES)
endif

atree_dir := development/build


sdk_atree_files := $(atree_dir)/sdk.exclude.atree

# development/build/sdk-android-<abi>.atree is used to differentiate
# between architecture models (e.g. ARMv5TE versus ARMv7) when copying
# files like the kernel image. We use TARGET_CPU_ABI because we don't
# have a better way to distinguish between CPU models.
ifneq (,$(strip $(wildcard $(atree_dir)/sdk-android-$(TARGET_CPU_ABI).atree)))
  sdk_atree_files += $(atree_dir)/sdk-android-$(TARGET_CPU_ABI).atree
endif

ifneq ($(PRODUCT_SDK_ATREE_FILES),)
sdk_atree_files += $(PRODUCT_SDK_ATREE_FILES)
else
sdk_atree_files += $(atree_dir)/sdk.atree
endif

deps := \
	$(OUT_DOCS)/offline-sdk-timestamp \
	$(SDK_METADATA_FILES) \
  $(INSTALLED_SDK_BUILD_PROP_TARGET) \
	$(ATREE_FILES) \
	$(sdk_atree_files) \
	$(HOST_OUT_EXECUTABLES)/atree \
	$(HOST_OUT_EXECUTABLES)/line_endings

# The name of the subdir within the platforms dir of the sdk. One of:
# - android-<SDK_INT> (stable base dessert SDKs)
# - android-<CODENAME> (stable extension SDKs)
# - android-<SDK_INT>-ext<EXT_INT> (codename SDKs)
sdk_platform_dir_name := $(strip \
  $(if $(filter REL,$(PLATFORM_VERSION_CODENAME)), \
    $(if $(filter $(PLATFORM_SDK_EXTENSION_VERSION),$(PLATFORM_BASE_SDK_EXTENSION_VERSION)), \
      android-$(PLATFORM_SDK_VERSION), \
      android-$(PLATFORM_SDK_VERSION)-ext$(PLATFORM_SDK_EXTENSION_VERSION) \
    ), \
    android-$(PLATFORM_VERSION_CODENAME) \
  ) \
)

INTERNAL_SDK_TARGET := $(sdk_dir)/$(sdk_name).zip
$(INTERNAL_SDK_TARGET): PRIVATE_NAME := $(sdk_name)
$(INTERNAL_SDK_TARGET): PRIVATE_DIR := $(sdk_dir)/$(sdk_name)
$(INTERNAL_SDK_TARGET): PRIVATE_DEP_FILE := $(sdk_dep_file)
$(INTERNAL_SDK_TARGET): PRIVATE_INPUT_FILES := $(sdk_atree_files)
$(INTERNAL_SDK_TARGET): PRIVATE_PLATFORM_NAME := $(sdk_platform_dir_name)
# Set SDK_GNU_ERROR to non-empty to fail when a GNU target is built.
#
#SDK_GNU_ERROR := true

$(INTERNAL_SDK_TARGET): $(deps)
	@echo "Package SDK: $@"
	$(hide) rm -rf $(PRIVATE_DIR) $@
	$(hide) for f in $(strip $(target_gnu_MODULES)); do \
	  if [ -f $$f ]; then \
	    echo SDK: $(if $(SDK_GNU_ERROR),ERROR:,warning:) \
	        including GNU target $$f >&2; \
	    FAIL=$(SDK_GNU_ERROR); \
	  fi; \
	done; \
	if [ $$FAIL ]; then exit 1; fi
	$(hide) ( \
	    ATREE_STRIP="$(HOST_STRIP) -x" \
	    $(HOST_OUT_EXECUTABLES)/atree \
	    $(addprefix -f ,$(PRIVATE_INPUT_FILES)) \
	        -m $(PRIVATE_DEP_FILE) \
	        -I . \
	        -I $(PRODUCT_OUT) \
	        -I $(HOST_OUT) \
	        -I $(TARGET_COMMON_OUT_ROOT) \
	        -v "PLATFORM_NAME=$(PRIVATE_PLATFORM_NAME)" \
	        -v "OUT_DIR=$(OUT_DIR)" \
	        -v "HOST_OUT=$(HOST_OUT)" \
	        -v "TARGET_ARCH=$(TARGET_ARCH)" \
	        -v "TARGET_CPU_ABI=$(TARGET_CPU_ABI)" \
	        -v "DLL_EXTENSION=$(HOST_SHLIB_SUFFIX)" \
	        -o $(PRIVATE_DIR) && \
	    HOST_OUT_EXECUTABLES=$(HOST_OUT_EXECUTABLES) HOST_OS=$(HOST_OS) \
	        development/build/tools/sdk_clean.sh $(PRIVATE_DIR) && \
	    chmod -R ug+rwX $(PRIVATE_DIR) && \
	    cd $(dir $@) && zip -rqX $(notdir $@) $(PRIVATE_NAME) \
	) || ( rm -rf $(PRIVATE_DIR) $@ && exit 44 )

MAIN_SDK_DIR  := $(sdk_dir)
MAIN_SDK_ZIP  := $(INTERNAL_SDK_TARGET)

endif # sdk in MAKECMDGOALS

# -----------------------------------------------------------------
# Findbugs
INTERNAL_FINDBUGS_XML_TARGET := $(PRODUCT_OUT)/findbugs.xml
INTERNAL_FINDBUGS_HTML_TARGET := $(PRODUCT_OUT)/findbugs.html
$(INTERNAL_FINDBUGS_XML_TARGET): $(ALL_FINDBUGS_FILES)
	@echo UnionBugs: $@
	$(hide) $(FINDBUGS_DIR)/unionBugs $(ALL_FINDBUGS_FILES) \
	> $@
$(INTERNAL_FINDBUGS_HTML_TARGET): $(INTERNAL_FINDBUGS_XML_TARGET)
	@echo ConvertXmlToText: $@
	$(hide) $(FINDBUGS_DIR)/convertXmlToText -html:fancy.xsl \
	$(INTERNAL_FINDBUGS_XML_TARGET) > $@

# -----------------------------------------------------------------
# Findbugs

# -----------------------------------------------------------------
# These are some additional build tasks that need to be run.
ifneq ($(dont_bother),true)
include $(sort $(wildcard $(BUILD_SYSTEM)/tasks/*.mk))
-include $(sort $(wildcard vendor/*/build/tasks/*.mk))
-include $(sort $(wildcard device/*/build/tasks/*.mk))
-include $(sort $(wildcard product/*/build/tasks/*.mk))
# Also the project-specific tasks
-include $(sort $(wildcard vendor/*/*/build/tasks/*.mk))
-include $(sort $(wildcard device/*/*/build/tasks/*.mk))
-include $(sort $(wildcard product/*/*/build/tasks/*.mk))
# Also add test specifc tasks
include $(sort $(wildcard platform_testing/build/tasks/*.mk))
include $(sort $(wildcard test/vts/tools/build/tasks/*.mk))
endif

include $(BUILD_SYSTEM)/product-graph.mk

# -----------------------------------------------------------------
# Create SDK repository packages. Must be done after tasks/* since
# we need the addon rules defined.
ifneq ($(sdk_repo_goal),)
include $(TOPDIR)development/build/tools/sdk_repo.mk
endif

# -----------------------------------------------------------------
# Soong generates the list of all shared libraries that are depended on by fuzz
# targets. It saves this list as a source:destination pair to
# FUZZ_TARGET_SHARED_DEPS_INSTALL_PAIRS, where the source is the path to the
# build of the unstripped shared library, and the destination is the
# /data/fuzz/$ARCH/lib (for device) or /fuzz/$ARCH/lib (for host) directory
# where fuzz target shared libraries are to be "reinstalled". The
# copy-many-files below generates the rules to copy the unstripped shared
# libraries to the device or host "reinstallation" directory. These rules are
# depended on by each module in soong_cc_prebuilt.mk, where the module will have
# a dependency on each shared library that it needs to be "reinstalled".
FUZZ_SHARED_DEPS := $(call copy-many-files,$(strip $(FUZZ_TARGET_SHARED_DEPS_INSTALL_PAIRS)))

# -----------------------------------------------------------------
# The rule to build all fuzz targets for C++ and Rust, and package them.
# Note: The packages are created in Soong, and in a perfect world,
# we'd be able to create the phony rule there. But, if we want to
# have dist goals for the fuzz target, we need to have the PHONY
# target defined in make. MakeVarsContext.DistForGoal doesn't take
# into account that a PHONY rule create by Soong won't be available
# during make, and such will fail with `writing to readonly
# directory`, because kati will see 'haiku' as being a file, not a
# phony target.
.PHONY: haiku
haiku: $(SOONG_FUZZ_PACKAGING_ARCH_MODULES) $(ALL_FUZZ_TARGETS)
$(call dist-for-goals,haiku,$(SOONG_FUZZ_PACKAGING_ARCH_MODULES))
$(call dist-for-goals,haiku,$(PRODUCT_OUT)/module-info.json)
.PHONY: haiku-java
haiku-java: $(SOONG_JAVA_FUZZ_PACKAGING_ARCH_MODULES) $(ALL_JAVA_FUZZ_TARGETS)
$(call dist-for-goals,haiku-java,$(SOONG_JAVA_FUZZ_PACKAGING_ARCH_MODULES))
.PHONY: haiku-rust
haiku-rust: $(SOONG_RUST_FUZZ_PACKAGING_ARCH_MODULES) $(ALL_RUST_FUZZ_TARGETS)
$(call dist-for-goals,haiku-rust,$(SOONG_RUST_FUZZ_PACKAGING_ARCH_MODULES))
$(call dist-for-goals,haiku-rust,$(PRODUCT_OUT)/module-info.json)
.PHONY: haiku-presubmit
haiku-presubmit: $(SOONG_PRESUBMIT_FUZZ_PACKAGING_ARCH_MODULES) $(ALL_PRESUBMIT_FUZZ_TARGETS)
$(call dist-for-goals,haiku-presubmit,$(SOONG_PRESUBMIT_FUZZ_PACKAGING_ARCH_MODULES))

# -----------------------------------------------------------------
# Extract platform fonts used in Layoutlib
include $(BUILD_SYSTEM)/layoutlib_data.mk


# -----------------------------------------------------------------
# OS Licensing

include $(BUILD_SYSTEM)/os_licensing.mk

# When appending new code to this file, please insert above OS Licensing<|MERGE_RESOLUTION|>--- conflicted
+++ resolved
@@ -1346,65 +1346,9 @@
   endif
 endif # BUILDING_VENDOR_BOOT_IMAGE == "" && BOARD_USES_GENERIC_KERNEL_IMAGE != true
 
-<<<<<<< HEAD
-ifdef BOARD_GKI_SIGNING_KEY_PATH
-  # GKI boot images will not set system version & SPL value in the header.
-  # They can be set by the device manufacturer in the AVB properties instead.
-  INTERNAL_MKBOOTIMG_VERSION_ARGS :=
-else
-  INTERNAL_MKBOOTIMG_VERSION_ARGS := \
-    --os_version $(PLATFORM_VERSION_LAST_STABLE) \
-    --os_patch_level $(PLATFORM_SECURITY_PATCH)
-endif # BOARD_GKI_SIGNING_KEY_PATH
-
-# $(1): image target to certify
-# $(2): out certificate target
-# $(3): image name
-# $(4): additional AVB arguments
-define generate_generic_boot_image_certificate
-  rm -rf "$(2)"
-  mkdir -p "$(dir $(2))"
-  $(GENERATE_GKI_CERTIFICATE) $(INTERNAL_GKI_CERTIFICATE_ARGS) \
-    --additional_avb_args "$(4)" \
-    --name "$(3)" --output "$(2)" "$(1)"
-endef
-
-INTERNAL_GKI_CERTIFICATE_ARGS :=
-INTERNAL_GKI_CERTIFICATE_DEPS :=
-
-INSTALLED_DTIMAGE_TARGET := $(PRODUCT_OUT)/dt.img
-
-ifeq ($(strip $(BOARD_KERNEL_SEPARATED_DT)),true)
-  INTERNAL_BOOTIMAGE_ARGS += --dt $(INSTALLED_DTIMAGE_TARGET)
-  BOOTIMAGE_EXTRA_DEPS    := $(INSTALLED_DTIMAGE_TARGET)
-endif
-
-ifdef BOARD_GKI_SIGNING_KEY_PATH
-  ifndef BOARD_GKI_SIGNING_ALGORITHM
-    $(error BOARD_GKI_SIGNING_ALGORITHM should be defined with BOARD_GKI_SIGNING_KEY_PATH)
-  endif
-
-  INTERNAL_GKI_CERTIFICATE_ARGS := \
-    --key "$(BOARD_GKI_SIGNING_KEY_PATH)" \
-    --algorithm "$(BOARD_GKI_SIGNING_ALGORITHM)" \
-    --avbtool "$(AVBTOOL)"
-
-  # Quote and pass BOARD_GKI_SIGNING_SIGNATURE_ARGS as a single string argument.
-  ifdef BOARD_GKI_SIGNING_SIGNATURE_ARGS
-    INTERNAL_GKI_CERTIFICATE_ARGS += --additional_avb_args "$(BOARD_GKI_SIGNING_SIGNATURE_ARGS)"
-  endif
-
-  INTERNAL_GKI_CERTIFICATE_DEPS := \
-    $(GENERATE_GKI_CERTIFICATE) \
-    $(BOARD_GKI_SIGNING_KEY_PATH) \
-    $(AVBTOOL)
-
-endif
-=======
 INTERNAL_MKBOOTIMG_VERSION_ARGS := \
   --os_version $(PLATFORM_VERSION_LAST_STABLE) \
   --os_patch_level $(PLATFORM_SECURITY_PATCH)
->>>>>>> c2bd3c98
 
 # Define these only if we are building boot
 ifdef BUILDING_BOOT_IMAGE
@@ -1426,11 +1370,7 @@
   $(call build_boot_from_kernel_avb_enabled,$(1),$(kernel))
 endef
 
-<<<<<<< HEAD
-$(INSTALLED_BOOTIMAGE_TARGET): $(MKBOOTIMG) $(AVBTOOL) $(INTERNAL_BOOTIMAGE_FILES) $(BOARD_AVB_BOOT_KEY_PATH) $(INTERNAL_GKI_CERTIFICATE_DEPS) $(BOOTIMAGE_EXTRA_DEPS)
-=======
-$(INSTALLED_BOOTIMAGE_TARGET): $(MKBOOTIMG) $(AVBTOOL) $(INTERNAL_BOOTIMAGE_FILES) $(BOARD_AVB_BOOT_KEY_PATH)
->>>>>>> c2bd3c98
+$(INSTALLED_BOOTIMAGE_TARGET): $(MKBOOTIMG) $(AVBTOOL) $(INTERNAL_BOOTIMAGE_FILES) $(BOARD_AVB_BOOT_KEY_PATH) $(BOOTIMAGE_EXTRA_DEPS)
 	$(call pretty,"Target boot image: $@")
 	$(call build_boot_board_avb_enabled,$@)
 
@@ -6024,14 +5964,9 @@
 ifeq ($(BUILDING_WITH_VSDK),true)
 	$(hide) echo "building_with_vsdk=true" >> $@
 endif
-<<<<<<< HEAD
-ifeq ($(TARGET_FLATTEN_APEX),false)
-	$(hide) echo "target_flatten_apex=false" >> $@
-endif
 ifneq ($(TARGET_OTA_ASSERT_DEVICE),)
 	$(hide) echo "ota_override_device=$(TARGET_OTA_ASSERT_DEVICE)" >> $@
 endif
-=======
 
 $(call declare-0p-target,$(INSTALLED_FASTBOOT_INFO_TARGET))
 
@@ -6039,7 +5974,6 @@
 fastboot_info: $(INSTALLED_FASTBOOT_INFO_TARGET)
 
 droidcore-unbundled: $(INSTALLED_FASTBOOT_INFO_TARGET)
->>>>>>> c2bd3c98
 
 $(call declare-0p-target,$(INSTALLED_MISC_INFO_TARGET))
 

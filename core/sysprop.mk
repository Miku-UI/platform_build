--- conflicted
+++ resolved
@@ -52,12 +52,7 @@
         echo "ro.product.$(1).device=$${PRODUCT_DEVICE}" >> $(2);\
         echo "ro.product.$(1).manufacturer=$(PRODUCT_MANUFACTURER)" >> $(2);\
         echo "ro.product.$(1).model=$(PRODUCT_MODEL)" >> $(2);\
-<<<<<<< HEAD
         echo "ro.product.$(1).name=$${PRODUCT_NAME}" >> $(2);\
-        # Attestation specific properties for AOSP/GSI build running on device.
-=======
-        echo "ro.product.$(1).name=$(TARGET_PRODUCT)" >> $(2);\
->>>>>>> c2bd3c98
         if [ -n "$(strip $(PRODUCT_MODEL_FOR_ATTESTATION))" ]; then \
             echo "ro.product.model_for_attestation=$(PRODUCT_MODEL_FOR_ATTESTATION)" >> $(2);\
         fi; \

# We don't automatically set up rules to build executables for both
# TARGET_ARCH and TARGET_2ND_ARCH.
# By default, an executable is built for TARGET_ARCH.
# To build it for TARGET_2ND_ARCH in a 64bit product, use "LOCAL_MULTILIB := 32"
# To build it for both set LOCAL_MULTILIB := both and specify
# LOCAL_MODULE_PATH_32 and LOCAL_MODULE_PATH_64 or LOCAL_MODULE_STEM_32 and
# LOCAL_MODULE_STEM_64

include $(BUILD_SYSTEM)/multilib.mk

ifeq ($(TARGET_PREFER_32_BIT),true)
ifeq (,$(filter $(my_module_multilib),first both)
# if TARGET_PREFER_32_BIT is not explicitly set to "first" or "both"
# build only for secondary
my_module_multilib := 32
endif
endif

ifndef my_module_multilib
# executables default to building for the first architecture
my_module_multilib := first
endif

ifeq ($(my_module_multilib),both)
ifeq ($(LOCAL_MODULE_PATH_32)$(LOCAL_MODULE_STEM_32),)
$(error $(LOCAL_PATH): LOCAL_MODULE_STEM_32 or LOCAL_MODULE_PATH_32 is required for LOCAL_MULTILIB := both for module $(LOCAL_MODULE))
endif
ifeq ($(LOCAL_MODULE_PATH_64)$(LOCAL_MODULE_STEM_64),)
$(error $(LOCAL_PATH): LOCAL_MODULE_STEM_64 or LOCAL_MODULE_PATH_64 is required for LOCAL_MULTILIB := both for module $(LOCAL_MODULE))
endif
else #!LOCAL_MULTILIB == both
LOCAL_NO_2ND_ARCH_MODULE_SUFFIX := true
<<<<<<< HEAD
# check if primary arch is supported
=======
endif

my_skip_secondary_arch :=

# check if first arch is supported
>>>>>>> f3e25fea
include $(BUILD_SYSTEM)/module_arch_supported.mk
ifeq ($(my_module_arch_supported),true)
# first arch is supported
include $(BUILD_SYSTEM)/executable_internal.mk
ifneq ($(my_module_multilib),both)
my_skip_secondary_arch := true
endif
endif

# check if first arch was not supported or asked to build both
ifndef my_skip_secondary_arch
ifdef TARGET_2ND_ARCH
# check if secondary arch is supported
LOCAL_2ND_ARCH_VAR_PREFIX := $(TARGET_2ND_ARCH_VAR_PREFIX)
include $(BUILD_SYSTEM)/module_arch_supported.mk
ifeq ($(my_module_arch_supported),true)
# secondary arch is supported
OVERRIDE_BUILT_MODULE_PATH :=
LOCAL_BUILT_MODULE :=
LOCAL_INSTALLED_MODULE :=
LOCAL_MODULE_STEM :=
LOCAL_BUILT_MODULE_STEM :=
LOCAL_INSTALLED_MODULE_STEM :=
LOCAL_INTERMEDIATE_TARGETS :=
include $(BUILD_SYSTEM)/executable_internal.mk
endif
endif # TARGET_2ND_ARCH
endif # !my_skip_secondary_arch || LOCAL_MULTILIB
LOCAL_2ND_ARCH_VAR_PREFIX :=
LOCAL_NO_2ND_ARCH_MODULE_SUFFIX :=

my_module_arch_supported :=<|MERGE_RESOLUTION|>--- conflicted
+++ resolved
@@ -30,15 +30,11 @@
 endif
 else #!LOCAL_MULTILIB == both
 LOCAL_NO_2ND_ARCH_MODULE_SUFFIX := true
-<<<<<<< HEAD
-# check if primary arch is supported
-=======
 endif
 
 my_skip_secondary_arch :=
 
 # check if first arch is supported
->>>>>>> f3e25fea
 include $(BUILD_SYSTEM)/module_arch_supported.mk
 ifeq ($(my_module_arch_supported),true)
 # first arch is supported

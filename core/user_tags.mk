#
# Copyright (C) 2010 The Android Open Source Project
#
# Licensed under the Apache License, Version 2.0 (the "License");
# you may not use this file except in compliance with the License.
# You may obtain a copy of the License at
#
#      http://www.apache.org/licenses/LICENSE-2.0
#
# Unless required by applicable law or agreed to in writing, software
# distributed under the License is distributed on an "AS IS" BASIS,
# WITHOUT WARRANTIES OR CONDITIONS OF ANY KIND, either express or implied.
# See the License for the specific language governing permissions and
# limitations under the License.
#

# This is the list of modules grandfathered to use a user tag

# DO NOT ADD ANY NEW MODULE TO THIS FILE
#
# user modules are hard to control and audit and we don't want
# to add any new such module in the system

GRANDFATHERED_USER_MODULES :=

-include vendor/google/user_tags.mk

GRANDFATHERED_USER_MODULES += \
	01-test \
	20-dns.conf \
	95-configured \
	aapt \
	acp \
	adb \
	AdbWinApi \
	AdbWinUsbApi \
	adbd \
	aidl \
	am \
	android \
	android-common \
	android-common-carousel \
	android.policy \
	androidprefs \
	android.test.runner \
	ant \
	antlr-2.7.7 \
	anttasks \
	apicheck \
	apkcheck \
	applypatch \
	app_process \
	apriori \
	archquery \
	asm-3.1 \
	atree \
	audio \
	badblocks \
	badblocks_host \
	bb2sym \
	bb_dump \
	bbprof \
	bcc \
	bison \
	bluetoothd \
	bmgr \
	bootanimation \
	brcm_patchram_plus \
	bugreport \
	cfassembler \
	check_stack \
	check_trace \
	cmu2nuance \
	com.android.inputmethod.pinyin.lib \
	com.android.phone.common \
	com.android.vcard \
	commons-compress-1.0 \
	copybit.qsd8k \
<<<<<<< HEAD
	copybit.s5pc110 \
	core \
	core-junit \
=======
>>>>>>> d9de6588
	coverage \
	cpufeatures \
	cts \
	CtsAppSecurityTests \
	cts-dalvik-buildutil \
	dasm \
	dbus-daemon \
	ddmlib \
	ddmlib-prebuilt \
	ddmlibTests \
	ddms \
	ddmuilib \
	debuggerd \
	descGen \
<<<<<<< HEAD
	dexdeps \
	dexdump \
	dexgen \
	dexlist \
	dexopt \
=======
>>>>>>> d9de6588
	dexpreopt \
	dex-tools \
	dhcpcd \
	dhcpcd.conf \
	dhcpcd-run-hooks \
	dictTest \
	dnsmasq \
	doclava \
	draw9patch \
	dumpeventlog \
	dumpkey \
	dump_regions \
	dumpstate \
	dumpsys \
	dx-tests \
	e2fsck \
	e2fsck_host \
	easymock \
	easymocklib \
	edify \
	elftree \
	emmalib \
	emulator \
	emulator-arm \
	emulator-core \
	emulator-elff \
	emulator-hw \
	emulator-memcheck \
	emulator-tcg \
	emulator-ui \
	etc1tool \
	eventanalyzer \
	exc_dump \
	fastboot \
	framework \
	FrameworkCoreHostTests \
	frameworks-core-util-lib \
	fsck_msdos \
	fs_get_stats \
	fw_bcm4329_apsta.bin \
	fw_bcm4329.bin \
	genext2fs \
	gps.mahimahi \
	gralloc.default \
	gralloc.qsd8k \
	groovy-all-1.7.0 \
	grxmlcompile \
	guava \
	guavalib \
	gzip \
	hciattach \
	hierarchyviewer \
	hierarchyviewer1 \
	hierarchyviewer2 \
	hierarchyviewerlib \
	hist_trace \
	hosttestlib \
	icudata \
	idegen \
	ime \
	init \
	input \
	installd \
	ip \
	iptables \
	ip-up-vpn \
	iself \
	isprelinked \
	jarjar \
	javax.obex \
	jcommon-1.0.12 \
	jdiff \
	jdwpspy \
	jfreechart-1.0.9 \
	jfreechart-1.0.9-swt \
	jsilver \
	jsr305 \
	jsr305lib \
	junit \
	jython \
	kcm \
	keystore \
	kxml2-2.3.0 \
	launch-wrapper \
	layoutlib \
	layoutlib_api \
	layoutlib_create \
	layoutlib_utils \
	layoutopt \
	liba2dp \
	libabi \
	libandroid \
	libandroid_runtime \
	libandroid_servers \
	libarity \
	libastl \
	libastl_host \
	libaudio \
	libaudioeffect_jni \
	libaudioflinger \
	libaudiointerface \
	libaudiopolicy \
	libaudiopolicybase \
	libbcc \
	libbinder \
	libbluedroid \
	libbluetooth \
	libbluetoothd \
	libbuiltinplugin \
	libbundlewrapper \
	libbz \
	libc \
	libcamera_client \
	libcameraservice \
	libcamerastub \
	libc_common \
	libchromium_net \
	libclangAnalysis \
	libclangAST \
	libclangBasic \
	libclangCodeGen \
	libclangIndex \
	libclangLex \
	libclangParse \
	libclangSema \
	libc_nomalloc \
	libctest \
	libcutils \
	libdb \
	libdbus \
	libdiskconfig \
	libdiskconfig_host \
	libdl \
	libdrm1 \
	libdrm1_jni \
	libebl \
	libebl_arm \
	libebl_sh \
	libedify \
	libeffects \
	libEGL \
	libelf \
	libelfcopy \
	libESR_Portable \
	libESR_Shared \
	libETC1 \
	libexif \
	libext \
	libext2_blkid \
	libext2_blkid_host \
	libext2_com_err \
	libext2_com_err_host \
	libext2_e2p \
	libext2_e2p_host \
	libext2fs \
	libext2fs_host \
	libext2_profile \
	libext2_profile_host \
	libext2_uuid \
	libext2_uuid_host \
	libfdlibm \
	libfdlibm-host \
	libFFTEm \
	libfst \
	libft2 \
	libgdbus_static \
	libgif \
	libGLES_android \
	libGLESv1_CM \
	libGLESv2 \
	libglib \
	libgui \
	libhardware \
	libhardware_legacy \
	libhost \
<<<<<<< HEAD
	libhyphenation \
	libicui18n \
	libicuuc \
=======
>>>>>>> d9de6588
	libiprouteutil \
	libiptc \
	libjnigraphics \
	libjni_latinime \
	libjni_pinyinime \
	libjpeg \
	libjs \
	liblinenoise \
	libLLVMAnalysis \
	libLLVMARMAsmPrinter \
	libLLVMARMCodeGen \
	libLLVMARMDisassembler \
	libLLVMARMInfo \
	libLLVMAsmParser \
	libLLVMAsmPrinter \
	libLLVMBitReader \
	libLLVMBitWriter \
	libLLVMCodeGen \
	libLLVMCore \
	libLLVMInstCombine \
	libLLVMInstrumentation \
	libLLVMipa \
	libLLVMipo \
	libLLVMJIT \
	libLLVMLinker \
	libLLVMMC \
	libLLVMMCParser \
	libLLVMScalarOpts \
	libLLVMSelectionDAG \
	libLLVMSupport \
	libLLVMSystem \
	libLLVMTarget \
	libLLVMTransformUtils \
	libLLVMX86AsmPrinter \
	libLLVMX86CodeGen \
	libLLVMX86Disassembler \
	libLLVMX86Info \
	libloc_api-rpc \
	liblog \
	libm \
	libmedia \
	libmedia_jni \
	libmediaplayerservice \
	libmincrypt \
	libminelf \
	libminui \
	libminzip \
	libmtdutils \
	libmtp \
	libmusicbundle \
<<<<<<< HEAD
	libnativehelper \
=======
	libneo_cgi \
	libneo_cs \
	libneo_util \
>>>>>>> d9de6588
	libnetlink \
	libnetutils \
	libop \
	libOpenSLES \
	libopensles_helper \
	libOpenSLESUT \
	libpcap \
	libpixelflinger \
	libpixelflinger_static \
	libpng \
	libpopt \
	libpower \
	libprotobuf-cpp-2.3.0-full \
	libprotobuf-cpp-2.3.0-lite \
	libprotobuf-java-2.3.0-lite \
	libprotobuf-java-2.3.0-micro \
	librecovery_ui_htc \
	libreference-ril \
	libreverb \
	libreverbwrapper \
	libril \
	librilproto-java \
	librpc \
	librtp_jni \
	libsafe_iop \
	libSDL \
	libSDLmain \
	libsensorservice \
	libskia \
	libskiagl \
	libsonivox \
	libsoundpool \
	libspeex \
	libsqlite \
	libsqlite3_android \
	libSR_AcousticModels \
	libSR_AcousticState \
	libSR_AudioIn \
	libSR_Core \
	libsrec_jni \
	libSR_EventLog \
	libSR_G2P \
	libSR_Grammar \
	libSR_Nametag \
	libSR_Recognizer \
	libSR_Semproc \
	libSR_Session \
	libSR_Vocabulary \
	libstagefright \
	libstagefright_aacdec \
	libstagefright_aacenc \
	libstagefright_amrnb_common \
	libstagefright_amrnbdec \
	libstagefright_amrnbenc \
	libstagefright_amrwbdec \
	libstagefright_amrwbenc \
	libstagefright_avc_common \
	libstagefright_avcdec \
	libstagefright_avcenc \
	libstagefright_color_conversion \
	libstagefright_enc_common \
	libstagefright_foundation \
	libstagefright_g711dec \
	libstagefright_httplive \
	libstagefrighthw \
	libstagefright_id3 \
	libstagefright_m4vh263dec \
	libstagefright_m4vh263enc \
	libstagefright_matroska \
	libstagefright_mp3dec \
	libstagefright_mpeg2ts \
	libstagefright_omx \
	libstagefright_rtsp \
	libstagefright_vorbisdec \
	libstagefright_vpxdec \
	libstagefright_yuv \
	libstdc++ \
	libstlport \
	libstlport_static \
	libstorage \
	libsurfaceflinger \
	libsurfaceflinger_client \
	libsvoxpico \
	libsystem_server \
	libsysutils \
	libthread_db \
	libtinyxml \
	libtomcrypt \
	libtommath \
	libttspico \
	libttssynthproxy \
	libui \
	libunz \
	libusbhost \
	libutil \
	libutils \
	libv8 \
	libvisualizer \
	libvorbisidec \
	libvpx \
	libwebcore \
	libwpa_client \
	libwrapsim \
	libxml2 \
<<<<<<< HEAD
	libxslt \
	libz \
=======
>>>>>>> d9de6588
	libzipfile \
	lights.kraken \
	lights.qsd8k \
	line_endings \
	linker \
	llvm-rs-link \
	localize \
	logcat \
	logwrapper \
	lsd \
	mahimahi-keypad.kcm \
	make_cfst \
	makedict \
	make_ext4fs \
	make_g2g \
	makekeycodes \
	make_ve_grammar \
	mediaserver \
	minigzip \
	mkbootfs \
	mkbootimg \
	mke2fs \
	mke2fs_host \
	mksdcard \
	mksnapshot \
	mkstubs \
	mkuserimg.sh \
	mkyaffs2image \
	mockrilcontroller \
	monkey \
	monkeyrunner \
	MonkeyRunnerTest \
	mtp \
	mtpd \
	ndc \
	netcfg \
	netd \
	network \
	ninepatch \
	oauth \
	obbtool \
	omx_tests \
	org.eclipse.core.commands_3.4.0.I20080509-2000 \
	org.eclipse.equinox.common_3.4.0.v20080421-2006 \
	org.eclipse.jface_3.4.2.M20090107-0800 \
	org-netbeans-api-visual \
	org-openide-util \
	osgi \
	pand \
	parseStringTest \
	ping \
	platform.xml \
	pm \
	post_trace \
	pppd \
	preload \
	profile_pid \
	profile_trace \
	q2dm \
	q2g \
	qemu-android \
	qwerty2.kcm \
	qwerty.kcm \
	racoon \
	read_addr \
	read_method \
	read_pid \
	read_trace \
	resize2fs \
	resize2fs_host \
	rgb2565 \
	rild \
	rsg-generator \
	run-as \
	runtime \
	schedtest \
	screenshot \
	screenshot2 \
	sdcard \
	sdklauncher \
	sdklib \
	sdkmanager \
	sdkstats \
	sdkuilib \
	sdk_v4 \
	sdk_v5 \
	sdk_v6 \
	sdk_v7 \
	sdk_v8 \
	sdptool \
	service \
	servicemanager \
	services \
	sig \
	sig-check \
	sig-create \
	signapk \
	signature-tools \
	simg2img \
	simulator \
	slang \
	soslim \
	spec-progress \
	sqlite3 \
	stack_dump \
	stingray-keypad.kcm \
	stringtemplate \
	surfaceflinger \
	svc \
	swing-worker-1.1 \
	swt \
	system_server \
	tblgen \
	tc \
	temp_layoutlib \
	test_g2g \
	test-progress \
	test-progress-new \
	test_swiarb \
	test_zipfile \
	toolbox \
	traceview \
	tune2fs \
	tune2fs_host \
	tuttle2.kcm \
	uix \
	usbtest \
	vdc \
	vm-tests \
	vold \
	wdsclient \
	whisperd \
	wpa_supplicant \
	yuv420sp2rgb \
	zipalign<|MERGE_RESOLUTION|>--- conflicted
+++ resolved
@@ -76,12 +76,7 @@
 	com.android.vcard \
 	commons-compress-1.0 \
 	copybit.qsd8k \
-<<<<<<< HEAD
 	copybit.s5pc110 \
-	core \
-	core-junit \
-=======
->>>>>>> d9de6588
 	coverage \
 	cpufeatures \
 	cts \
@@ -96,14 +91,7 @@
 	ddmuilib \
 	debuggerd \
 	descGen \
-<<<<<<< HEAD
-	dexdeps \
-	dexdump \
 	dexgen \
-	dexlist \
-	dexopt \
-=======
->>>>>>> d9de6588
 	dexpreopt \
 	dex-tools \
 	dhcpcd \
@@ -279,12 +267,7 @@
 	libhardware \
 	libhardware_legacy \
 	libhost \
-<<<<<<< HEAD
 	libhyphenation \
-	libicui18n \
-	libicuuc \
-=======
->>>>>>> d9de6588
 	libiprouteutil \
 	libiptc \
 	libjnigraphics \
@@ -335,13 +318,9 @@
 	libmtdutils \
 	libmtp \
 	libmusicbundle \
-<<<<<<< HEAD
-	libnativehelper \
-=======
 	libneo_cgi \
 	libneo_cs \
 	libneo_util \
->>>>>>> d9de6588
 	libnetlink \
 	libnetutils \
 	libop \
@@ -446,11 +425,7 @@
 	libwpa_client \
 	libwrapsim \
 	libxml2 \
-<<<<<<< HEAD
 	libxslt \
-	libz \
-=======
->>>>>>> d9de6588
 	libzipfile \
 	lights.kraken \
 	lights.qsd8k \

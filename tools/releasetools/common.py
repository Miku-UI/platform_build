# Copyright (C) 2008 The Android Open Source Project
#
# Licensed under the Apache License, Version 2.0 (the "License");
# you may not use this file except in compliance with the License.
# You may obtain a copy of the License at
#
#      http://www.apache.org/licenses/LICENSE-2.0
#
# Unless required by applicable law or agreed to in writing, software
# distributed under the License is distributed on an "AS IS" BASIS,
# WITHOUT WARRANTIES OR CONDITIONS OF ANY KIND, either express or implied.
# See the License for the specific language governing permissions and
# limitations under the License.

from __future__ import print_function

import base64
import collections
import copy
import datetime
import errno
import fnmatch
from genericpath import isdir
import getopt
import getpass
import gzip
import imp
import json
import logging
import logging.config
import os
import platform
import re
import shlex
import shutil
import subprocess
import sys
import stat
import tempfile
import threading
import time
import zipfile
from hashlib import sha1, sha256

import images
import rangelib
import sparse_img
from blockimgdiff import BlockImageDiff

logger = logging.getLogger(__name__)


class Options(object):

  def __init__(self):
    # Set up search path, in order to find framework/ and lib64/. At the time of
    # running this function, user-supplied search path (`--path`) hasn't been
    # available. So the value set here is the default, which might be overridden
    # by commandline flag later.
    exec_path = os.path.realpath(sys.argv[0])
    if exec_path.endswith('.py'):
      script_name = os.path.basename(exec_path)
      # logger hasn't been initialized yet at this point. Use print to output
      # warnings.
      print(
          'Warning: releasetools script should be invoked as hermetic Python '
          'executable -- build and run `{}` directly.'.format(
              script_name[:-3]),
          file=sys.stderr)
    self.search_path = os.path.dirname(os.path.dirname(exec_path))

    self.signapk_path = "framework/signapk.jar"  # Relative to search_path
    if not os.path.exists(os.path.join(self.search_path, self.signapk_path)):
      if "ANDROID_HOST_OUT" in os.environ:
        self.search_path = os.environ["ANDROID_HOST_OUT"]
    self.signapk_shared_library_path = "lib64"   # Relative to search_path
    self.sign_sepolicy_path = None
    self.extra_signapk_args = []
    self.extra_sign_sepolicy_args = []
    self.aapt2_path = "aapt2"
    self.java_path = "java"  # Use the one on the path by default.
    self.java_args = ["-Xmx4096m"]  # The default JVM args.
    self.android_jar_path = None
    self.public_key_suffix = ".x509.pem"
    self.private_key_suffix = ".pk8"
    # use otatools built boot_signer by default
    self.verbose = False
    self.tempfiles = []
    self.device_specific = None
    self.extras = {}
    self.info_dict = None
    self.source_info_dict = None
    self.target_info_dict = None
    self.worker_threads = None
    # Stash size cannot exceed cache_size * threshold.
    self.cache_size = None
    self.stash_threshold = 0.8
    self.logfile = None
    self.host_tools = {}
    self.sepolicy_name = 'sepolicy.apex'


OPTIONS = Options()

# The block size that's used across the releasetools scripts.
BLOCK_SIZE = 4096

# Values for "certificate" in apkcerts that mean special things.
SPECIAL_CERT_STRINGS = ("PRESIGNED", "EXTERNAL")

# The partitions allowed to be signed by AVB (Android Verified Boot 2.0). Note
# that system_other is not in the list because we don't want to include its
# descriptor into vbmeta.img. When adding a new entry here, the
# AVB_FOOTER_ARGS_BY_PARTITION in sign_target_files_apks need to be updated
# accordingly.
AVB_PARTITIONS = ('boot', 'init_boot', 'dtbo', 'odm', 'product', 'pvmfw', 'recovery',
                  'system', 'system_ext', 'vendor', 'vendor_boot', 'vendor_kernel_boot',
                  'vendor_dlkm', 'odm_dlkm', 'system_dlkm')

# Chained VBMeta partitions.
AVB_VBMETA_PARTITIONS = ('vbmeta_system', 'vbmeta_vendor')

# Partitions that should have their care_map added to META/care_map.pb
PARTITIONS_WITH_CARE_MAP = [
    'system',
    'vendor',
    'product',
    'system_ext',
    'odm',
    'vendor_dlkm',
    'odm_dlkm',
    'system_dlkm',
]

# Partitions with a build.prop file
PARTITIONS_WITH_BUILD_PROP = PARTITIONS_WITH_CARE_MAP + ['boot', 'init_boot']

# See sysprop.mk. If file is moved, add new search paths here; don't remove
# existing search paths.
RAMDISK_BUILD_PROP_REL_PATHS = ['system/etc/ramdisk/build.prop']


class ErrorCode(object):
  """Define error_codes for failures that happen during the actual
  update package installation.

  Error codes 0-999 are reserved for failures before the package
  installation (i.e. low battery, package verification failure).
  Detailed code in 'bootable/recovery/error_code.h' """

  SYSTEM_VERIFICATION_FAILURE = 1000
  SYSTEM_UPDATE_FAILURE = 1001
  SYSTEM_UNEXPECTED_CONTENTS = 1002
  SYSTEM_NONZERO_CONTENTS = 1003
  SYSTEM_RECOVER_FAILURE = 1004
  VENDOR_VERIFICATION_FAILURE = 2000
  VENDOR_UPDATE_FAILURE = 2001
  VENDOR_UNEXPECTED_CONTENTS = 2002
  VENDOR_NONZERO_CONTENTS = 2003
  VENDOR_RECOVER_FAILURE = 2004
  OEM_PROP_MISMATCH = 3000
  FINGERPRINT_MISMATCH = 3001
  THUMBPRINT_MISMATCH = 3002
  OLDER_BUILD = 3003
  DEVICE_MISMATCH = 3004
  BAD_PATCH_FILE = 3005
  INSUFFICIENT_CACHE_SPACE = 3006
  TUNE_PARTITION_FAILURE = 3007
  APPLY_PATCH_FAILURE = 3008


class ExternalError(RuntimeError):
  pass


def InitLogging():
  DEFAULT_LOGGING_CONFIG = {
      'version': 1,
      'disable_existing_loggers': False,
      'formatters': {
          'standard': {
              'format':
                  '%(asctime)s - %(filename)s - %(levelname)-8s: %(message)s',
              'datefmt': '%Y-%m-%d %H:%M:%S',
          },
      },
      'handlers': {
          'default': {
              'class': 'logging.StreamHandler',
              'formatter': 'standard',
              'level': 'WARNING',
          },
      },
      'loggers': {
          '': {
              'handlers': ['default'],
              'propagate': True,
              'level': 'INFO',
          }
      }
  }
  env_config = os.getenv('LOGGING_CONFIG')
  if env_config:
    with open(env_config) as f:
      config = json.load(f)
  else:
    config = DEFAULT_LOGGING_CONFIG

    # Increase the logging level for verbose mode.
    if OPTIONS.verbose:
      config = copy.deepcopy(config)
      config['handlers']['default']['level'] = 'INFO'

    if OPTIONS.logfile:
      config = copy.deepcopy(config)
      config['handlers']['logfile'] = {
          'class': 'logging.FileHandler',
          'formatter': 'standard',
          'level': 'INFO',
          'mode': 'w',
          'filename': OPTIONS.logfile,
      }
      config['loggers']['']['handlers'].append('logfile')

  logging.config.dictConfig(config)


def SetHostToolLocation(tool_name, location):
  OPTIONS.host_tools[tool_name] = location


def FindHostToolPath(tool_name):
  """Finds the path to the host tool.

  Args:
    tool_name: name of the tool to find
  Returns:
    path to the tool if found under either one of the host_tools map or under
    the same directory as this binary is located at. If not found, tool_name
    is returned.
  """
  if tool_name in OPTIONS.host_tools:
    return OPTIONS.host_tools[tool_name]

  my_dir = os.path.dirname(os.path.realpath(sys.argv[0]))
  tool_path = os.path.join(my_dir, tool_name)
  if os.path.exists(tool_path):
    return tool_path

  return tool_name


def Run(args, verbose=None, **kwargs):
  """Creates and returns a subprocess.Popen object.

  Args:
    args: The command represented as a list of strings.
    verbose: Whether the commands should be shown. Default to the global
        verbosity if unspecified.
    kwargs: Any additional args to be passed to subprocess.Popen(), such as env,
        stdin, etc. stdout and stderr will default to subprocess.PIPE and
        subprocess.STDOUT respectively unless caller specifies any of them.
        universal_newlines will default to True, as most of the users in
        releasetools expect string output.

  Returns:
    A subprocess.Popen object.
  """
  if 'stdout' not in kwargs and 'stderr' not in kwargs:
    kwargs['stdout'] = subprocess.PIPE
    kwargs['stderr'] = subprocess.STDOUT
  if 'universal_newlines' not in kwargs:
    kwargs['universal_newlines'] = True

  if args:
    # Make a copy of args in case client relies on the content of args later.
    args = args[:]
    args[0] = FindHostToolPath(args[0])

  if verbose is None:
    verbose = OPTIONS.verbose

  # Don't log any if caller explicitly says so.
  if verbose:
    logger.info("  Running: \"%s\"", " ".join(args))
  return subprocess.Popen(args, **kwargs)


def RunAndCheckOutput(args, verbose=None, **kwargs):
  """Runs the given command and returns the output.

  Args:
    args: The command represented as a list of strings.
    verbose: Whether the commands should be shown. Default to the global
        verbosity if unspecified.
    kwargs: Any additional args to be passed to subprocess.Popen(), such as env,
        stdin, etc. stdout and stderr will default to subprocess.PIPE and
        subprocess.STDOUT respectively unless caller specifies any of them.

  Returns:
    The output string.

  Raises:
    ExternalError: On non-zero exit from the command.
  """
  if verbose is None:
    verbose = OPTIONS.verbose
  proc = Run(args, verbose=verbose, **kwargs)
  output, _ = proc.communicate()
  if output is None:
    output = ""
  # Don't log any if caller explicitly says so.
  if verbose:
    logger.info("%s", output.rstrip())
  if proc.returncode != 0:
    raise ExternalError(
        "Failed to run command '{}' (exit code {}):\n{}".format(
            args, proc.returncode, output))
  return output


def RoundUpTo4K(value):
  rounded_up = value + 4095
  return rounded_up - (rounded_up % 4096)


def CloseInheritedPipes():
  """ Gmake in MAC OS has file descriptor (PIPE) leak. We close those fds
  before doing other work."""
  if platform.system() != "Darwin":
    return
  for d in range(3, 1025):
    try:
      stat = os.fstat(d)
      if stat is not None:
        pipebit = stat[0] & 0x1000
        if pipebit != 0:
          os.close(d)
    except OSError:
      pass


class BuildInfo(object):
  """A class that holds the information for a given build.

  This class wraps up the property querying for a given source or target build.
  It abstracts away the logic of handling OEM-specific properties, and caches
  the commonly used properties such as fingerprint.

  There are two types of info dicts: a) build-time info dict, which is generated
  at build time (i.e. included in a target_files zip); b) OEM info dict that is
  specified at package generation time (via command line argument
  '--oem_settings'). If a build doesn't use OEM-specific properties (i.e. not
  having "oem_fingerprint_properties" in build-time info dict), all the queries
  would be answered based on build-time info dict only. Otherwise if using
  OEM-specific properties, some of them will be calculated from two info dicts.

  Users can query properties similarly as using a dict() (e.g. info['fstab']),
  or to query build properties via GetBuildProp() or GetPartitionBuildProp().

  Attributes:
    info_dict: The build-time info dict.
    is_ab: Whether it's a build that uses A/B OTA.
    oem_dicts: A list of OEM dicts.
    oem_props: A list of OEM properties that should be read from OEM dicts; None
        if the build doesn't use any OEM-specific property.
    fingerprint: The fingerprint of the build, which would be calculated based
        on OEM properties if applicable.
    device: The device name, which could come from OEM dicts if applicable.
  """

  _RO_PRODUCT_RESOLVE_PROPS = ["ro.product.brand", "ro.product.device",
                               "ro.product.manufacturer", "ro.product.model",
                               "ro.product.name"]
  _RO_PRODUCT_PROPS_DEFAULT_SOURCE_ORDER_CURRENT = [
      "product", "odm", "vendor", "system_ext", "system"]
  _RO_PRODUCT_PROPS_DEFAULT_SOURCE_ORDER_ANDROID_10 = [
      "product", "product_services", "odm", "vendor", "system"]
  _RO_PRODUCT_PROPS_DEFAULT_SOURCE_ORDER_LEGACY = []

  # The length of vbmeta digest to append to the fingerprint
  _VBMETA_DIGEST_SIZE_USED = 8

  def __init__(self, info_dict, oem_dicts=None, use_legacy_id=False):
    """Initializes a BuildInfo instance with the given dicts.

    Note that it only wraps up the given dicts, without making copies.

    Arguments:
      info_dict: The build-time info dict.
      oem_dicts: A list of OEM dicts (which is parsed from --oem_settings). Note
          that it always uses the first dict to calculate the fingerprint or the
          device name. The rest would be used for asserting OEM properties only
          (e.g. one package can be installed on one of these devices).
      use_legacy_id: Use the legacy build id to construct the fingerprint. This
          is used when we need a BuildInfo class, while the vbmeta digest is
          unavailable.

    Raises:
      ValueError: On invalid inputs.
    """
    self.info_dict = info_dict
    self.oem_dicts = oem_dicts

    self._is_ab = info_dict.get("ab_update") == "true"
    self.use_legacy_id = use_legacy_id

    # Skip _oem_props if oem_dicts is None to use BuildInfo in
    # sign_target_files_apks
    if self.oem_dicts:
      self._oem_props = info_dict.get("oem_fingerprint_properties")
    else:
      self._oem_props = None

    def check_fingerprint(fingerprint):
      if (" " in fingerprint or any(ord(ch) > 127 for ch in fingerprint)):
        raise ValueError(
            'Invalid build fingerprint: "{}". See the requirement in Android CDD '
            "3.2.2. Build Parameters.".format(fingerprint))

    self._partition_fingerprints = {}
    for partition in PARTITIONS_WITH_BUILD_PROP:
      try:
        fingerprint = self.CalculatePartitionFingerprint(partition)
        check_fingerprint(fingerprint)
        self._partition_fingerprints[partition] = fingerprint
      except ExternalError:
        continue
    if "system" in self._partition_fingerprints:
      # system_other is not included in PARTITIONS_WITH_BUILD_PROP, but does
      # need a fingerprint when creating the image.
      self._partition_fingerprints[
          "system_other"] = self._partition_fingerprints["system"]

    # These two should be computed only after setting self._oem_props.
    self._device = self.GetOemProperty("ro.product.device")
    self._fingerprint = self.CalculateFingerprint()
    check_fingerprint(self._fingerprint)

  @property
  def is_ab(self):
    return self._is_ab

  @property
  def device(self):
    return self._device

  @property
  def fingerprint(self):
    return self._fingerprint

  @property
  def is_vabc(self):
    vendor_prop = self.info_dict.get("vendor.build.prop")
    vabc_enabled = vendor_prop and \
        vendor_prop.GetProp("ro.virtual_ab.compression.enabled") == "true"
    return vabc_enabled

  @property
  def is_android_r(self):
    system_prop = self.info_dict.get("system.build.prop")
    return system_prop and system_prop.GetProp("ro.build.version.release") == "11"

  @property
  def vendor_api_level(self):
    vendor_prop = self.info_dict.get("vendor.build.prop")
    if not vendor_prop:
      return -1

    props = [
        "ro.board.api_level",
        "ro.board.first_api_level",
        "ro.product.first_api_level",
    ]
    for prop in props:
      value = vendor_prop.GetProp(prop)
      try:
          return int(value)
      except:
          pass
    return -1

  @property
  def is_vabc_xor(self):
    vendor_prop = self.info_dict.get("vendor.build.prop")
    vabc_xor_enabled = vendor_prop and \
        vendor_prop.GetProp("ro.virtual_ab.compression.xor.enabled") == "true"
    return vabc_xor_enabled

  @property
  def vendor_suppressed_vabc(self):
    vendor_prop = self.info_dict.get("vendor.build.prop")
    vabc_suppressed = vendor_prop and \
        vendor_prop.GetProp("ro.vendor.build.dont_use_vabc")
    return vabc_suppressed and vabc_suppressed.lower() == "true"

  @property
  def oem_props(self):
    return self._oem_props

  def __getitem__(self, key):
    return self.info_dict[key]

  def __setitem__(self, key, value):
    self.info_dict[key] = value

  def get(self, key, default=None):
    return self.info_dict.get(key, default)

  def items(self):
    return self.info_dict.items()

  def _GetRawBuildProp(self, prop, partition):
    prop_file = '{}.build.prop'.format(
        partition) if partition else 'build.prop'
    partition_props = self.info_dict.get(prop_file)
    if not partition_props:
      return None
    return partition_props.GetProp(prop)

  def GetPartitionBuildProp(self, prop, partition):
    """Returns the inquired build property for the provided partition."""

    # Boot image and init_boot image uses ro.[product.]bootimage instead of boot.
    # This comes from the generic ramdisk
    prop_partition = "bootimage" if partition == "boot" or partition == "init_boot" else partition

    # If provided a partition for this property, only look within that
    # partition's build.prop.
    if prop in BuildInfo._RO_PRODUCT_RESOLVE_PROPS:
      prop = prop.replace("ro.product", "ro.product.{}".format(prop_partition))
    else:
      prop = prop.replace("ro.", "ro.{}.".format(prop_partition))

    prop_val = self._GetRawBuildProp(prop, partition)
    if prop_val is not None:
      return prop_val
    raise ExternalError("couldn't find %s in %s.build.prop" %
                        (prop, partition))

  def GetBuildProp(self, prop):
    """Returns the inquired build property from the standard build.prop file."""
    if prop in BuildInfo._RO_PRODUCT_RESOLVE_PROPS:
      return self._ResolveRoProductBuildProp(prop)

    if prop == "ro.build.id":
      return self._GetBuildId()

    prop_val = self._GetRawBuildProp(prop, None)
    if prop_val is not None:
      return prop_val

    raise ExternalError("couldn't find %s in build.prop" % (prop,))

  def _ResolveRoProductBuildProp(self, prop):
    """Resolves the inquired ro.product.* build property"""
    prop_val = self._GetRawBuildProp(prop, None)
    if prop_val:
      return prop_val

    default_source_order = self._GetRoProductPropsDefaultSourceOrder()
    source_order_val = self._GetRawBuildProp(
        "ro.product.property_source_order", None)
    if source_order_val:
      source_order = source_order_val.split(",")
    else:
      source_order = default_source_order

    # Check that all sources in ro.product.property_source_order are valid
    if any([x not in default_source_order for x in source_order]):
      raise ExternalError(
          "Invalid ro.product.property_source_order '{}'".format(source_order))

    for source_partition in source_order:
      source_prop = prop.replace(
          "ro.product", "ro.product.{}".format(source_partition), 1)
      prop_val = self._GetRawBuildProp(source_prop, source_partition)
      if prop_val:
        return prop_val

    raise ExternalError("couldn't resolve {}".format(prop))

  def _GetRoProductPropsDefaultSourceOrder(self):
    # NOTE: refer to CDDs and android.os.Build.VERSION for the definition and
    # values of these properties for each Android release.
    android_codename = self._GetRawBuildProp("ro.build.version.codename", None)
    if android_codename == "REL":
      android_version = self._GetRawBuildProp("ro.build.version.release", None)
      if android_version == "10":
        return BuildInfo._RO_PRODUCT_PROPS_DEFAULT_SOURCE_ORDER_ANDROID_10
      # NOTE: float() conversion of android_version will have rounding error.
      # We are checking for "9" or less, and using "< 10" is well outside of
      # possible floating point rounding.
      try:
        android_version_val = float(android_version)
      except ValueError:
        android_version_val = 0
      if android_version_val < 10:
        return BuildInfo._RO_PRODUCT_PROPS_DEFAULT_SOURCE_ORDER_LEGACY
    return BuildInfo._RO_PRODUCT_PROPS_DEFAULT_SOURCE_ORDER_CURRENT

  def _GetPlatformVersion(self):
    version_sdk = self.GetBuildProp("ro.build.version.sdk")
    # init code switches to version_release_or_codename (see b/158483506). After
    # API finalization, release_or_codename will be the same as release. This
    # is the best effort to support pre-S dev stage builds.
    if int(version_sdk) >= 30:
      try:
        return self.GetBuildProp("ro.build.version.release_or_codename")
      except ExternalError:
        logger.warning('Failed to find ro.build.version.release_or_codename')

    return self.GetBuildProp("ro.build.version.release")

  def _GetBuildId(self):
    build_id = self._GetRawBuildProp("ro.build.id", None)
    if build_id:
      return build_id

    legacy_build_id = self.GetBuildProp("ro.build.legacy.id")
    if not legacy_build_id:
      raise ExternalError("Couldn't find build id in property file")

    if self.use_legacy_id:
      return legacy_build_id

    # Append the top 8 chars of vbmeta digest to the existing build id. The
    # logic needs to match the one in init, so that OTA can deliver correctly.
    avb_enable = self.info_dict.get("avb_enable") == "true"
    if not avb_enable:
      raise ExternalError("AVB isn't enabled when using legacy build id")

    vbmeta_digest = self.info_dict.get("vbmeta_digest")
    if not vbmeta_digest:
      raise ExternalError("Vbmeta digest isn't provided when using legacy build"
                          " id")
    if len(vbmeta_digest) < self._VBMETA_DIGEST_SIZE_USED:
      raise ExternalError("Invalid vbmeta digest " + vbmeta_digest)

    digest_prefix = vbmeta_digest[:self._VBMETA_DIGEST_SIZE_USED]
    return legacy_build_id + '.' + digest_prefix

  def _GetPartitionPlatformVersion(self, partition):
    try:
      return self.GetPartitionBuildProp("ro.build.version.release_or_codename",
                                        partition)
    except ExternalError:
      return self.GetPartitionBuildProp("ro.build.version.release",
                                        partition)

  def GetOemProperty(self, key):
    if self.oem_props is not None and key in self.oem_props:
      return self.oem_dicts[0][key]
    return self.GetBuildProp(key)

  def GetPartitionFingerprint(self, partition):
    return self._partition_fingerprints.get(partition, None)

  def CalculatePartitionFingerprint(self, partition):
    try:
      return self.GetPartitionBuildProp("ro.build.fingerprint", partition)
    except ExternalError:
      return "{}/{}/{}:{}/{}/{}:{}/{}".format(
          self.GetPartitionBuildProp("ro.product.brand", partition),
          self.GetPartitionBuildProp("ro.product.name", partition),
          self.GetPartitionBuildProp("ro.product.device", partition),
          self._GetPartitionPlatformVersion(partition),
          self.GetPartitionBuildProp("ro.build.id", partition),
          self.GetPartitionBuildProp(
              "ro.build.version.incremental", partition),
          self.GetPartitionBuildProp("ro.build.type", partition),
          self.GetPartitionBuildProp("ro.build.tags", partition))

  def CalculateFingerprint(self):
    if self.oem_props is None:
      try:
        return self.GetBuildProp("ro.build.fingerprint")
      except ExternalError:
        return "{}/{}/{}:{}/{}/{}:{}/{}".format(
            self.GetBuildProp("ro.product.brand"),
            self.GetBuildProp("ro.product.name"),
            self.GetBuildProp("ro.product.device"),
            self._GetPlatformVersion(),
            self.GetBuildProp("ro.build.id"),
            self.GetBuildProp("ro.build.version.incremental"),
            self.GetBuildProp("ro.build.type"),
            self.GetBuildProp("ro.build.tags"))
    return "%s/%s/%s:%s" % (
        self.GetOemProperty("ro.product.brand"),
        self.GetOemProperty("ro.product.name"),
        self.GetOemProperty("ro.product.device"),
        self.GetBuildProp("ro.build.thumbprint"))

  def WriteMountOemScript(self, script):
    assert self.oem_props is not None
    recovery_mount_options = self.info_dict.get("recovery_mount_options")
    script.Mount("/oem", recovery_mount_options)

  def WriteDeviceAssertions(self, script, oem_no_mount):
    # Read the property directly if not using OEM properties.
    if not self.oem_props:
      script.AssertDevice(self.device)
      return

    # Otherwise assert OEM properties.
    if not self.oem_dicts:
      raise ExternalError(
          "No OEM file provided to answer expected assertions")

    for prop in self.oem_props.split():
      values = []
      for oem_dict in self.oem_dicts:
        if prop in oem_dict:
          values.append(oem_dict[prop])
      if not values:
        raise ExternalError(
            "The OEM file is missing the property %s" % (prop,))
      script.AssertOemProperty(prop, values, oem_no_mount)


def DoesInputFileContain(input_file, fn):
  """Check whether the input target_files.zip contain an entry `fn`"""
  if isinstance(input_file, zipfile.ZipFile):
    return fn in input_file.namelist()
  elif zipfile.is_zipfile(input_file):
    with zipfile.ZipFile(input_file, "r", allowZip64=True) as zfp:
      return fn in zfp.namelist()
  else:
    if not os.path.isdir(input_file):
      raise ValueError(
          "Invalid input_file, accepted inputs are ZipFile object, path to .zip file on disk, or path to extracted directory. Actual: " + input_file)
    path = os.path.join(input_file, *fn.split("/"))
    return os.path.exists(path)


def ReadBytesFromInputFile(input_file, fn):
  """Reads the bytes of fn from input zipfile or directory."""
  if isinstance(input_file, zipfile.ZipFile):
    return input_file.read(fn)
  elif zipfile.is_zipfile(input_file):
    with zipfile.ZipFile(input_file, "r", allowZip64=True) as zfp:
      return zfp.read(fn)
  else:
    if not os.path.isdir(input_file):
      raise ValueError(
          "Invalid input_file, accepted inputs are ZipFile object, path to .zip file on disk, or path to extracted directory. Actual: " + input_file)
    path = os.path.join(input_file, *fn.split("/"))
    try:
      with open(path, "rb") as f:
        return f.read()
    except IOError as e:
      if e.errno == errno.ENOENT:
        raise KeyError(fn)


def ReadFromInputFile(input_file, fn):
  """Reads the str contents of fn from input zipfile or directory."""
  return ReadBytesFromInputFile(input_file, fn).decode()


def ExtractFromInputFile(input_file, fn):
  """Extracts the contents of fn from input zipfile or directory into a file."""
  if isinstance(input_file, zipfile.ZipFile):
    tmp_file = MakeTempFile(os.path.basename(fn))
    with open(tmp_file, 'wb') as f:
      f.write(input_file.read(fn))
    return tmp_file
  elif zipfile.is_zipfile(input_file):
    with zipfile.ZipFile(input_file, "r", allowZip64=True) as zfp:
      tmp_file = MakeTempFile(os.path.basename(fn))
      with open(tmp_file, "wb") as fp:
        fp.write(zfp.read(fn))
      return tmp_file
  else:
    if not os.path.isdir(input_file):
      raise ValueError(
          "Invalid input_file, accepted inputs are ZipFile object, path to .zip file on disk, or path to extracted directory. Actual: " + input_file)
    file = os.path.join(input_file, *fn.split("/"))
    if not os.path.exists(file):
      raise KeyError(fn)
    return file


class RamdiskFormat(object):
  LZ4 = 1
  GZ = 2


def GetRamdiskFormat(info_dict):
  if info_dict.get('lz4_ramdisks') == 'true':
    ramdisk_format = RamdiskFormat.LZ4
  else:
    ramdisk_format = RamdiskFormat.GZ
  return ramdisk_format


def LoadInfoDict(input_file, repacking=False):
  """Loads the key/value pairs from the given input target_files.

  It reads `META/misc_info.txt` file in the target_files input, does validation
  checks and returns the parsed key/value pairs for to the given build. It's
  usually called early when working on input target_files files, e.g. when
  generating OTAs, or signing builds. Note that the function may be called
  against an old target_files file (i.e. from past dessert releases). So the
  property parsing needs to be backward compatible.

  In a `META/misc_info.txt`, a few properties are stored as links to the files
  in the PRODUCT_OUT directory. It works fine with the build system. However,
  they are no longer available when (re)generating images from target_files zip.
  When `repacking` is True, redirect these properties to the actual files in the
  unzipped directory.

  Args:
    input_file: The input target_files file, which could be an open
        zipfile.ZipFile instance, or a str for the dir that contains the files
        unzipped from a target_files file.
    repacking: Whether it's trying repack an target_files file after loading the
        info dict (default: False). If so, it will rewrite a few loaded
        properties (e.g. selinux_fc, root_dir) to point to the actual files in
        target_files file. When doing repacking, `input_file` must be a dir.

  Returns:
    A dict that contains the parsed key/value pairs.

  Raises:
    AssertionError: On invalid input arguments.
    ValueError: On malformed input values.
  """
  if repacking:
    assert isinstance(input_file, str), \
        "input_file must be a path str when doing repacking"

  def read_helper(fn):
    return ReadFromInputFile(input_file, fn)

  try:
    d = LoadDictionaryFromLines(read_helper("META/misc_info.txt").split("\n"))
  except KeyError:
    raise ValueError("Failed to find META/misc_info.txt in input target-files")

  if "recovery_api_version" not in d:
    raise ValueError("Failed to find 'recovery_api_version'")
  if "fstab_version" not in d:
    raise ValueError("Failed to find 'fstab_version'")

  if repacking:
    # "selinux_fc" properties should point to the file_contexts files
    # (file_contexts.bin) under META/.
    for key in d:
      if key.endswith("selinux_fc"):
        fc_basename = os.path.basename(d[key])
        fc_config = os.path.join(input_file, "META", fc_basename)
        assert os.path.exists(fc_config)

        d[key] = fc_config

    # Similarly we need to redirect "root_dir", and "root_fs_config".
    d["root_dir"] = os.path.join(input_file, "ROOT")
    d["root_fs_config"] = os.path.join(
        input_file, "META", "root_filesystem_config.txt")

    # Redirect {partition}_base_fs_file for each of the named partitions.
    for part_name in ["system", "vendor", "system_ext", "product", "odm",
                      "vendor_dlkm", "odm_dlkm", "system_dlkm"]:
      key_name = part_name + "_base_fs_file"
      if key_name not in d:
        continue
      basename = os.path.basename(d[key_name])
      base_fs_file = os.path.join(input_file, "META", basename)
      if os.path.exists(base_fs_file):
        d[key_name] = base_fs_file
      else:
        logger.warning(
            "Failed to find %s base fs file: %s", part_name, base_fs_file)
        del d[key_name]

  def makeint(key):
    if key in d:
      d[key] = int(d[key], 0)

  makeint("recovery_api_version")
  makeint("blocksize")
  makeint("system_size")
  makeint("vendor_size")
  makeint("userdata_size")
  makeint("cache_size")
  makeint("recovery_size")
  makeint("fstab_version")

  boot_images = "boot.img"
  if "boot_images" in d:
    boot_images = d["boot_images"]
  for b in boot_images.split():
    makeint(b.replace(".img", "_size"))

  # Load recovery fstab if applicable.
  d["fstab"] = _FindAndLoadRecoveryFstab(d, input_file, read_helper)
  ramdisk_format = GetRamdiskFormat(d)

  # Tries to load the build props for all partitions with care_map, including
  # system and vendor.
  for partition in PARTITIONS_WITH_BUILD_PROP:
    partition_prop = "{}.build.prop".format(partition)
    d[partition_prop] = PartitionBuildProps.FromInputFile(
        input_file, partition, ramdisk_format=ramdisk_format)
  d["build.prop"] = d["system.build.prop"]

  # Set up the salt (based on fingerprint) that will be used when adding AVB
  # hash / hashtree footers.
  if d.get("avb_enable") == "true":
    build_info = BuildInfo(d, use_legacy_id=True)
    for partition in PARTITIONS_WITH_BUILD_PROP:
      fingerprint = build_info.GetPartitionFingerprint(partition)
      if fingerprint:
        d["avb_{}_salt".format(partition)] = sha256(
            fingerprint.encode()).hexdigest()

    # Set up the salt for partitions without build.prop
    if build_info.fingerprint:
      d["avb_salt"] = sha256(build_info.fingerprint.encode()).hexdigest()

    # Set the vbmeta digest if exists
    try:
      d["vbmeta_digest"] = read_helper("META/vbmeta_digest.txt").rstrip()
    except KeyError:
      pass

  try:
    d["ab_partitions"] = read_helper("META/ab_partitions.txt").split("\n")
  except KeyError:
    logger.warning("Can't find META/ab_partitions.txt")
  return d


def LoadListFromFile(file_path):
  with open(file_path) as f:
    return f.read().splitlines()


def LoadDictionaryFromFile(file_path):
  lines = LoadListFromFile(file_path)
  return LoadDictionaryFromLines(lines)


def LoadDictionaryFromLines(lines):
  d = {}
  for line in lines:
    line = line.strip()
    if not line or line.startswith("#"):
      continue
    if "=" in line:
      name, value = line.split("=", 1)
      d[name] = value
  return d


class PartitionBuildProps(object):
  """The class holds the build prop of a particular partition.

  This class loads the build.prop and holds the build properties for a given
  partition. It also partially recognizes the 'import' statement in the
  build.prop; and calculates alternative values of some specific build
  properties during runtime.

  Attributes:
    input_file: a zipped target-file or an unzipped target-file directory.
    partition: name of the partition.
    props_allow_override: a list of build properties to search for the
        alternative values during runtime.
    build_props: a dict of build properties for the given partition.
    prop_overrides: a set of props that are overridden by import.
    placeholder_values: A dict of runtime variables' values to replace the
        placeholders in the build.prop file. We expect exactly one value for
        each of the variables.
    ramdisk_format: If name is "boot", the format of ramdisk inside the
        boot image. Otherwise, its value is ignored.
        Use lz4 to decompress by default. If its value is gzip, use minigzip.
  """

  def __init__(self, input_file, name, placeholder_values=None):
    self.input_file = input_file
    self.partition = name
    self.props_allow_override = [props.format(name) for props in [
        'ro.product.{}.brand', 'ro.product.{}.name', 'ro.product.{}.device']]
    self.build_props = {}
    self.prop_overrides = set()
    self.placeholder_values = {}
    if placeholder_values:
      self.placeholder_values = copy.deepcopy(placeholder_values)

  @staticmethod
  def FromDictionary(name, build_props):
    """Constructs an instance from a build prop dictionary."""

    props = PartitionBuildProps("unknown", name)
    props.build_props = build_props.copy()
    return props

  @staticmethod
  def FromInputFile(input_file, name, placeholder_values=None, ramdisk_format=RamdiskFormat.LZ4):
    """Loads the build.prop file and builds the attributes."""

    if name in ("boot", "init_boot"):
      data = PartitionBuildProps._ReadBootPropFile(
          input_file, name, ramdisk_format=ramdisk_format)
    else:
      data = PartitionBuildProps._ReadPartitionPropFile(input_file, name)

    props = PartitionBuildProps(input_file, name, placeholder_values)
    props._LoadBuildProp(data)
    return props

  @staticmethod
  def _ReadBootPropFile(input_file, partition_name, ramdisk_format):
    """
    Read build.prop for boot image from input_file.
    Return empty string if not found.
    """
    image_path = 'IMAGES/' + partition_name + '.img'
    try:
      boot_img = ExtractFromInputFile(input_file, image_path)
    except KeyError:
      logger.warning('Failed to read %s', image_path)
      return ''
    prop_file = GetBootImageBuildProp(boot_img, ramdisk_format=ramdisk_format)
    if prop_file is None:
      return ''
    with open(prop_file, "r") as f:
      return f.read()

  @staticmethod
  def _ReadPartitionPropFile(input_file, name):
    """
    Read build.prop for name from input_file.
    Return empty string if not found.
    """
    data = ''
    for prop_file in ['{}/etc/build.prop'.format(name.upper()),
                      '{}/build.prop'.format(name.upper())]:
      try:
        data = ReadFromInputFile(input_file, prop_file)
        break
      except KeyError:
        logger.warning('Failed to read %s', prop_file)
    if data == '':
      logger.warning("Failed to read build.prop for partition {}".format(name))
    return data

  @staticmethod
  def FromBuildPropFile(name, build_prop_file):
    """Constructs an instance from a build prop file."""

    props = PartitionBuildProps("unknown", name)
    with open(build_prop_file) as f:
      props._LoadBuildProp(f.read())
    return props

  def _LoadBuildProp(self, data):
    for line in data.split('\n'):
      line = line.strip()
      if not line or line.startswith("#"):
        continue
      if line.startswith("import"):
        overrides = self._ImportParser(line)
        duplicates = self.prop_overrides.intersection(overrides.keys())
        if duplicates:
          raise ValueError('prop {} is overridden multiple times'.format(
              ','.join(duplicates)))
        self.prop_overrides = self.prop_overrides.union(overrides.keys())
        self.build_props.update(overrides)
      elif "=" in line:
        name, value = line.split("=", 1)
        if name in self.prop_overrides:
          raise ValueError('prop {} is set again after overridden by import '
                           'statement'.format(name))
        self.build_props[name] = value

  def _ImportParser(self, line):
    """Parses the build prop in a given import statement."""

    tokens = line.split()
    if tokens[0] != 'import' or (len(tokens) != 2 and len(tokens) != 3):
      raise ValueError('Unrecognized import statement {}'.format(line))

    if len(tokens) == 3:
      logger.info("Import %s from %s, skip", tokens[2], tokens[1])
      return {}

    import_path = tokens[1]
    if not re.match(r'^/{}/.*\.prop$'.format(self.partition), import_path):
      logger.warn('Unrecognized import path {}'.format(line))
      return {}

    # We only recognize a subset of import statement that the init process
    # supports. And we can loose the restriction based on how the dynamic
    # fingerprint is used in practice. The placeholder format should be
    # ${placeholder}, and its value should be provided by the caller through
    # the placeholder_values.
    for prop, value in self.placeholder_values.items():
      prop_place_holder = '${{{}}}'.format(prop)
      if prop_place_holder in import_path:
        import_path = import_path.replace(prop_place_holder, value)
    if '$' in import_path:
      logger.info('Unresolved place holder in import path %s', import_path)
      return {}

    import_path = import_path.replace('/{}'.format(self.partition),
                                      self.partition.upper())
    logger.info('Parsing build props override from %s', import_path)

    lines = ReadFromInputFile(self.input_file, import_path).split('\n')
    d = LoadDictionaryFromLines(lines)
    return {key: val for key, val in d.items()
            if key in self.props_allow_override}

  def __getstate__(self):
    state = self.__dict__.copy()
    # Don't pickle baz
    if "input_file" in state and isinstance(state["input_file"], zipfile.ZipFile):
      state["input_file"] = state["input_file"].filename
    return state

  def GetProp(self, prop):
    return self.build_props.get(prop)


def LoadRecoveryFSTab(read_helper, fstab_version, recovery_fstab_path,
                      system_root_image=False):
  class Partition(object):
    def __init__(self, mount_point, fs_type, device, length, context, slotselect):
      self.mount_point = mount_point
      self.fs_type = fs_type
      self.device = device
      self.length = length
      self.context = context
      self.slotselect = slotselect

  try:
    data = read_helper(recovery_fstab_path)
  except KeyError:
    logger.warning("Failed to find %s", recovery_fstab_path)
    data = ""

  assert fstab_version == 2

  d = {}
  for line in data.split("\n"):
    line = line.strip()
    if not line or line.startswith("#"):
      continue

    # <src> <mnt_point> <type> <mnt_flags and options> <fs_mgr_flags>
    pieces = line.split()
    if len(pieces) != 5:
      raise ValueError("malformed recovery.fstab line: \"%s\"" % (line,))

    # Ignore entries that are managed by vold.
    options = pieces[4]
    if "voldmanaged=" in options:
      continue

    # It's a good line, parse it.
    length = 0
    slotselect = False
    options = options.split(",")
    for i in options:
      if i.startswith("length="):
        length = int(i[7:])
      elif i == "slotselect":
        slotselect = True
      else:
        # Ignore all unknown options in the unified fstab.
        continue

    mount_flags = pieces[3]
    # Honor the SELinux context if present.
    context = None
    for i in mount_flags.split(","):
      if i.startswith("context="):
        context = i

    mount_point = pieces[1]
    d[mount_point] = Partition(mount_point=mount_point, fs_type=pieces[2],
                               device=pieces[0], length=length, context=context,
                               slotselect=slotselect)

  # / is used for the system mount point when the root directory is included in
  # system. Other areas assume system is always at "/system" so point /system
  # at /.
  if system_root_image:
    assert '/system' not in d and '/' in d
    d["/system"] = d["/"]
  return d


def _FindAndLoadRecoveryFstab(info_dict, input_file, read_helper):
  """Finds the path to recovery fstab and loads its contents."""
  # recovery fstab is only meaningful when installing an update via recovery
  # (i.e. non-A/B OTA). Skip loading fstab if device used A/B OTA.
  if info_dict.get('ab_update') == 'true' and \
     info_dict.get("allow_non_ab") != "true":
    return None

  # We changed recovery.fstab path in Q, from ../RAMDISK/etc/recovery.fstab to
  # ../RAMDISK/system/etc/recovery.fstab. This function has to handle both
  # cases, since it may load the info_dict from an old build (e.g. when
  # generating incremental OTAs from that build).
  system_root_image = info_dict.get('system_root_image') == 'true'
  if info_dict.get('no_recovery') != 'true':
    recovery_fstab_path = 'RECOVERY/RAMDISK/system/etc/recovery.fstab'
    if isinstance(input_file, zipfile.ZipFile):
      if recovery_fstab_path not in input_file.namelist():
        recovery_fstab_path = 'RECOVERY/RAMDISK/etc/recovery.fstab'
    else:
      path = os.path.join(input_file, *recovery_fstab_path.split('/'))
      if not os.path.exists(path):
        recovery_fstab_path = 'RECOVERY/RAMDISK/etc/recovery.fstab'
    return LoadRecoveryFSTab(
        read_helper, info_dict['fstab_version'], recovery_fstab_path,
        system_root_image)

  if info_dict.get('recovery_as_boot') == 'true':
    recovery_fstab_path = 'BOOT/RAMDISK/system/etc/recovery.fstab'
    if isinstance(input_file, zipfile.ZipFile):
      if recovery_fstab_path not in input_file.namelist():
        recovery_fstab_path = 'BOOT/RAMDISK/etc/recovery.fstab'
    else:
      path = os.path.join(input_file, *recovery_fstab_path.split('/'))
      if not os.path.exists(path):
        recovery_fstab_path = 'BOOT/RAMDISK/etc/recovery.fstab'
    return LoadRecoveryFSTab(
        read_helper, info_dict['fstab_version'], recovery_fstab_path,
        system_root_image)

  return None


def DumpInfoDict(d):
  for k, v in sorted(d.items()):
    logger.info("%-25s = (%s) %s", k, type(v).__name__, v)


def MergeDynamicPartitionInfoDicts(framework_dict, vendor_dict):
  """Merges dynamic partition info variables.

  Args:
    framework_dict: The dictionary of dynamic partition info variables from the
      partial framework target files.
    vendor_dict: The dictionary of dynamic partition info variables from the
      partial vendor target files.

  Returns:
    The merged dynamic partition info dictionary.
  """

  def uniq_concat(a, b):
    combined = set(a.split())
    combined.update(set(b.split()))
    combined = [item.strip() for item in combined if item.strip()]
    return " ".join(sorted(combined))

  if (framework_dict.get("use_dynamic_partitions") !=
          "true") or (vendor_dict.get("use_dynamic_partitions") != "true"):
    raise ValueError("Both dictionaries must have use_dynamic_partitions=true")

  merged_dict = {"use_dynamic_partitions": "true"}
  # For keys-value pairs that are the same, copy to merged dict
  for key in vendor_dict.keys():
    if key in framework_dict and framework_dict[key] == vendor_dict[key]:
      merged_dict[key] = vendor_dict[key]

  merged_dict["dynamic_partition_list"] = uniq_concat(
      framework_dict.get("dynamic_partition_list", ""),
      vendor_dict.get("dynamic_partition_list", ""))

  # Super block devices are defined by the vendor dict.
  if "super_block_devices" in vendor_dict:
    merged_dict["super_block_devices"] = vendor_dict["super_block_devices"]
    for block_device in merged_dict["super_block_devices"].split():
      key = "super_%s_device_size" % block_device
      if key not in vendor_dict:
        raise ValueError("Vendor dict does not contain required key %s." % key)
      merged_dict[key] = vendor_dict[key]

  # Partition groups and group sizes are defined by the vendor dict because
  # these values may vary for each board that uses a shared system image.
  merged_dict["super_partition_groups"] = vendor_dict["super_partition_groups"]
  for partition_group in merged_dict["super_partition_groups"].split():
    # Set the partition group's size using the value from the vendor dict.
    key = "super_%s_group_size" % partition_group
    if key not in vendor_dict:
      raise ValueError("Vendor dict does not contain required key %s." % key)
    merged_dict[key] = vendor_dict[key]

    # Set the partition group's partition list using a concatenation of the
    # framework and vendor partition lists.
    key = "super_%s_partition_list" % partition_group
    merged_dict[key] = uniq_concat(
        framework_dict.get(key, ""), vendor_dict.get(key, ""))

  # Various other flags should be copied from the vendor dict, if defined.
  for key in ("virtual_ab", "virtual_ab_retrofit", "lpmake",
              "super_metadata_device", "super_partition_error_limit",
              "super_partition_size"):
    if key in vendor_dict.keys():
      merged_dict[key] = vendor_dict[key]

  return merged_dict


def PartitionMapFromTargetFiles(target_files_dir):
  """Builds a map from partition -> path within an extracted target files directory."""
  # Keep possible_subdirs in sync with build/make/core/board_config.mk.
  possible_subdirs = {
      "system": ["SYSTEM"],
      "vendor": ["VENDOR", "SYSTEM/vendor"],
      "product": ["PRODUCT", "SYSTEM/product"],
      "system_ext": ["SYSTEM_EXT", "SYSTEM/system_ext"],
      "odm": ["ODM", "VENDOR/odm", "SYSTEM/vendor/odm"],
      "vendor_dlkm": [
          "VENDOR_DLKM", "VENDOR/vendor_dlkm", "SYSTEM/vendor/vendor_dlkm"
      ],
      "odm_dlkm": ["ODM_DLKM", "VENDOR/odm_dlkm", "SYSTEM/vendor/odm_dlkm"],
      "system_dlkm": ["SYSTEM_DLKM", "SYSTEM/system_dlkm"],
  }
  partition_map = {}
  for partition, subdirs in possible_subdirs.items():
    for subdir in subdirs:
      if os.path.exists(os.path.join(target_files_dir, subdir)):
        partition_map[partition] = subdir
        break
  return partition_map


def SharedUidPartitionViolations(uid_dict, partition_groups):
  """Checks for APK sharedUserIds that cross partition group boundaries.

  This uses a single or merged build's shareduid_violation_modules.json
  output file, as generated by find_shareduid_violation.py or
  core/tasks/find-shareduid-violation.mk.

  An error is defined as a sharedUserId that is found in a set of partitions
  that span more than one partition group.

  Args:
    uid_dict: A dictionary created by using the standard json module to read a
      complete shareduid_violation_modules.json file.
    partition_groups: A list of groups, where each group is a list of
      partitions.

  Returns:
    A list of error messages.
  """
  errors = []
  for uid, partitions in uid_dict.items():
    found_in_groups = [
        group for group in partition_groups
        if set(partitions.keys()) & set(group)
    ]
    if len(found_in_groups) > 1:
      errors.append(
          "APK sharedUserId \"%s\" found across partition groups in partitions \"%s\""
          % (uid, ",".join(sorted(partitions.keys()))))
  return errors


def RunHostInitVerifier(product_out, partition_map):
  """Runs host_init_verifier on the init rc files within partitions.

  host_init_verifier searches the etc/init path within each partition.

  Args:
    product_out: PRODUCT_OUT directory, containing partition directories.
    partition_map: A map of partition name -> relative path within product_out.
  """
  allowed_partitions = ("system", "system_ext", "product", "vendor", "odm")
  cmd = ["host_init_verifier"]
  for partition, path in partition_map.items():
    if partition not in allowed_partitions:
      raise ExternalError("Unable to call host_init_verifier for partition %s" %
                          partition)
    cmd.extend(["--out_%s" % partition, os.path.join(product_out, path)])
    # Add --property-contexts if the file exists on the partition.
    property_contexts = "%s_property_contexts" % (
        "plat" if partition == "system" else partition)
    property_contexts_path = os.path.join(product_out, path, "etc", "selinux",
                                          property_contexts)
    if os.path.exists(property_contexts_path):
      cmd.append("--property-contexts=%s" % property_contexts_path)
    # Add the passwd file if the file exists on the partition.
    passwd_path = os.path.join(product_out, path, "etc", "passwd")
    if os.path.exists(passwd_path):
      cmd.extend(["-p", passwd_path])
  return RunAndCheckOutput(cmd)


def AppendAVBSigningArgs(cmd, partition):
  """Append signing arguments for avbtool."""
  # e.g., "--key path/to/signing_key --algorithm SHA256_RSA4096"
  key_path = ResolveAVBSigningPathArgs(OPTIONS.info_dict.get("avb_" + partition + "_key_path"))
  algorithm = OPTIONS.info_dict.get("avb_" + partition + "_algorithm")
  if key_path and algorithm:
    cmd.extend(["--key", key_path, "--algorithm", algorithm])
  avb_salt = OPTIONS.info_dict.get("avb_salt")
  # make_vbmeta_image doesn't like "--salt" (and it's not needed).
  if avb_salt and not partition.startswith("vbmeta"):
    cmd.extend(["--salt", avb_salt])


def ResolveAVBSigningPathArgs(split_args):

  def ResolveBinaryPath(path):
    if os.path.exists(path):
      return path
    new_path = os.path.join(OPTIONS.search_path, path)
    if os.path.exists(new_path):
      return new_path
    raise ExternalError(
      "Failed to find {}".format(new_path))

  if not split_args:
    return split_args

  if isinstance(split_args, list):
    for index, arg in enumerate(split_args[:-1]):
      if arg == '--signing_helper':
        signing_helper_path = split_args[index + 1]
        split_args[index + 1] = ResolveBinaryPath(signing_helper_path)
        break
  elif isinstance(split_args, str):
    split_args = ResolveBinaryPath(split_args)

  return split_args


def GetAvbPartitionArg(partition, image, info_dict=None):
  """Returns the VBMeta arguments for partition.

  It sets up the VBMeta argument by including the partition descriptor from the
  given 'image', or by configuring the partition as a chained partition.

  Args:
    partition: The name of the partition (e.g. "system").
    image: The path to the partition image.
    info_dict: A dict returned by common.LoadInfoDict(). Will use
        OPTIONS.info_dict if None has been given.

  Returns:
    A list of VBMeta arguments.
  """
  if info_dict is None:
    info_dict = OPTIONS.info_dict

  # Check if chain partition is used.
  key_path = info_dict.get("avb_" + partition + "_key_path")
  if not key_path:
    return ["--include_descriptors_from_image", image]

  # For a non-A/B device, we don't chain /recovery nor include its descriptor
  # into vbmeta.img. The recovery image will be configured on an independent
  # boot chain, to be verified with AVB_SLOT_VERIFY_FLAGS_NO_VBMETA_PARTITION.
  # See details at
  # https://android.googlesource.com/platform/external/avb/+/master/README.md#booting-into-recovery.
  if info_dict.get("ab_update") != "true" and partition == "recovery":
    return []

  # Otherwise chain the partition into vbmeta.
  chained_partition_arg = GetAvbChainedPartitionArg(partition, info_dict)
  return ["--chain_partition", chained_partition_arg]


def GetAvbChainedPartitionArg(partition, info_dict, key=None):
  """Constructs and returns the arg to build or verify a chained partition.

  Args:
    partition: The partition name.
    info_dict: The info dict to look up the key info and rollback index
        location.
    key: The key to be used for building or verifying the partition. Defaults to
        the key listed in info_dict.

  Returns:
    A string of form "partition:rollback_index_location:key" that can be used to
    build or verify vbmeta image.
  """
  if key is None:
    key = info_dict["avb_" + partition + "_key_path"]
  key = ResolveAVBSigningPathArgs(key)
  pubkey_path = ExtractAvbPublicKey(info_dict["avb_avbtool"], key)
  rollback_index_location = info_dict[
      "avb_" + partition + "_rollback_index_location"]
  return "{}:{}:{}".format(partition, rollback_index_location, pubkey_path)


def _HasGkiCertificationArgs():
  return ("gki_signing_key_path" in OPTIONS.info_dict and
          "gki_signing_algorithm" in OPTIONS.info_dict)


def _GenerateGkiCertificate(image, image_name):
  key_path = OPTIONS.info_dict.get("gki_signing_key_path")
  algorithm = OPTIONS.info_dict.get("gki_signing_algorithm")

  key_path = ResolveAVBSigningPathArgs(key_path)

  # Checks key_path exists, before processing --gki_signing_* args.
  if not os.path.exists(key_path):
    raise ExternalError(
        'gki_signing_key_path: "{}" not found'.format(key_path))

  output_certificate = tempfile.NamedTemporaryFile()
  cmd = [
      "generate_gki_certificate",
      "--name", image_name,
      "--algorithm", algorithm,
      "--key", key_path,
      "--output", output_certificate.name,
      image,
  ]

  signature_args = OPTIONS.info_dict.get("gki_signing_signature_args", "")
  signature_args = signature_args.strip()
  if signature_args:
    cmd.extend(["--additional_avb_args", signature_args])

  args = OPTIONS.info_dict.get("avb_boot_add_hash_footer_args", "")
  args = args.strip()
  if args:
    cmd.extend(["--additional_avb_args", args])

  RunAndCheckOutput(cmd)

  output_certificate.seek(os.SEEK_SET, 0)
  data = output_certificate.read()
  output_certificate.close()
  return data


def BuildVBMeta(image_path, partitions, name, needed_partitions):
  """Creates a VBMeta image.

  It generates the requested VBMeta image. The requested image could be for
  top-level or chained VBMeta image, which is determined based on the name.

  Args:
    image_path: The output path for the new VBMeta image.
    partitions: A dict that's keyed by partition names with image paths as
        values. Only valid partition names are accepted, as partitions listed
        in common.AVB_PARTITIONS and custom partitions listed in
        OPTIONS.info_dict.get("avb_custom_images_partition_list")
    name: Name of the VBMeta partition, e.g. 'vbmeta', 'vbmeta_system'.
    needed_partitions: Partitions whose descriptors should be included into the
        generated VBMeta image.

  Raises:
    AssertionError: On invalid input args.
  """
  avbtool = OPTIONS.info_dict["avb_avbtool"]
  cmd = [avbtool, "make_vbmeta_image", "--output", image_path]
  AppendAVBSigningArgs(cmd, name)

  custom_partitions = OPTIONS.info_dict.get(
      "avb_custom_images_partition_list", "").strip().split()
  custom_avb_partitions = ["vbmeta_" + part for part in OPTIONS.info_dict.get(
      "avb_custom_vbmeta_images_partition_list", "").strip().split()]

  for partition, path in partitions.items():
    if partition not in needed_partitions:
      continue
    assert (partition in AVB_PARTITIONS or
            partition in AVB_VBMETA_PARTITIONS or
            partition in custom_avb_partitions or
            partition in custom_partitions), \
        'Unknown partition: {}'.format(partition)
    assert os.path.exists(path), \
        'Failed to find {} for {}'.format(path, partition)
    cmd.extend(GetAvbPartitionArg(partition, path))

  args = OPTIONS.info_dict.get("avb_{}_args".format(name))
  if args and args.strip():
    split_args = shlex.split(args)
    for index, arg in enumerate(split_args[:-1]):
      # Check that the image file exists. Some images might be defined
      # as a path relative to source tree, which may not be available at the
      # same location when running this script (we have the input target_files
      # zip only). For such cases, we additionally scan other locations (e.g.
      # IMAGES/, RADIO/, etc) before bailing out.
      if arg == '--include_descriptors_from_image':
        chained_image = split_args[index + 1]
        if os.path.exists(chained_image):
          continue
        found = False
        for dir_name in ['IMAGES', 'RADIO', 'PREBUILT_IMAGES']:
          alt_path = os.path.join(
              OPTIONS.input_tmp, dir_name, os.path.basename(chained_image))
          if os.path.exists(alt_path):
            split_args[index + 1] = alt_path
            found = True
            break
        assert found, 'Failed to find {}'.format(chained_image)

    split_args = ResolveAVBSigningPathArgs(split_args)
    cmd.extend(split_args)

  RunAndCheckOutput(cmd)


def _MakeRamdisk(sourcedir, fs_config_file=None,
                 dev_node_file=None,
                 ramdisk_format=RamdiskFormat.GZ):
  ramdisk_img = tempfile.NamedTemporaryFile()

  cmd = ["mkbootfs"]

  if fs_config_file and os.access(fs_config_file, os.F_OK):
    cmd.extend(["-f", fs_config_file])

  if dev_node_file and os.access(dev_node_file, os.F_OK):
    cmd.extend(["-n", dev_node_file])

  cmd.append(os.path.join(sourcedir, "RAMDISK"))

  p1 = Run(cmd, stdout=subprocess.PIPE)
  if ramdisk_format == RamdiskFormat.LZ4:
    p2 = Run(["lz4", "-l", "-12", "--favor-decSpeed"], stdin=p1.stdout,
             stdout=ramdisk_img.file.fileno())
  elif ramdisk_format == RamdiskFormat.GZ:
    p2 = Run(["minigzip"], stdin=p1.stdout, stdout=ramdisk_img.file.fileno())
  else:
    raise ValueError("Only support lz4 or minigzip ramdisk format.")

  p2.wait()
  p1.wait()
  assert p1.returncode == 0, "mkbootfs of %s ramdisk failed" % (sourcedir,)
  assert p2.returncode == 0, "compression of %s ramdisk failed" % (sourcedir,)

  return ramdisk_img


def _BuildBootableImage(image_name, sourcedir, fs_config_file,
                        dev_node_file=None, info_dict=None,
                        has_ramdisk=False, two_step_image=False):
  """Build a bootable image from the specified sourcedir.

  Take a kernel, cmdline, and optionally a ramdisk directory from the input (in
  'sourcedir'), and turn them into a boot image. 'two_step_image' indicates if
  we are building a two-step special image (i.e. building a recovery image to
  be loaded into /boot in two-step OTAs).

  Return the image data, or None if sourcedir does not appear to contains files
  for building the requested image.
  """

  if info_dict is None:
    info_dict = OPTIONS.info_dict

  # "boot" or "recovery", without extension.
  partition_name = os.path.basename(sourcedir).lower()

  kernel = None
  if partition_name == "recovery":
    if info_dict.get("exclude_kernel_from_recovery_image") == "true":
      logger.info("Excluded kernel binary from recovery image.")
    else:
      kernel = "kernel"
  elif partition_name == "init_boot":
    pass
  else:
    kernel = image_name.replace("boot", "kernel")
    kernel = kernel.replace(".img", "")
  if kernel and not os.access(os.path.join(sourcedir, kernel), os.F_OK):
    return None

  kernel_path = os.path.join(sourcedir, kernel) if kernel else None

  if has_ramdisk and not os.access(os.path.join(sourcedir, "RAMDISK"), os.F_OK):
    return None

  img = tempfile.NamedTemporaryFile()

  if has_ramdisk:
    ramdisk_format = GetRamdiskFormat(info_dict)
    ramdisk_img = _MakeRamdisk(sourcedir, fs_config_file, dev_node_file,
                               ramdisk_format=ramdisk_format)

  # use MKBOOTIMG from environ, or "mkbootimg" if empty or not set
  mkbootimg = os.getenv('MKBOOTIMG') or "mkbootimg"

  cmd = [mkbootimg]
  if kernel_path is not None:
    cmd.extend(["--kernel", kernel_path])

  fn = os.path.join(sourcedir, "second")
  if os.access(fn, os.F_OK):
    cmd.append("--second")
    cmd.append(fn)

  fn = os.path.join(sourcedir, "dtb")
  if os.access(fn, os.F_OK):
    cmd.append("--dtb")
    cmd.append(fn)

  fn = os.path.join(sourcedir, "cmdline")
  if os.access(fn, os.F_OK):
    cmd.append("--cmdline")
    cmd.append(open(fn).read().rstrip("\n"))

  fn = os.path.join(sourcedir, "base")
  if os.access(fn, os.F_OK):
    cmd.append("--base")
    cmd.append(open(fn).read().rstrip("\n"))

  fn = os.path.join(sourcedir, "pagesize")
  if os.access(fn, os.F_OK):
    cmd.append("--pagesize")
    cmd.append(open(fn).read().rstrip("\n"))

  if partition_name == "recovery":
    args = info_dict.get("recovery_mkbootimg_args")
    if not args:
      # Fall back to "mkbootimg_args" for recovery image
      # in case "recovery_mkbootimg_args" is not set.
      args = info_dict.get("mkbootimg_args")
  elif partition_name == "init_boot":
    args = info_dict.get("mkbootimg_init_args")
  else:
    args = info_dict.get("mkbootimg_args")
  if args and args.strip():
    cmd.extend(shlex.split(args))

  args = info_dict.get("mkbootimg_version_args")
  if args and args.strip():
    cmd.extend(shlex.split(args))

  if has_ramdisk:
    cmd.extend(["--ramdisk", ramdisk_img.name])

  img_unsigned = None
  if info_dict.get("vboot"):
    img_unsigned = tempfile.NamedTemporaryFile()
    cmd.extend(["--output", img_unsigned.name])
  else:
    cmd.extend(["--output", img.name])

  if partition_name == "recovery":
    if info_dict.get("include_recovery_dtbo") == "true":
      fn = os.path.join(sourcedir, "recovery_dtbo")
      cmd.extend(["--recovery_dtbo", fn])
    if info_dict.get("include_recovery_acpio") == "true":
      fn = os.path.join(sourcedir, "recovery_acpio")
      cmd.extend(["--recovery_acpio", fn])

  RunAndCheckOutput(cmd)

  if _HasGkiCertificationArgs():
    if not os.path.exists(img.name):
      raise ValueError("Cannot find GKI boot.img")
    if kernel_path is None or not os.path.exists(kernel_path):
      raise ValueError("Cannot find GKI kernel.img")

    # Certify GKI images.
    boot_signature_bytes = b''
    boot_signature_bytes += _GenerateGkiCertificate(img.name, "boot")
    boot_signature_bytes += _GenerateGkiCertificate(
        kernel_path, "generic_kernel")

    BOOT_SIGNATURE_SIZE = 16 * 1024
    if len(boot_signature_bytes) > BOOT_SIGNATURE_SIZE:
      raise ValueError(
          f"GKI boot_signature size must be <= {BOOT_SIGNATURE_SIZE}")
    boot_signature_bytes += (
        b'\0' * (BOOT_SIGNATURE_SIZE - len(boot_signature_bytes)))
    assert len(boot_signature_bytes) == BOOT_SIGNATURE_SIZE

    with open(img.name, 'ab') as f:
      f.write(boot_signature_bytes)

  # Sign the image if vboot is non-empty.
  if info_dict.get("vboot"):
    path = "/" + partition_name
    img_keyblock = tempfile.NamedTemporaryFile()
    # We have switched from the prebuilt futility binary to using the tool
    # (futility-host) built from the source. Override the setting in the old
    # TF.zip.
    futility = info_dict["futility"]
    if futility.startswith("prebuilts/"):
      futility = "futility-host"
    cmd = [info_dict["vboot_signer_cmd"], futility,
           img_unsigned.name, info_dict["vboot_key"] + ".vbpubk",
           info_dict["vboot_key"] + ".vbprivk",
           info_dict["vboot_subkey"] + ".vbprivk",
           img_keyblock.name,
           img.name]
    RunAndCheckOutput(cmd)

    # Clean up the temp files.
    img_unsigned.close()
    img_keyblock.close()

  # AVB: if enabled, calculate and add hash to boot.img or recovery.img.
  if info_dict.get("avb_enable") == "true":
    avbtool = info_dict["avb_avbtool"]
    if partition_name == "recovery":
      part_size = info_dict["recovery_size"]
    else:
      part_size = info_dict[image_name.replace(".img", "_size")]
    cmd = [avbtool, "add_hash_footer", "--image", img.name,
           "--partition_size", str(part_size), "--partition_name",
           partition_name]
    AppendAVBSigningArgs(cmd, partition_name)
    args = info_dict.get("avb_" + partition_name + "_add_hash_footer_args")
    if args and args.strip():
      split_args = ResolveAVBSigningPathArgs(shlex.split(args))
      cmd.extend(split_args)
    RunAndCheckOutput(cmd)

  img.seek(os.SEEK_SET, 0)
  data = img.read()

  if has_ramdisk:
    ramdisk_img.close()
  img.close()

  return data


def _SignBootableImage(image_path, prebuilt_name, partition_name,
                       info_dict=None):
  """Performs AVB signing for a prebuilt boot.img.

  Args:
    image_path: The full path of the image, e.g., /path/to/boot.img.
    prebuilt_name: The prebuilt image name, e.g., boot.img, boot-5.4-gz.img,
        boot-5.10.img, recovery.img or init_boot.img.
    partition_name: The partition name, e.g., 'boot', 'init_boot' or 'recovery'.
    info_dict: The information dict read from misc_info.txt.
  """
  if info_dict is None:
    info_dict = OPTIONS.info_dict

  # AVB: if enabled, calculate and add hash to boot.img or recovery.img.
  if info_dict.get("avb_enable") == "true":
    avbtool = info_dict["avb_avbtool"]
    if partition_name == "recovery":
      part_size = info_dict["recovery_size"]
    else:
      part_size = info_dict[prebuilt_name.replace(".img", "_size")]

    cmd = [avbtool, "add_hash_footer", "--image", image_path,
           "--partition_size", str(part_size), "--partition_name",
           partition_name]
    AppendAVBSigningArgs(cmd, partition_name)
    args = info_dict.get("avb_" + partition_name + "_add_hash_footer_args")
    if args and args.strip():
      split_args = ResolveAVBSigningPathArgs(shlex.split(args))
      cmd.extend(split_args)
    RunAndCheckOutput(cmd)


def HasRamdisk(partition_name, info_dict=None):
  """Returns true/false to see if a bootable image should have a ramdisk.

  Args:
    partition_name: The partition name, e.g., 'boot', 'init_boot' or 'recovery'.
    info_dict: The information dict read from misc_info.txt.
  """
  if info_dict is None:
    info_dict = OPTIONS.info_dict

  if partition_name != "boot":
    return True  # init_boot.img or recovery.img has a ramdisk.

  if info_dict.get("recovery_as_boot") == "true":
    return True  # the recovery-as-boot boot.img has a RECOVERY ramdisk.

  if info_dict.get("gki_boot_image_without_ramdisk") == "true":
    return False  # A GKI boot.img has no ramdisk since Android-13.

  if info_dict.get("system_root_image") == "true":
    # The ramdisk content is merged into the system.img, so there is NO
    # ramdisk in the boot.img or boot-<kernel version>.img.
    return False

  if info_dict.get("init_boot") == "true":
    # The ramdisk is moved to the init_boot.img, so there is NO
    # ramdisk in the boot.img or boot-<kernel version>.img.
    return False

  return True


def GetBootableImage(name, prebuilt_name, unpack_dir, tree_subdir,
                     info_dict=None, two_step_image=False,
                     dev_nodes=False):
  """Return a File object with the desired bootable image.

  Look for it in 'unpack_dir'/BOOTABLE_IMAGES under the name 'prebuilt_name',
  otherwise look for it under 'unpack_dir'/IMAGES, otherwise construct it from
  the source files in 'unpack_dir'/'tree_subdir'."""

  if info_dict is None:
    info_dict = OPTIONS.info_dict

  prebuilt_path = os.path.join(unpack_dir, "BOOTABLE_IMAGES", prebuilt_name)
  if os.path.exists(prebuilt_path):
    logger.info("using prebuilt %s from BOOTABLE_IMAGES...", prebuilt_name)
    return File.FromLocalFile(name, prebuilt_path)

  prebuilt_path = os.path.join(unpack_dir, "IMAGES", prebuilt_name)
  if os.path.exists(prebuilt_path):
    logger.info("using prebuilt %s from IMAGES...", prebuilt_name)
    return File.FromLocalFile(name, prebuilt_path)

  partition_name = tree_subdir.lower()
  prebuilt_path = os.path.join(unpack_dir, "PREBUILT_IMAGES", prebuilt_name)
  if os.path.exists(prebuilt_path):
    logger.info("Re-signing prebuilt %s from PREBUILT_IMAGES...", prebuilt_name)
    signed_img = MakeTempFile()
    shutil.copy(prebuilt_path, signed_img)
    _SignBootableImage(signed_img, prebuilt_name, partition_name, info_dict)
    return File.FromLocalFile(name, signed_img)

  logger.info("building image from target_files %s...", tree_subdir)

  has_ramdisk = HasRamdisk(partition_name, info_dict)

  fs_config = "META/" + tree_subdir.lower() + "_filesystem_config.txt"
  data = _BuildBootableImage(prebuilt_name, os.path.join(unpack_dir, tree_subdir),
                             os.path.join(unpack_dir, fs_config),
                             os.path.join(unpack_dir, 'META/ramdisk_node_list')
                             if dev_nodes else None,
                             info_dict, has_ramdisk, two_step_image)
  if data:
    return File(name, data)
  return None


def _BuildVendorBootImage(sourcedir, partition_name, info_dict=None):
  """Build a vendor boot image from the specified sourcedir.

  Take a ramdisk, dtb, and vendor_cmdline from the input (in 'sourcedir'), and
  turn them into a vendor boot image.

  Return the image data, or None if sourcedir does not appear to contains files
  for building the requested image.
  """

  if info_dict is None:
    info_dict = OPTIONS.info_dict

  img = tempfile.NamedTemporaryFile()

  ramdisk_format = GetRamdiskFormat(info_dict)
  ramdisk_img = _MakeRamdisk(sourcedir, ramdisk_format=ramdisk_format)

  # use MKBOOTIMG from environ, or "mkbootimg" if empty or not set
  mkbootimg = os.getenv('MKBOOTIMG') or "mkbootimg"

  cmd = [mkbootimg]

  fn = os.path.join(sourcedir, "dtb")
  if os.access(fn, os.F_OK):
    has_vendor_kernel_boot = (info_dict.get(
        "vendor_kernel_boot", "").lower() == "true")

    # Pack dtb into vendor_kernel_boot if building vendor_kernel_boot.
    # Otherwise pack dtb into vendor_boot.
    if not has_vendor_kernel_boot or partition_name == "vendor_kernel_boot":
      cmd.append("--dtb")
      cmd.append(fn)

  fn = os.path.join(sourcedir, "vendor_cmdline")
  if os.access(fn, os.F_OK):
    cmd.append("--vendor_cmdline")
    cmd.append(open(fn).read().rstrip("\n"))

  fn = os.path.join(sourcedir, "base")
  if os.access(fn, os.F_OK):
    cmd.append("--base")
    cmd.append(open(fn).read().rstrip("\n"))

  fn = os.path.join(sourcedir, "pagesize")
  if os.access(fn, os.F_OK):
    cmd.append("--pagesize")
    cmd.append(open(fn).read().rstrip("\n"))

  args = info_dict.get("mkbootimg_args")
  if args and args.strip():
    cmd.extend(shlex.split(args))

  args = info_dict.get("mkbootimg_version_args")
  if args and args.strip():
    cmd.extend(shlex.split(args))

  cmd.extend(["--vendor_ramdisk", ramdisk_img.name])
  cmd.extend(["--vendor_boot", img.name])

  fn = os.path.join(sourcedir, "vendor_bootconfig")
  if os.access(fn, os.F_OK):
    cmd.append("--vendor_bootconfig")
    cmd.append(fn)

  ramdisk_fragment_imgs = []
  fn = os.path.join(sourcedir, "vendor_ramdisk_fragments")
  if os.access(fn, os.F_OK):
    ramdisk_fragments = shlex.split(open(fn).read().rstrip("\n"))
    for ramdisk_fragment in ramdisk_fragments:
      fn = os.path.join(sourcedir, "RAMDISK_FRAGMENTS",
                        ramdisk_fragment, "mkbootimg_args")
      cmd.extend(shlex.split(open(fn).read().rstrip("\n")))
      fn = os.path.join(sourcedir, "RAMDISK_FRAGMENTS",
                        ramdisk_fragment, "prebuilt_ramdisk")
      # Use prebuilt image if found, else create ramdisk from supplied files.
      if os.access(fn, os.F_OK):
        ramdisk_fragment_pathname = fn
      else:
        ramdisk_fragment_root = os.path.join(
            sourcedir, "RAMDISK_FRAGMENTS", ramdisk_fragment)
        ramdisk_fragment_img = _MakeRamdisk(ramdisk_fragment_root,
                                            ramdisk_format=ramdisk_format)
        ramdisk_fragment_imgs.append(ramdisk_fragment_img)
        ramdisk_fragment_pathname = ramdisk_fragment_img.name
      cmd.extend(["--vendor_ramdisk_fragment", ramdisk_fragment_pathname])

  RunAndCheckOutput(cmd)

  # AVB: if enabled, calculate and add hash.
  if info_dict.get("avb_enable") == "true":
    avbtool = info_dict["avb_avbtool"]
    part_size = info_dict[f'{partition_name}_size']
    cmd = [avbtool, "add_hash_footer", "--image", img.name,
           "--partition_size", str(part_size), "--partition_name", partition_name]
    AppendAVBSigningArgs(cmd, partition_name)
    args = info_dict.get(f'avb_{partition_name}_add_hash_footer_args')
    if args and args.strip():
      split_args = ResolveAVBSigningPathArgs(shlex.split(args))
      cmd.extend(split_args)
    RunAndCheckOutput(cmd)

  img.seek(os.SEEK_SET, 0)
  data = img.read()

  for f in ramdisk_fragment_imgs:
    f.close()
  ramdisk_img.close()
  img.close()

  return data


def GetVendorBootImage(name, prebuilt_name, unpack_dir, tree_subdir,
                       info_dict=None):
  """Return a File object with the desired vendor boot image.

  Look for it under 'unpack_dir'/IMAGES, otherwise construct it from
  the source files in 'unpack_dir'/'tree_subdir'."""

  prebuilt_path = os.path.join(unpack_dir, "IMAGES", prebuilt_name)
  if os.path.exists(prebuilt_path):
    logger.info("using prebuilt %s from IMAGES...", prebuilt_name)
    return File.FromLocalFile(name, prebuilt_path)

  logger.info("building image from target_files %s...", tree_subdir)

  if info_dict is None:
    info_dict = OPTIONS.info_dict

  data = _BuildVendorBootImage(
      os.path.join(unpack_dir, tree_subdir), "vendor_boot", info_dict)
  if data:
    return File(name, data)
  return None


def GetVendorKernelBootImage(name, prebuilt_name, unpack_dir, tree_subdir,
                             info_dict=None):
  """Return a File object with the desired vendor kernel boot image.

  Look for it under 'unpack_dir'/IMAGES, otherwise construct it from
  the source files in 'unpack_dir'/'tree_subdir'."""

  prebuilt_path = os.path.join(unpack_dir, "IMAGES", prebuilt_name)
  if os.path.exists(prebuilt_path):
    logger.info("using prebuilt %s from IMAGES...", prebuilt_name)
    return File.FromLocalFile(name, prebuilt_path)

  logger.info("building image from target_files %s...", tree_subdir)

  if info_dict is None:
    info_dict = OPTIONS.info_dict

  data = _BuildVendorBootImage(
      os.path.join(unpack_dir, tree_subdir), "vendor_kernel_boot", info_dict)
  if data:
    return File(name, data)
  return None


def Gunzip(in_filename, out_filename):
  """Gunzips the given gzip compressed file to a given output file."""
  with gzip.open(in_filename, "rb") as in_file, \
          open(out_filename, "wb") as out_file:
    shutil.copyfileobj(in_file, out_file)


def UnzipSingleFile(input_zip: zipfile.ZipFile, info: zipfile.ZipInfo, dirname: str):
  # According to https://stackoverflow.com/questions/434641/how-do-i-set-permissions-attributes-on-a-file-in-a-zip-file-using-pythons-zip/6297838#6297838
  # higher bits of |external_attr| are unix file permission and types
  unix_filetype = info.external_attr >> 16

  def CheckMask(a, mask):
    return (a & mask) == mask

  def IsSymlink(a):
    return CheckMask(a, stat.S_IFLNK)
  # python3.11 zipfile implementation doesn't handle symlink correctly
  if not IsSymlink(unix_filetype):
    return input_zip.extract(info, dirname)
  if dirname is None:
    dirname = os.getcwd()
  target = os.path.join(dirname, info.filename)
  os.makedirs(os.path.dirname(target), exist_ok=True)
  os.symlink(input_zip.read(info).decode(), target)


def UnzipToDir(filename, dirname, patterns=None):
  """Unzips the archive to the given directory.

  Args:
    filename: The name of the zip file to unzip.
    dirname: Where the unziped files will land.
    patterns: Files to unzip from the archive. If omitted, will unzip the entire
        archvie. Non-matching patterns will be filtered out. If there's no match
        after the filtering, no file will be unzipped.
  """
  with zipfile.ZipFile(filename, allowZip64=True, mode="r") as input_zip:
    # Filter out non-matching patterns. unzip will complain otherwise.
    entries = input_zip.infolist()
    # b/283033491
    # Per https://en.wikipedia.org/wiki/ZIP_(file_format)#Central_directory_file_header
    # In zip64 mode, central directory record's header_offset field might be
    # set to 0xFFFFFFFF if header offset is > 2^32. In this case, the extra
    # fields will contain an 8 byte little endian integer at offset 20
    # to indicate the actual local header offset.
    # As of python3.11, python does not handle zip64 central directories
    # correctly, so we will manually do the parsing here.

    # ZIP64 central directory extra field has two required fields:
    # 2 bytes header ID and 2 bytes size field. Thes two require fields have
    # a total size of 4 bytes. Then it has three other 8 bytes field, followed
    # by a 4 byte disk number field. The last disk number field is not required
    # to be present, but if it is present, the total size of extra field will be
    # divisible by 8(because 2+2+4+8*n is always going to be multiple of 8)
    # Most extra fields are optional, but when they appear, their must appear
    # in the order defined by zip64 spec. Since file header offset is the 2nd
    # to last field in zip64 spec, it will only be at last 8 bytes or last 12-4
    # bytes, depending on whether disk number is present.
    for entry in entries:
      if entry.header_offset == 0xFFFFFFFF:
        if len(entry.extra) % 8 == 0:
          entry.header_offset = int.from_bytes(entry.extra[-12:-4], "little")
        else:
          entry.header_offset = int.from_bytes(entry.extra[-8:], "little")
    if patterns is not None:
      filtered = [info for info in entries if any(
          [fnmatch.fnmatch(info.filename, p) for p in patterns])]

      # There isn't any matching files. Don't unzip anything.
      if not filtered:
        return
<<<<<<< HEAD
      input_zip.extractall(dirname, filtered)
    else:
      input_zip.extractall(dirname, entries)
=======
      for info in filtered:
        UnzipSingleFile(input_zip, info, dirname)
    else:
      for info in entries:
        UnzipSingleFile(input_zip, info, dirname)
>>>>>>> 06f546f9


def UnzipTemp(filename, patterns=None):
  """Unzips the given archive into a temporary directory and returns the name.

  Args:
    filename: If filename is of the form "foo.zip+bar.zip", unzip foo.zip into
    a temp dir, then unzip bar.zip into that_dir/BOOTABLE_IMAGES.

    patterns: Files to unzip from the archive. If omitted, will unzip the entire
    archvie.

  Returns:
    The name of the temporary directory.
  """

  tmp = MakeTempDir(prefix="targetfiles-")
  m = re.match(r"^(.*[.]zip)\+(.*[.]zip)$", filename, re.IGNORECASE)
  if m:
    UnzipToDir(m.group(1), tmp, patterns)
    UnzipToDir(m.group(2), os.path.join(tmp, "BOOTABLE_IMAGES"), patterns)
    filename = m.group(1)
  else:
    UnzipToDir(filename, tmp, patterns)

  return tmp


def GetUserImage(which, tmpdir, input_zip,
                 info_dict=None,
                 allow_shared_blocks=None,
                 reset_file_map=False):
  """Returns an Image object suitable for passing to BlockImageDiff.

  This function loads the specified image from the given path. If the specified
  image is sparse, it also performs additional processing for OTA purpose. For
  example, it always adds block 0 to clobbered blocks list. It also detects
  files that cannot be reconstructed from the block list, for whom we should
  avoid applying imgdiff.

  Args:
    which: The partition name.
    tmpdir: The directory that contains the prebuilt image and block map file.
    input_zip: The target-files ZIP archive.
    info_dict: The dict to be looked up for relevant info.
    allow_shared_blocks: If image is sparse, whether having shared blocks is
        allowed. If none, it is looked up from info_dict.
    reset_file_map: If true and image is sparse, reset file map before returning
        the image.
  Returns:
    A Image object. If it is a sparse image and reset_file_map is False, the
    image will have file_map info loaded.
  """
  if info_dict is None:
    info_dict = LoadInfoDict(input_zip)

  is_sparse = IsSparseImage(os.path.join(tmpdir, "IMAGES", which + ".img"))

  # When target uses 'BOARD_EXT4_SHARE_DUP_BLOCKS := true', images may contain
  # shared blocks (i.e. some blocks will show up in multiple files' block
  # list). We can only allocate such shared blocks to the first "owner", and
  # disable imgdiff for all later occurrences.
  if allow_shared_blocks is None:
    allow_shared_blocks = info_dict.get("ext4_share_dup_blocks") == "true"

  if is_sparse:
    img = GetSparseImage(which, tmpdir, input_zip, allow_shared_blocks)
    if reset_file_map:
      img.ResetFileMap()
    return img
  return GetNonSparseImage(which, tmpdir)


def GetNonSparseImage(which, tmpdir):
  """Returns a Image object suitable for passing to BlockImageDiff.

  This function loads the specified non-sparse image from the given path.

  Args:
    which: The partition name.
    tmpdir: The directory that contains the prebuilt image and block map file.
  Returns:
    A Image object.
  """
  path = os.path.join(tmpdir, "IMAGES", which + ".img")
  mappath = os.path.join(tmpdir, "IMAGES", which + ".map")

  # The image and map files must have been created prior to calling
  # ota_from_target_files.py (since LMP).
  assert os.path.exists(path) and os.path.exists(mappath)

  return images.FileImage(path)


def GetSparseImage(which, tmpdir, input_zip, allow_shared_blocks):
  """Returns a SparseImage object suitable for passing to BlockImageDiff.

  This function loads the specified sparse image from the given path, and
  performs additional processing for OTA purpose. For example, it always adds
  block 0 to clobbered blocks list. It also detects files that cannot be
  reconstructed from the block list, for whom we should avoid applying imgdiff.

  Args:
    which: The partition name, e.g. "system", "vendor".
    tmpdir: The directory that contains the prebuilt image and block map file.
    input_zip: The target-files ZIP archive.
    allow_shared_blocks: Whether having shared blocks is allowed.
  Returns:
    A SparseImage object, with file_map info loaded.
  """
  path = os.path.join(tmpdir, "IMAGES", which + ".img")
  mappath = os.path.join(tmpdir, "IMAGES", which + ".map")

  # The image and map files must have been created prior to calling
  # ota_from_target_files.py (since LMP).
  assert os.path.exists(path) and os.path.exists(mappath)

  # In ext4 filesystems, block 0 might be changed even being mounted R/O. We add
  # it to clobbered_blocks so that it will be written to the target
  # unconditionally. Note that they are still part of care_map. (Bug: 20939131)
  clobbered_blocks = "0"

  image = sparse_img.SparseImage(
      path, mappath, clobbered_blocks, allow_shared_blocks=allow_shared_blocks)

  # block.map may contain less blocks, because mke2fs may skip allocating blocks
  # if they contain all zeros. We can't reconstruct such a file from its block
  # list. Tag such entries accordingly. (Bug: 65213616)
  for entry in image.file_map:
    # Skip artificial names, such as "__ZERO", "__NONZERO-1".
    if not entry.startswith('/'):
      continue

    # "/system/framework/am.jar" => "SYSTEM/framework/am.jar". Note that the
    # filename listed in system.map may contain an additional leading slash
    # (i.e. "//system/framework/am.jar"). Using lstrip to get consistent
    # results.
    # And handle another special case, where files not under /system
    # (e.g. "/sbin/charger") are packed under ROOT/ in a target_files.zip.
    arcname = entry.lstrip('/')
    if which == 'system' and not arcname.startswith('system'):
      arcname = 'ROOT/' + arcname
    else:
      arcname = arcname.replace(which, which.upper(), 1)

    assert arcname in input_zip.namelist(), \
        "Failed to find the ZIP entry for {}".format(entry)

    info = input_zip.getinfo(arcname)
    ranges = image.file_map[entry]

    # If a RangeSet has been tagged as using shared blocks while loading the
    # image, check the original block list to determine its completeness. Note
    # that the 'incomplete' flag would be tagged to the original RangeSet only.
    if ranges.extra.get('uses_shared_blocks'):
      ranges = ranges.extra['uses_shared_blocks']

    if RoundUpTo4K(info.file_size) > ranges.size() * 4096:
      ranges.extra['incomplete'] = True

  return image


def GetKeyPasswords(keylist):
  """Given a list of keys, prompt the user to enter passwords for
  those which require them.  Return a {key: password} dict.  password
  will be None if the key has no password."""

  no_passwords = []
  need_passwords = []
  key_passwords = {}
  devnull = open("/dev/null", "w+b")

  # sorted() can't compare strings to None, so convert Nones to strings
  for k in sorted(keylist, key=lambda x: x if x is not None else ""):
    # We don't need a password for things that aren't really keys.
    if k in SPECIAL_CERT_STRINGS or k is None:
      no_passwords.append(k)
      continue

    p = Run(["openssl", "pkcs8", "-in", k+OPTIONS.private_key_suffix,
             "-inform", "DER", "-nocrypt"],
            stdin=devnull.fileno(),
            stdout=devnull.fileno(),
            stderr=subprocess.STDOUT)
    p.communicate()
    if p.returncode == 0:
      # Definitely an unencrypted key.
      no_passwords.append(k)
    else:
      p = Run(["openssl", "pkcs8", "-in", k+OPTIONS.private_key_suffix,
               "-inform", "DER", "-passin", "pass:"],
              stdin=devnull.fileno(),
              stdout=devnull.fileno(),
              stderr=subprocess.PIPE)
      _, stderr = p.communicate()
      if p.returncode == 0:
        # Encrypted key with empty string as password.
        key_passwords[k] = ''
      elif stderr.startswith('Error decrypting key'):
        # Definitely encrypted key.
        # It would have said "Error reading key" if it didn't parse correctly.
        need_passwords.append(k)
      else:
        # Potentially, a type of key that openssl doesn't understand.
        # We'll let the routines in signapk.jar handle it.
        no_passwords.append(k)
  devnull.close()

  key_passwords.update(PasswordManager().GetPasswords(need_passwords))
  key_passwords.update(dict.fromkeys(no_passwords))
  return key_passwords


def GetMinSdkVersion(apk_name):
  """Gets the minSdkVersion declared in the APK.

  It calls OPTIONS.aapt2_path to query the embedded minSdkVersion from the given
  APK file. This can be both a decimal number (API Level) or a codename.

  Args:
    apk_name: The APK filename.

  Returns:
    The parsed SDK version string.

  Raises:
    ExternalError: On failing to obtain the min SDK version.
  """
  proc = Run(
      [OPTIONS.aapt2_path, "dump", "badging", apk_name], stdout=subprocess.PIPE,
      stderr=subprocess.PIPE)
  stdoutdata, stderrdata = proc.communicate()
  if proc.returncode != 0:
    raise ExternalError(
        "Failed to obtain minSdkVersion for {}: aapt2 return code {}:\n{}\n{}".format(
            apk_name, proc.returncode, stdoutdata, stderrdata))

  for line in stdoutdata.split("\n"):
    # Looking for lines such as sdkVersion:'23' or sdkVersion:'M'.
    m = re.match(r'sdkVersion:\'([^\']*)\'', line)
    if m:
      return m.group(1)
  raise ExternalError("No minSdkVersion returned by aapt2")


def GetMinSdkVersionInt(apk_name, codename_to_api_level_map):
  """Returns the minSdkVersion declared in the APK as a number (API Level).

  If minSdkVersion is set to a codename, it is translated to a number using the
  provided map.

  Args:
    apk_name: The APK filename.

  Returns:
    The parsed SDK version number.

  Raises:
    ExternalError: On failing to get the min SDK version number.
  """
  version = GetMinSdkVersion(apk_name)
  try:
    return int(version)
  except ValueError:
    # Not a decimal number.
    #
    # It could be either a straight codename, e.g.
    #     UpsideDownCake
    #
    # Or a codename with API fingerprint SHA, e.g.
    #     UpsideDownCake.e7d3947f14eb9dc4fec25ff6c5f8563e
    #
    # Extract the codename and try and map it to a version number.
    split = version.split(".")
    codename = split[0]
    if codename in codename_to_api_level_map:
      return codename_to_api_level_map[codename]
    raise ExternalError(
        "Unknown codename: '{}' from minSdkVersion: '{}'. Known codenames: {}".format(
            codename, version, codename_to_api_level_map))


def SignFile(input_name, output_name, key, password, min_api_level=None,
             codename_to_api_level_map=None, whole_file=False,
             extra_signapk_args=None):
  """Sign the input_name zip/jar/apk, producing output_name.  Use the
  given key and password (the latter may be None if the key does not
  have a password.

  If whole_file is true, use the "-w" option to SignApk to embed a
  signature that covers the whole file in the archive comment of the
  zip file.

  min_api_level is the API Level (int) of the oldest platform this file may end
  up on. If not specified for an APK, the API Level is obtained by interpreting
  the minSdkVersion attribute of the APK's AndroidManifest.xml.

  codename_to_api_level_map is needed to translate the codename which may be
  encountered as the APK's minSdkVersion.

  Caller may optionally specify extra args to be passed to SignApk, which
  defaults to OPTIONS.extra_signapk_args if omitted.
  """
  if codename_to_api_level_map is None:
    codename_to_api_level_map = {}
  if extra_signapk_args is None:
    extra_signapk_args = OPTIONS.extra_signapk_args

  java_library_path = os.path.join(
      OPTIONS.search_path, OPTIONS.signapk_shared_library_path)

  cmd = ([OPTIONS.java_path] + OPTIONS.java_args +
         ["-Djava.library.path=" + java_library_path,
          "-jar", os.path.join(OPTIONS.search_path, OPTIONS.signapk_path)] +
         extra_signapk_args)
  if whole_file:
    cmd.append("-w")

  min_sdk_version = min_api_level
  if min_sdk_version is None:
    if not whole_file:
      min_sdk_version = GetMinSdkVersionInt(
          input_name, codename_to_api_level_map)
  if min_sdk_version is not None:
    cmd.extend(["--min-sdk-version", str(min_sdk_version)])

  cmd.extend([key + OPTIONS.public_key_suffix,
              key + OPTIONS.private_key_suffix,
              input_name, output_name])

  proc = Run(cmd, stdin=subprocess.PIPE)
  if password is not None:
    password += "\n"
  stdoutdata, _ = proc.communicate(password)
  if proc.returncode != 0:
    raise ExternalError(
        "Failed to run {}: return code {}:\n{}".format(cmd,
                                                       proc.returncode, stdoutdata))


def SignSePolicy(sepolicy, key, password):
  """Sign the sepolicy zip, producing an fsverity .fsv_sig and
  an RSA .sig signature files.
  """

  if OPTIONS.sign_sepolicy_path is None:
    logger.info("No sign_sepolicy_path specified, %s was not signed", sepolicy)
    return False

  java_library_path = os.path.join(
      OPTIONS.search_path, OPTIONS.signapk_shared_library_path)

  cmd = ([OPTIONS.java_path] + OPTIONS.java_args +
         ["-Djava.library.path=" + java_library_path,
          "-jar", os.path.join(OPTIONS.search_path, OPTIONS.sign_sepolicy_path)] +
         OPTIONS.extra_sign_sepolicy_args)

  cmd.extend([key + OPTIONS.public_key_suffix,
              key + OPTIONS.private_key_suffix,
              sepolicy, os.path.dirname(sepolicy)])

  proc = Run(cmd, stdin=subprocess.PIPE)
  if password is not None:
    password += "\n"
  stdoutdata, _ = proc.communicate(password)
  if proc.returncode != 0:
    raise ExternalError(
        "Failed to run sign sepolicy: return code {}:\n{}".format(
            proc.returncode, stdoutdata))
  return True


def CheckSize(data, target, info_dict):
  """Checks the data string passed against the max size limit.

  For non-AVB images, raise exception if the data is too big. Print a warning
  if the data is nearing the maximum size.

  For AVB images, the actual image size should be identical to the limit.

  Args:
    data: A string that contains all the data for the partition.
    target: The partition name. The ".img" suffix is optional.
    info_dict: The dict to be looked up for relevant info.
  """
  if target.endswith(".img"):
    target = target[:-4]
  mount_point = "/" + target

  fs_type = None
  limit = None
  if info_dict["fstab"]:
    if mount_point == "/userdata":
      mount_point = "/data"
    p = info_dict["fstab"][mount_point]
    fs_type = p.fs_type
    device = p.device
    if "/" in device:
      device = device[device.rfind("/")+1:]
    limit = info_dict.get(device + "_size")
  if not fs_type or not limit:
    return

  size = len(data)
  # target could be 'userdata' or 'cache'. They should follow the non-AVB image
  # path.
  if info_dict.get("avb_enable") == "true" and target in AVB_PARTITIONS:
    if size != limit:
      raise ExternalError(
          "Mismatching image size for %s: expected %d actual %d" % (
              target, limit, size))
  else:
    pct = float(size) * 100.0 / limit
    msg = "%s size (%d) is %.2f%% of limit (%d)" % (target, size, pct, limit)
    if pct >= 99.0:
      raise ExternalError(msg)

    if pct >= 95.0:
      logger.warning("\n  WARNING: %s\n", msg)
    else:
      logger.info("  %s", msg)


def ReadApkCerts(tf_zip):
  """Parses the APK certs info from a given target-files zip.

  Given a target-files ZipFile, parses the META/apkcerts.txt entry and returns a
  tuple with the following elements: (1) a dictionary that maps packages to
  certs (based on the "certificate" and "private_key" attributes in the file;
  (2) a string representing the extension of compressed APKs in the target files
  (e.g ".gz", ".bro").

  Args:
    tf_zip: The input target_files ZipFile (already open).

  Returns:
    (certmap, ext): certmap is a dictionary that maps packages to certs; ext is
        the extension string of compressed APKs (e.g. ".gz"), or None if there's
        no compressed APKs.
  """
  certmap = {}
  compressed_extension = None

  # META/apkcerts.txt contains the info for _all_ the packages known at build
  # time. Filter out the ones that are not installed.
  installed_files = set()
  for name in tf_zip.namelist():
    basename = os.path.basename(name)
    if basename:
      installed_files.add(basename)

  for line in tf_zip.read('META/apkcerts.txt').decode().split('\n'):
    line = line.strip()
    if not line:
      continue
    m = re.match(
        r'^name="(?P<NAME>.*)"\s+certificate="(?P<CERT>.*)"\s+'
        r'private_key="(?P<PRIVKEY>.*?)"(\s+compressed="(?P<COMPRESSED>.*?)")?'
        r'(\s+partition="(?P<PARTITION>.*?)")?$',
        line)
    if not m:
      continue

    matches = m.groupdict()
    cert = matches["CERT"]
    privkey = matches["PRIVKEY"]
    name = matches["NAME"]
    this_compressed_extension = matches["COMPRESSED"]

    public_key_suffix_len = len(OPTIONS.public_key_suffix)
    private_key_suffix_len = len(OPTIONS.private_key_suffix)
    if cert in SPECIAL_CERT_STRINGS and not privkey:
      certmap[name] = cert
    elif (cert.endswith(OPTIONS.public_key_suffix) and
          privkey.endswith(OPTIONS.private_key_suffix) and
          cert[:-public_key_suffix_len] == privkey[:-private_key_suffix_len]):
      certmap[name] = cert[:-public_key_suffix_len]
    else:
      raise ValueError("Failed to parse line from apkcerts.txt:\n" + line)

    if not this_compressed_extension:
      continue

    # Only count the installed files.
    filename = name + '.' + this_compressed_extension
    if filename not in installed_files:
      continue

    # Make sure that all the values in the compression map have the same
    # extension. We don't support multiple compression methods in the same
    # system image.
    if compressed_extension:
      if this_compressed_extension != compressed_extension:
        raise ValueError(
            "Multiple compressed extensions: {} vs {}".format(
                compressed_extension, this_compressed_extension))
    else:
      compressed_extension = this_compressed_extension

  return (certmap,
          ("." + compressed_extension) if compressed_extension else None)


COMMON_DOCSTRING = """
Global options

  -p  (--path) <dir>
      Prepend <dir>/bin to the list of places to search for binaries run by this
      script, and expect to find jars in <dir>/framework.

  -s  (--device_specific) <file>
      Path to the Python module containing device-specific releasetools code.

  -x  (--extra) <key=value>
      Add a key/value pair to the 'extras' dict, which device-specific extension
      code may look at.

  -v  (--verbose)
      Show command lines being executed.

  -h  (--help)
      Display this usage message and exit.

  --logfile <file>
      Put verbose logs to specified file (regardless of --verbose option.)
"""


def Usage(docstring):
  print(docstring.rstrip("\n"))
  print(COMMON_DOCSTRING)


def ParseOptions(argv,
                 docstring,
                 extra_opts="", extra_long_opts=(),
                 extra_option_handler=None):
  """Parse the options in argv and return any arguments that aren't
  flags.  docstring is the calling module's docstring, to be displayed
  for errors and -h.  extra_opts and extra_long_opts are for flags
  defined by the caller, which are processed by passing them to
  extra_option_handler."""

  try:
    opts, args = getopt.getopt(
        argv, "hvp:s:x:" + extra_opts,
        ["help", "verbose", "path=", "signapk_path=",
         "signapk_shared_library_path=", "extra_signapk_args=",
         "sign_sepolicy_path=", "extra_sign_sepolicy_args=", "aapt2_path=",
         "java_path=", "java_args=", "android_jar_path=", "public_key_suffix=",
         "private_key_suffix=", "boot_signer_path=", "boot_signer_args=",
         "verity_signer_path=", "verity_signer_args=", "device_specific=",
         "extra=", "logfile="] + list(extra_long_opts))
  except getopt.GetoptError as err:
    Usage(docstring)
    print("**", str(err), "**")
    sys.exit(2)

  for o, a in opts:
    if o in ("-h", "--help"):
      Usage(docstring)
      sys.exit()
    elif o in ("-v", "--verbose"):
      OPTIONS.verbose = True
    elif o in ("-p", "--path"):
      OPTIONS.search_path = a
    elif o in ("--signapk_path",):
      OPTIONS.signapk_path = a
    elif o in ("--signapk_shared_library_path",):
      OPTIONS.signapk_shared_library_path = a
    elif o in ("--extra_signapk_args",):
      OPTIONS.extra_signapk_args = shlex.split(a)
    elif o in ("--sign_sepolicy_path",):
      OPTIONS.sign_sepolicy_path = a
    elif o in ("--extra_sign_sepolicy_args",):
      OPTIONS.extra_sign_sepolicy_args = shlex.split(a)
    elif o in ("--aapt2_path",):
      OPTIONS.aapt2_path = a
    elif o in ("--java_path",):
      OPTIONS.java_path = a
    elif o in ("--java_args",):
      OPTIONS.java_args = shlex.split(a)
    elif o in ("--android_jar_path",):
      OPTIONS.android_jar_path = a
    elif o in ("--public_key_suffix",):
      OPTIONS.public_key_suffix = a
    elif o in ("--private_key_suffix",):
      OPTIONS.private_key_suffix = a
    elif o in ("--boot_signer_path",):
      raise ValueError(
          "--boot_signer_path is no longer supported, please switch to AVB")
    elif o in ("--boot_signer_args",):
      raise ValueError(
          "--boot_signer_args is no longer supported, please switch to AVB")
    elif o in ("--verity_signer_path",):
      raise ValueError(
          "--verity_signer_path is no longer supported, please switch to AVB")
    elif o in ("--verity_signer_args",):
      raise ValueError(
          "--verity_signer_args is no longer supported, please switch to AVB")
    elif o in ("-s", "--device_specific"):
      OPTIONS.device_specific = a
    elif o in ("-x", "--extra"):
      key, value = a.split("=", 1)
      OPTIONS.extras[key] = value
    elif o in ("--logfile",):
      OPTIONS.logfile = a
    else:
      if extra_option_handler is None or not extra_option_handler(o, a):
        assert False, "unknown option \"%s\"" % (o,)

  if OPTIONS.search_path:
    os.environ["PATH"] = (os.path.join(OPTIONS.search_path, "bin") +
                          os.pathsep + os.environ["PATH"])

  return args


def MakeTempFile(prefix='tmp', suffix=''):
  """Make a temp file and add it to the list of things to be deleted
  when Cleanup() is called.  Return the filename."""
  fd, fn = tempfile.mkstemp(prefix=prefix, suffix=suffix)
  os.close(fd)
  OPTIONS.tempfiles.append(fn)
  return fn


def MakeTempDir(prefix='tmp', suffix=''):
  """Makes a temporary dir that will be cleaned up with a call to Cleanup().

  Returns:
    The absolute pathname of the new directory.
  """
  dir_name = tempfile.mkdtemp(suffix=suffix, prefix=prefix)
  OPTIONS.tempfiles.append(dir_name)
  return dir_name


def Cleanup():
  for i in OPTIONS.tempfiles:
    if os.path.isdir(i):
      shutil.rmtree(i, ignore_errors=True)
    else:
      os.remove(i)
  del OPTIONS.tempfiles[:]


class PasswordManager(object):
  def __init__(self):
    self.editor = os.getenv("EDITOR")
    self.pwfile = os.getenv("ANDROID_PW_FILE")

  def GetPasswords(self, items):
    """Get passwords corresponding to each string in 'items',
    returning a dict.  (The dict may have keys in addition to the
    values in 'items'.)

    Uses the passwords in $ANDROID_PW_FILE if available, letting the
    user edit that file to add more needed passwords.  If no editor is
    available, or $ANDROID_PW_FILE isn't define, prompts the user
    interactively in the ordinary way.
    """

    current = self.ReadFile()

    first = True
    while True:
      missing = []
      for i in items:
        if i not in current or not current[i]:
          missing.append(i)
      # Are all the passwords already in the file?
      if not missing:
        return current

      for i in missing:
        current[i] = ""

      if not first:
        print("key file %s still missing some passwords." % (self.pwfile,))
        if sys.version_info[0] >= 3:
          raw_input = input  # pylint: disable=redefined-builtin
        answer = raw_input("try to edit again? [y]> ").strip()
        if answer and answer[0] not in 'yY':
          raise RuntimeError("key passwords unavailable")
      first = False

      current = self.UpdateAndReadFile(current)

  def PromptResult(self, current):  # pylint: disable=no-self-use
    """Prompt the user to enter a value (password) for each key in
    'current' whose value is fales.  Returns a new dict with all the
    values.
    """
    result = {}
    for k, v in sorted(current.items()):
      if v:
        result[k] = v
      else:
        while True:
          result[k] = getpass.getpass(
              "Enter password for %s key> " % k).strip()
          if result[k]:
            break
    return result

  def UpdateAndReadFile(self, current):
    if not self.editor or not self.pwfile:
      return self.PromptResult(current)

    f = open(self.pwfile, "w")
    os.chmod(self.pwfile, 0o600)
    f.write("# Enter key passwords between the [[[ ]]] brackets.\n")
    f.write("# (Additional spaces are harmless.)\n\n")

    first_line = None
    sorted_list = sorted([(not v, k, v) for (k, v) in current.items()])
    for i, (_, k, v) in enumerate(sorted_list):
      f.write("[[[  %s  ]]] %s\n" % (v, k))
      if not v and first_line is None:
        # position cursor on first line with no password.
        first_line = i + 4
    f.close()

    RunAndCheckOutput([self.editor, "+%d" % (first_line,), self.pwfile])

    return self.ReadFile()

  def ReadFile(self):
    result = {}
    if self.pwfile is None:
      return result
    try:
      f = open(self.pwfile, "r")
      for line in f:
        line = line.strip()
        if not line or line[0] == '#':
          continue
        m = re.match(r"^\[\[\[\s*(.*?)\s*\]\]\]\s*(\S+)$", line)
        if not m:
          logger.warning("Failed to parse password file: %s", line)
        else:
          result[m.group(2)] = m.group(1)
      f.close()
    except IOError as e:
      if e.errno != errno.ENOENT:
        logger.exception("Error reading password file:")
    return result


def ZipWrite(zip_file, filename, arcname=None, perms=0o644,
             compress_type=None):

  # http://b/18015246
  # Python 2.7's zipfile implementation wrongly thinks that zip64 is required
  # for files larger than 2GiB. We can work around this by adjusting their
  # limit. Note that `zipfile.writestr()` will not work for strings larger than
  # 2GiB. The Python interpreter sometimes rejects strings that large (though
  # it isn't clear to me exactly what circumstances cause this).
  # `zipfile.write()` must be used directly to work around this.
  #
  # This mess can be avoided if we port to python3.
  saved_zip64_limit = zipfile.ZIP64_LIMIT
  zipfile.ZIP64_LIMIT = (1 << 32) - 1

  if compress_type is None:
    compress_type = zip_file.compression
  if arcname is None:
    arcname = filename

  saved_stat = os.stat(filename)

  try:
    # `zipfile.write()` doesn't allow us to pass ZipInfo, so just modify the
    # file to be zipped and reset it when we're done.
    os.chmod(filename, perms)

    # Use a fixed timestamp so the output is repeatable.
    # Note: Use of fromtimestamp rather than utcfromtimestamp here is
    # intentional. zip stores datetimes in local time without a time zone
    # attached, so we need "epoch" but in the local time zone to get 2009/01/01
    # in the zip archive.
    local_epoch = datetime.datetime.fromtimestamp(0)
    timestamp = (datetime.datetime(2009, 1, 1) - local_epoch).total_seconds()
    os.utime(filename, (timestamp, timestamp))

    zip_file.write(filename, arcname=arcname, compress_type=compress_type)
  finally:
    os.chmod(filename, saved_stat.st_mode)
    os.utime(filename, (saved_stat.st_atime, saved_stat.st_mtime))
    zipfile.ZIP64_LIMIT = saved_zip64_limit


def ZipWriteStr(zip_file, zinfo_or_arcname, data, perms=None,
                compress_type=None):
  """Wrap zipfile.writestr() function to work around the zip64 limit.

  Even with the ZIP64_LIMIT workaround, it won't allow writing a string
  longer than 2GiB. It gives 'OverflowError: size does not fit in an int'
  when calling crc32(bytes).

  But it still works fine to write a shorter string into a large zip file.
  We should use ZipWrite() whenever possible, and only use ZipWriteStr()
  when we know the string won't be too long.
  """

  saved_zip64_limit = zipfile.ZIP64_LIMIT
  zipfile.ZIP64_LIMIT = (1 << 32) - 1

  if not isinstance(zinfo_or_arcname, zipfile.ZipInfo):
    zinfo = zipfile.ZipInfo(filename=zinfo_or_arcname)
    zinfo.compress_type = zip_file.compression
    if perms is None:
      perms = 0o100644
  else:
    zinfo = zinfo_or_arcname
    # Python 2 and 3 behave differently when calling ZipFile.writestr() with
    # zinfo.external_attr being 0. Python 3 uses `0o600 << 16` as the value for
    # such a case (since
    # https://github.com/python/cpython/commit/18ee29d0b870caddc0806916ca2c823254f1a1f9),
    # which seems to make more sense. Otherwise the entry will have 0o000 as the
    # permission bits. We follow the logic in Python 3 to get consistent
    # behavior between using the two versions.
    if not zinfo.external_attr:
      zinfo.external_attr = 0o600 << 16

  # If compress_type is given, it overrides the value in zinfo.
  if compress_type is not None:
    zinfo.compress_type = compress_type

  # If perms is given, it has a priority.
  if perms is not None:
    # If perms doesn't set the file type, mark it as a regular file.
    if perms & 0o770000 == 0:
      perms |= 0o100000
    zinfo.external_attr = perms << 16

  # Use a fixed timestamp so the output is repeatable.
  zinfo.date_time = (2009, 1, 1, 0, 0, 0)

  zip_file.writestr(zinfo, data)
  zipfile.ZIP64_LIMIT = saved_zip64_limit


def ZipDelete(zip_filename, entries, force=False):
  """Deletes entries from a ZIP file.

  Args:
    zip_filename: The name of the ZIP file.
    entries: The name of the entry, or the list of names to be deleted.
  """
  if isinstance(entries, str):
    entries = [entries]
  # If list is empty, nothing to do
  if not entries:
    return

  with zipfile.ZipFile(zip_filename, 'r') as zin:
    if not force and len(set(zin.namelist()).intersection(entries)) == 0:
      raise ExternalError(
          "Failed to delete zip entries, name not matched: %s" % entries)

    fd, new_zipfile = tempfile.mkstemp(dir=os.path.dirname(zip_filename))
    os.close(fd)
    cmd = ["zip2zip", "-i", zip_filename, "-o", new_zipfile]
    for entry in entries:
      cmd.append("-x")
      cmd.append(entry)
    RunAndCheckOutput(cmd)

  os.replace(new_zipfile, zip_filename)


def ZipClose(zip_file):
  # http://b/18015246
  # zipfile also refers to ZIP64_LIMIT during close() when it writes out the
  # central directory.
  saved_zip64_limit = zipfile.ZIP64_LIMIT
  zipfile.ZIP64_LIMIT = (1 << 32) - 1

  zip_file.close()

  zipfile.ZIP64_LIMIT = saved_zip64_limit


class DeviceSpecificParams(object):
  module = None

  def __init__(self, **kwargs):
    """Keyword arguments to the constructor become attributes of this
    object, which is passed to all functions in the device-specific
    module."""
    for k, v in kwargs.items():
      setattr(self, k, v)
    self.extras = OPTIONS.extras

    if self.module is None:
      path = OPTIONS.device_specific
      if not path:
        return
      try:
        if os.path.isdir(path):
          info = imp.find_module("releasetools", [path])
        else:
          d, f = os.path.split(path)
          b, x = os.path.splitext(f)
          if x == ".py":
            f = b
          info = imp.find_module(f, [d])
        logger.info("loaded device-specific extensions from %s", path)
        self.module = imp.load_module("device_specific", *info)
      except ImportError:
        logger.info("unable to load device-specific module; assuming none")

  def _DoCall(self, function_name, *args, **kwargs):
    """Call the named function in the device-specific module, passing
    the given args and kwargs.  The first argument to the call will be
    the DeviceSpecific object itself.  If there is no module, or the
    module does not define the function, return the value of the
    'default' kwarg (which itself defaults to None)."""
    if self.module is None or not hasattr(self.module, function_name):
      return kwargs.get("default")
    return getattr(self.module, function_name)(*((self,) + args), **kwargs)

  def FullOTA_Assertions(self):
    """Called after emitting the block of assertions at the top of a
    full OTA package.  Implementations can add whatever additional
    assertions they like."""
    return self._DoCall("FullOTA_Assertions")

  def FullOTA_InstallBegin(self):
    """Called at the start of full OTA installation."""
    return self._DoCall("FullOTA_InstallBegin")

  def FullOTA_GetBlockDifferences(self):
    """Called during full OTA installation and verification.
    Implementation should return a list of BlockDifference objects describing
    the update on each additional partitions.
    """
    return self._DoCall("FullOTA_GetBlockDifferences")

  def FullOTA_InstallEnd(self):
    """Called at the end of full OTA installation; typically this is
    used to install the image for the device's baseband processor."""
    return self._DoCall("FullOTA_InstallEnd")

  def IncrementalOTA_Assertions(self):
    """Called after emitting the block of assertions at the top of an
    incremental OTA package.  Implementations can add whatever
    additional assertions they like."""
    return self._DoCall("IncrementalOTA_Assertions")

  def IncrementalOTA_VerifyBegin(self):
    """Called at the start of the verification phase of incremental
    OTA installation; additional checks can be placed here to abort
    the script before any changes are made."""
    return self._DoCall("IncrementalOTA_VerifyBegin")

  def IncrementalOTA_VerifyEnd(self):
    """Called at the end of the verification phase of incremental OTA
    installation; additional checks can be placed here to abort the
    script before any changes are made."""
    return self._DoCall("IncrementalOTA_VerifyEnd")

  def IncrementalOTA_InstallBegin(self):
    """Called at the start of incremental OTA installation (after
    verification is complete)."""
    return self._DoCall("IncrementalOTA_InstallBegin")

  def IncrementalOTA_GetBlockDifferences(self):
    """Called during incremental OTA installation and verification.
    Implementation should return a list of BlockDifference objects describing
    the update on each additional partitions.
    """
    return self._DoCall("IncrementalOTA_GetBlockDifferences")

  def IncrementalOTA_InstallEnd(self):
    """Called at the end of incremental OTA installation; typically
    this is used to install the image for the device's baseband
    processor."""
    return self._DoCall("IncrementalOTA_InstallEnd")

  def VerifyOTA_Assertions(self):
    return self._DoCall("VerifyOTA_Assertions")


class File(object):
  def __init__(self, name, data, compress_size=None):
    self.name = name
    self.data = data
    self.size = len(data)
    self.compress_size = compress_size or self.size
    self.sha1 = sha1(data).hexdigest()

  @classmethod
  def FromLocalFile(cls, name, diskname):
    f = open(diskname, "rb")
    data = f.read()
    f.close()
    return File(name, data)

  def WriteToTemp(self):
    t = tempfile.NamedTemporaryFile()
    t.write(self.data)
    t.flush()
    return t

  def WriteToDir(self, d):
    with open(os.path.join(d, self.name), "wb") as fp:
      fp.write(self.data)

  def AddToZip(self, z, compression=None):
    ZipWriteStr(z, self.name, self.data, compress_type=compression)


DIFF_PROGRAM_BY_EXT = {
    ".gz": "imgdiff",
    ".zip": ["imgdiff", "-z"],
    ".jar": ["imgdiff", "-z"],
    ".apk": ["imgdiff", "-z"],
    ".img": "imgdiff",
}


class Difference(object):
  def __init__(self, tf, sf, diff_program=None):
    self.tf = tf
    self.sf = sf
    self.patch = None
    self.diff_program = diff_program

  def ComputePatch(self):
    """Compute the patch (as a string of data) needed to turn sf into
    tf.  Returns the same tuple as GetPatch()."""

    tf = self.tf
    sf = self.sf

    if self.diff_program:
      diff_program = self.diff_program
    else:
      ext = os.path.splitext(tf.name)[1]
      diff_program = DIFF_PROGRAM_BY_EXT.get(ext, "bsdiff")

    ttemp = tf.WriteToTemp()
    stemp = sf.WriteToTemp()

    ext = os.path.splitext(tf.name)[1]

    try:
      ptemp = tempfile.NamedTemporaryFile()
      if isinstance(diff_program, list):
        cmd = copy.copy(diff_program)
      else:
        cmd = [diff_program]
      cmd.append(stemp.name)
      cmd.append(ttemp.name)
      cmd.append(ptemp.name)
      p = Run(cmd, stdout=subprocess.PIPE, stderr=subprocess.PIPE)
      err = []

      def run():
        _, e = p.communicate()
        if e:
          err.append(e)
      th = threading.Thread(target=run)
      th.start()
      th.join(timeout=300)   # 5 mins
      if th.is_alive():
        logger.warning("diff command timed out")
        p.terminate()
        th.join(5)
        if th.is_alive():
          p.kill()
          th.join()

      if p.returncode != 0:
        logger.warning("Failure running %s:\n%s\n", cmd, "".join(err))
        self.patch = None
        return None, None, None
      diff = ptemp.read()
    finally:
      ptemp.close()
      stemp.close()
      ttemp.close()

    self.patch = diff
    return self.tf, self.sf, self.patch

  def GetPatch(self):
    """Returns a tuple of (target_file, source_file, patch_data).

    patch_data may be None if ComputePatch hasn't been called, or if
    computing the patch failed.
    """
    return self.tf, self.sf, self.patch


def ComputeDifferences(diffs):
  """Call ComputePatch on all the Difference objects in 'diffs'."""
  logger.info("%d diffs to compute", len(diffs))

  # Do the largest files first, to try and reduce the long-pole effect.
  by_size = [(i.tf.size, i) for i in diffs]
  by_size.sort(reverse=True)
  by_size = [i[1] for i in by_size]

  lock = threading.Lock()
  diff_iter = iter(by_size)   # accessed under lock

  def worker():
    try:
      lock.acquire()
      for d in diff_iter:
        lock.release()
        start = time.time()
        d.ComputePatch()
        dur = time.time() - start
        lock.acquire()

        tf, sf, patch = d.GetPatch()
        if sf.name == tf.name:
          name = tf.name
        else:
          name = "%s (%s)" % (tf.name, sf.name)
        if patch is None:
          logger.error("patching failed! %40s", name)
        else:
          logger.info(
              "%8.2f sec %8d / %8d bytes (%6.2f%%) %s", dur, len(patch),
              tf.size, 100.0 * len(patch) / tf.size, name)
      lock.release()
    except Exception:
      logger.exception("Failed to compute diff from worker")
      raise

  # start worker threads; wait for them all to finish.
  threads = [threading.Thread(target=worker)
             for i in range(OPTIONS.worker_threads)]
  for th in threads:
    th.start()
  while threads:
    threads.pop().join()


class BlockDifference(object):
  def __init__(self, partition, tgt, src=None, check_first_block=False,
               version=None, disable_imgdiff=False):
    self.tgt = tgt
    self.src = src
    self.partition = partition
    self.check_first_block = check_first_block
    self.disable_imgdiff = disable_imgdiff

    if version is None:
      version = max(
          int(i) for i in
          OPTIONS.info_dict.get("blockimgdiff_versions", "1").split(","))
    assert version >= 3
    self.version = version

    b = BlockImageDiff(tgt, src, threads=OPTIONS.worker_threads,
                       version=self.version,
                       disable_imgdiff=self.disable_imgdiff)
    self.path = os.path.join(MakeTempDir(), partition)
    b.Compute(self.path)
    self._required_cache = b.max_stashed_size
    self.touched_src_ranges = b.touched_src_ranges
    self.touched_src_sha1 = b.touched_src_sha1

    # On devices with dynamic partitions, for new partitions,
    # src is None but OPTIONS.source_info_dict is not.
    if OPTIONS.source_info_dict is None:
      is_dynamic_build = OPTIONS.info_dict.get(
          "use_dynamic_partitions") == "true"
      is_dynamic_source = False
    else:
      is_dynamic_build = OPTIONS.source_info_dict.get(
          "use_dynamic_partitions") == "true"
      is_dynamic_source = partition in shlex.split(
          OPTIONS.source_info_dict.get("dynamic_partition_list", "").strip())

    is_dynamic_target = partition in shlex.split(
        OPTIONS.info_dict.get("dynamic_partition_list", "").strip())

    # For dynamic partitions builds, check partition list in both source
    # and target build because new partitions may be added, and existing
    # partitions may be removed.
    is_dynamic = is_dynamic_build and (is_dynamic_source or is_dynamic_target)

    if is_dynamic:
      self.device = 'map_partition("%s")' % partition
    else:
      if OPTIONS.source_info_dict is None:
        _, device_expr = GetTypeAndDeviceExpr("/" + partition,
                                              OPTIONS.info_dict)
      else:
        _, device_expr = GetTypeAndDeviceExpr("/" + partition,
                                              OPTIONS.source_info_dict)
      self.device = device_expr

  @property
  def required_cache(self):
    return self._required_cache

  def WriteScript(self, script, output_zip, progress=None,
                  write_verify_script=False):
    if not self.src:
      # write the output unconditionally
      script.Print("Patching %s image unconditionally..." % (self.partition,))
    else:
      script.Print("Patching %s image after verification." % (self.partition,))

    if progress:
      script.ShowProgress(progress, 0)
    self._WriteUpdate(script, output_zip)

    if write_verify_script:
      self.WritePostInstallVerifyScript(script)

  def WriteStrictVerifyScript(self, script):
    """Verify all the blocks in the care_map, including clobbered blocks.

    This differs from the WriteVerifyScript() function: a) it prints different
    error messages; b) it doesn't allow half-way updated images to pass the
    verification."""

    partition = self.partition
    script.Print("Verifying %s..." % (partition,))
    ranges = self.tgt.care_map
    ranges_str = ranges.to_string_raw()
    script.AppendExtra(
        'range_sha1(%s, "%s") == "%s" && ui_print("    Verified.") || '
        'ui_print("%s has unexpected contents.");' % (
            self.device, ranges_str,
            self.tgt.TotalSha1(include_clobbered_blocks=True),
            self.partition))
    script.AppendExtra("")

  def WriteVerifyScript(self, script, touched_blocks_only=False):
    partition = self.partition

    # full OTA
    if not self.src:
      script.Print("Image %s will be patched unconditionally." % (partition,))

    # incremental OTA
    else:
      if touched_blocks_only:
        ranges = self.touched_src_ranges
        expected_sha1 = self.touched_src_sha1
      else:
        ranges = self.src.care_map.subtract(self.src.clobbered_blocks)
        expected_sha1 = self.src.TotalSha1()

      # No blocks to be checked, skipping.
      if not ranges:
        return

      ranges_str = ranges.to_string_raw()
      script.AppendExtra(
          'if (range_sha1(%s, "%s") == "%s" || block_image_verify(%s, '
          'package_extract_file("%s.transfer.list"), "%s.new.dat", '
          '"%s.patch.dat")) then' % (
              self.device, ranges_str, expected_sha1,
              self.device, partition, partition, partition))
      script.Print('Verified %s image...' % (partition,))
      script.AppendExtra('else')

      if self.version >= 4:

        # Bug: 21124327
        # When generating incrementals for the system and vendor partitions in
        # version 4 or newer, explicitly check the first block (which contains
        # the superblock) of the partition to see if it's what we expect. If
        # this check fails, give an explicit log message about the partition
        # having been remounted R/W (the most likely explanation).
        if self.check_first_block:
          script.AppendExtra('check_first_block(%s);' % (self.device,))

        # If version >= 4, try block recovery before abort update
        if partition == "system":
          code = ErrorCode.SYSTEM_RECOVER_FAILURE
        else:
          code = ErrorCode.VENDOR_RECOVER_FAILURE
        script.AppendExtra((
            'ifelse (block_image_recover({device}, "{ranges}") && '
            'block_image_verify({device}, '
            'package_extract_file("{partition}.transfer.list"), '
            '"{partition}.new.dat", "{partition}.patch.dat"), '
            'ui_print("{partition} recovered successfully."), '
            'abort("E{code}: {partition} partition fails to recover"));\n'
            'endif;').format(device=self.device, ranges=ranges_str,
                             partition=partition, code=code))

      # Abort the OTA update. Note that the incremental OTA cannot be applied
      # even if it may match the checksum of the target partition.
      # a) If version < 3, operations like move and erase will make changes
      #    unconditionally and damage the partition.
      # b) If version >= 3, it won't even reach here.
      else:
        if partition == "system":
          code = ErrorCode.SYSTEM_VERIFICATION_FAILURE
        else:
          code = ErrorCode.VENDOR_VERIFICATION_FAILURE
        script.AppendExtra((
            'abort("E%d: %s partition has unexpected contents");\n'
            'endif;') % (code, partition))

  def WritePostInstallVerifyScript(self, script):
    partition = self.partition
    script.Print('Verifying the updated %s image...' % (partition,))
    # Unlike pre-install verification, clobbered_blocks should not be ignored.
    ranges = self.tgt.care_map
    ranges_str = ranges.to_string_raw()
    script.AppendExtra(
        'if range_sha1(%s, "%s") == "%s" then' % (
            self.device, ranges_str,
            self.tgt.TotalSha1(include_clobbered_blocks=True)))

    # Bug: 20881595
    # Verify that extended blocks are really zeroed out.
    if self.tgt.extended:
      ranges_str = self.tgt.extended.to_string_raw()
      script.AppendExtra(
          'if range_sha1(%s, "%s") == "%s" then' % (
              self.device, ranges_str,
              self._HashZeroBlocks(self.tgt.extended.size())))
      script.Print('Verified the updated %s image.' % (partition,))
      if partition == "system":
        code = ErrorCode.SYSTEM_NONZERO_CONTENTS
      else:
        code = ErrorCode.VENDOR_NONZERO_CONTENTS
      script.AppendExtra(
          'else\n'
          '  abort("E%d: %s partition has unexpected non-zero contents after '
          'OTA update");\n'
          'endif;' % (code, partition))
    else:
      script.Print('Verified the updated %s image.' % (partition,))

    if partition == "system":
      code = ErrorCode.SYSTEM_UNEXPECTED_CONTENTS
    else:
      code = ErrorCode.VENDOR_UNEXPECTED_CONTENTS

    script.AppendExtra(
        'else\n'
        '  abort("E%d: %s partition has unexpected contents after OTA '
        'update");\n'
        'endif;' % (code, partition))

  def _WriteUpdate(self, script, output_zip):
    ZipWrite(output_zip,
             '{}.transfer.list'.format(self.path),
             '{}.transfer.list'.format(self.partition))

    # For full OTA, compress the new.dat with brotli with quality 6 to reduce
    # its size. Quailty 9 almost triples the compression time but doesn't
    # further reduce the size too much. For a typical 1.8G system.new.dat
    #                       zip  | brotli(quality 6)  | brotli(quality 9)
    #   compressed_size:    942M | 869M (~8% reduced) | 854M
    #   compression_time:   75s  | 265s               | 719s
    #   decompression_time: 15s  | 25s                | 25s

    if not self.src:
      brotli_cmd = ['brotli', '--quality=6',
                    '--output={}.new.dat.br'.format(self.path),
                    '{}.new.dat'.format(self.path)]
      print("Compressing {}.new.dat with brotli".format(self.partition))
      RunAndCheckOutput(brotli_cmd)

      new_data_name = '{}.new.dat.br'.format(self.partition)
      ZipWrite(output_zip,
               '{}.new.dat.br'.format(self.path),
               new_data_name,
               compress_type=zipfile.ZIP_STORED)
    else:
      new_data_name = '{}.new.dat'.format(self.partition)
      ZipWrite(output_zip, '{}.new.dat'.format(self.path), new_data_name)

    ZipWrite(output_zip,
             '{}.patch.dat'.format(self.path),
             '{}.patch.dat'.format(self.partition),
             compress_type=zipfile.ZIP_STORED)

    if self.partition == "system":
      code = ErrorCode.SYSTEM_UPDATE_FAILURE
    else:
      code = ErrorCode.VENDOR_UPDATE_FAILURE

    call = ('block_image_update({device}, '
            'package_extract_file("{partition}.transfer.list"), '
            '"{new_data_name}", "{partition}.patch.dat") ||\n'
            '  abort("E{code}: Failed to update {partition} image.");'.format(
                device=self.device, partition=self.partition,
                new_data_name=new_data_name, code=code))
    script.AppendExtra(script.WordWrap(call))

  def _HashBlocks(self, source, ranges):  # pylint: disable=no-self-use
    data = source.ReadRangeSet(ranges)
    ctx = sha1()

    for p in data:
      ctx.update(p)

    return ctx.hexdigest()

  def _HashZeroBlocks(self, num_blocks):  # pylint: disable=no-self-use
    """Return the hash value for all zero blocks."""
    zero_block = '\x00' * 4096
    ctx = sha1()
    for _ in range(num_blocks):
      ctx.update(zero_block)

    return ctx.hexdigest()


# Expose these two classes to support vendor-specific scripts
DataImage = images.DataImage
EmptyImage = images.EmptyImage


# map recovery.fstab's fs_types to mount/format "partition types"
PARTITION_TYPES = {
    "ext4": "EMMC",
    "emmc": "EMMC",
    "f2fs": "EMMC",
    "squashfs": "EMMC",
    "erofs": "EMMC"
}


def GetTypeAndDevice(mount_point, info, check_no_slot=True):
  """
  Use GetTypeAndDeviceExpr whenever possible. This function is kept for
  backwards compatibility. It aborts if the fstab entry has slotselect option
  (unless check_no_slot is explicitly set to False).
  """
  fstab = info["fstab"]
  if fstab:
    if check_no_slot:
      assert not fstab[mount_point].slotselect, \
          "Use GetTypeAndDeviceExpr instead"
    return (PARTITION_TYPES[fstab[mount_point].fs_type],
            fstab[mount_point].device)
  raise KeyError


def GetTypeAndDeviceExpr(mount_point, info):
  """
  Return the filesystem of the partition, and an edify expression that evaluates
  to the device at runtime.
  """
  fstab = info["fstab"]
  if fstab:
    p = fstab[mount_point]
    device_expr = '"%s"' % fstab[mount_point].device
    if p.slotselect:
      device_expr = 'add_slot_suffix(%s)' % device_expr
    return (PARTITION_TYPES[fstab[mount_point].fs_type], device_expr)
  raise KeyError


def GetEntryForDevice(fstab, device):
  """
  Returns:
    The first entry in fstab whose device is the given value.
  """
  if not fstab:
    return None
  for mount_point in fstab:
    if fstab[mount_point].device == device:
      return fstab[mount_point]
  return None


def ParseCertificate(data):
  """Parses and converts a PEM-encoded certificate into DER-encoded.

  This gives the same result as `openssl x509 -in <filename> -outform DER`.

  Returns:
    The decoded certificate bytes.
  """
  cert_buffer = []
  save = False
  for line in data.split("\n"):
    if "--END CERTIFICATE--" in line:
      break
    if save:
      cert_buffer.append(line)
    if "--BEGIN CERTIFICATE--" in line:
      save = True
  cert = base64.b64decode("".join(cert_buffer))
  return cert


def ExtractPublicKey(cert):
  """Extracts the public key (PEM-encoded) from the given certificate file.

  Args:
    cert: The certificate filename.

  Returns:
    The public key string.

  Raises:
    AssertionError: On non-zero return from 'openssl'.
  """
  # The behavior with '-out' is different between openssl 1.1 and openssl 1.0.
  # While openssl 1.1 writes the key into the given filename followed by '-out',
  # openssl 1.0 (both of 1.0.1 and 1.0.2) doesn't. So we collect the output from
  # stdout instead.
  cmd = ['openssl', 'x509', '-pubkey', '-noout', '-in', cert]
  proc = Run(cmd, stdout=subprocess.PIPE, stderr=subprocess.PIPE)
  pubkey, stderrdata = proc.communicate()
  assert proc.returncode == 0, \
      'Failed to dump public key from certificate: %s\n%s' % (cert, stderrdata)
  return pubkey


def ExtractAvbPublicKey(avbtool, key):
  """Extracts the AVB public key from the given public or private key.

  Args:
    avbtool: The AVB tool to use.
    key: The input key file, which should be PEM-encoded public or private key.

  Returns:
    The path to the extracted AVB public key file.
  """
  output = MakeTempFile(prefix='avb-', suffix='.avbpubkey')
  RunAndCheckOutput(
      [avbtool, 'extract_public_key', "--key", key, "--output", output])
  return output


def MakeRecoveryPatch(input_dir, output_sink, recovery_img, boot_img,
                      info_dict=None):
  """Generates the recovery-from-boot patch and writes the script to output.

  Most of the space in the boot and recovery images is just the kernel, which is
  identical for the two, so the resulting patch should be efficient. Add it to
  the output zip, along with a shell script that is run from init.rc on first
  boot to actually do the patching and install the new recovery image.

  Args:
    input_dir: The top-level input directory of the target-files.zip.
    output_sink: The callback function that writes the result.
    recovery_img: File object for the recovery image.
    boot_img: File objects for the boot image.
    info_dict: A dict returned by common.LoadInfoDict() on the input
        target_files. Will use OPTIONS.info_dict if None has been given.
  """
  if info_dict is None:
    info_dict = OPTIONS.info_dict

  full_recovery_image = info_dict.get("full_recovery_image") == "true"
  board_uses_vendorimage = info_dict.get("board_uses_vendorimage") == "true"

  if board_uses_vendorimage:
    # In this case, the output sink is rooted at VENDOR
    recovery_img_path = "etc/recovery.img"
    recovery_resource_dat_path = "VENDOR/etc/recovery-resource.dat"
    sh_dir = "bin"
  else:
    # In this case the output sink is rooted at SYSTEM
    recovery_img_path = "vendor/etc/recovery.img"
    recovery_resource_dat_path = "SYSTEM/vendor/etc/recovery-resource.dat"
    sh_dir = "vendor/bin"

  if full_recovery_image:
    output_sink(recovery_img_path, recovery_img.data)

  else:
    system_root_image = info_dict.get("system_root_image") == "true"
    include_recovery_dtbo = info_dict.get("include_recovery_dtbo") == "true"
    include_recovery_acpio = info_dict.get("include_recovery_acpio") == "true"
    path = os.path.join(input_dir, recovery_resource_dat_path)
    # With system-root-image, boot and recovery images will have mismatching
    # entries (only recovery has the ramdisk entry) (Bug: 72731506). Use bsdiff
    # to handle such a case.
    if system_root_image or include_recovery_dtbo or include_recovery_acpio:
      diff_program = ["bsdiff"]
      bonus_args = ""
      assert not os.path.exists(path)
    else:
      diff_program = ["imgdiff"]
      if os.path.exists(path):
        diff_program.append("-b")
        diff_program.append(path)
        bonus_args = "--bonus /vendor/etc/recovery-resource.dat"
      else:
        bonus_args = ""

    d = Difference(recovery_img, boot_img, diff_program=diff_program)
    _, _, patch = d.ComputePatch()
    output_sink("recovery-from-boot.p", patch)

  try:
    # The following GetTypeAndDevice()s need to use the path in the target
    # info_dict instead of source_info_dict.
    boot_type, boot_device = GetTypeAndDevice("/boot", info_dict,
                                              check_no_slot=False)
    recovery_type, recovery_device = GetTypeAndDevice("/recovery", info_dict,
                                                      check_no_slot=False)
  except KeyError:
    return

  if full_recovery_image:

    # Note that we use /vendor to refer to the recovery resources. This will
    # work for a separate vendor partition mounted at /vendor or a
    # /system/vendor subdirectory on the system partition, for which init will
    # create a symlink from /vendor to /system/vendor.

    sh = """#!/vendor/bin/sh
if ! applypatch --check %(type)s:%(device)s:%(size)d:%(sha1)s; then
  applypatch \\
          --flash /vendor/etc/recovery.img \\
          --target %(type)s:%(device)s:%(size)d:%(sha1)s && \\
      log -t recovery "Installing new recovery image: succeeded" || \\
      log -t recovery "Installing new recovery image: failed"
else
  log -t recovery "Recovery image already installed"
fi
""" % {'type': recovery_type,
       'device': recovery_device,
       'sha1': recovery_img.sha1,
       'size': recovery_img.size}
  else:
    sh = """#!/vendor/bin/sh
if ! applypatch --check %(recovery_type)s:%(recovery_device)s:%(recovery_size)d:%(recovery_sha1)s; then
  applypatch %(bonus_args)s \\
          --patch /vendor/recovery-from-boot.p \\
          --source %(boot_type)s:%(boot_device)s:%(boot_size)d:%(boot_sha1)s \\
          --target %(recovery_type)s:%(recovery_device)s:%(recovery_size)d:%(recovery_sha1)s && \\
      log -t recovery "Installing new recovery image: succeeded" || \\
      log -t recovery "Installing new recovery image: failed"
else
  log -t recovery "Recovery image already installed"
fi
""" % {'boot_size': boot_img.size,
       'boot_sha1': boot_img.sha1,
       'recovery_size': recovery_img.size,
       'recovery_sha1': recovery_img.sha1,
       'boot_type': boot_type,
       'boot_device': boot_device + '$(getprop ro.boot.slot_suffix)',
       'recovery_type': recovery_type,
       'recovery_device': recovery_device + '$(getprop ro.boot.slot_suffix)',
       'bonus_args': bonus_args}

  # The install script location moved from /system/etc to /system/bin in the L
  # release. In the R release it is in VENDOR/bin or SYSTEM/vendor/bin.
  sh_location = os.path.join(sh_dir, "install-recovery.sh")

  logger.info("putting script in %s", sh_location)

  output_sink(sh_location, sh.encode())


class DynamicPartitionUpdate(object):
  def __init__(self, src_group=None, tgt_group=None, progress=None,
               block_difference=None):
    self.src_group = src_group
    self.tgt_group = tgt_group
    self.progress = progress
    self.block_difference = block_difference

  @property
  def src_size(self):
    if not self.block_difference:
      return 0
    return DynamicPartitionUpdate._GetSparseImageSize(self.block_difference.src)

  @property
  def tgt_size(self):
    if not self.block_difference:
      return 0
    return DynamicPartitionUpdate._GetSparseImageSize(self.block_difference.tgt)

  @staticmethod
  def _GetSparseImageSize(img):
    if not img:
      return 0
    return img.blocksize * img.total_blocks


class DynamicGroupUpdate(object):
  def __init__(self, src_size=None, tgt_size=None):
    # None: group does not exist. 0: no size limits.
    self.src_size = src_size
    self.tgt_size = tgt_size


class DynamicPartitionsDifference(object):
  def __init__(self, info_dict, block_diffs, progress_dict=None,
               source_info_dict=None):
    if progress_dict is None:
      progress_dict = {}

    self._remove_all_before_apply = False
    if source_info_dict is None:
      self._remove_all_before_apply = True
      source_info_dict = {}

    block_diff_dict = collections.OrderedDict(
        [(e.partition, e) for e in block_diffs])

    assert len(block_diff_dict) == len(block_diffs), \
        "Duplicated BlockDifference object for {}".format(
            [partition for partition, count in
             collections.Counter(e.partition for e in block_diffs).items()
             if count > 1])

    self._partition_updates = collections.OrderedDict()

    for p, block_diff in block_diff_dict.items():
      self._partition_updates[p] = DynamicPartitionUpdate()
      self._partition_updates[p].block_difference = block_diff

    for p, progress in progress_dict.items():
      if p in self._partition_updates:
        self._partition_updates[p].progress = progress

    tgt_groups = shlex.split(info_dict.get(
        "super_partition_groups", "").strip())
    src_groups = shlex.split(source_info_dict.get(
        "super_partition_groups", "").strip())

    for g in tgt_groups:
      for p in shlex.split(info_dict.get(
              "super_%s_partition_list" % g, "").strip()):
        assert p in self._partition_updates, \
            "{} is in target super_{}_partition_list but no BlockDifference " \
            "object is provided.".format(p, g)
        self._partition_updates[p].tgt_group = g

    for g in src_groups:
      for p in shlex.split(source_info_dict.get(
              "super_%s_partition_list" % g, "").strip()):
        assert p in self._partition_updates, \
            "{} is in source super_{}_partition_list but no BlockDifference " \
            "object is provided.".format(p, g)
        self._partition_updates[p].src_group = g

    target_dynamic_partitions = set(shlex.split(info_dict.get(
        "dynamic_partition_list", "").strip()))
    block_diffs_with_target = set(p for p, u in self._partition_updates.items()
                                  if u.tgt_size)
    assert block_diffs_with_target == target_dynamic_partitions, \
        "Target Dynamic partitions: {}, BlockDifference with target: {}".format(
            list(target_dynamic_partitions), list(block_diffs_with_target))

    source_dynamic_partitions = set(shlex.split(source_info_dict.get(
        "dynamic_partition_list", "").strip()))
    block_diffs_with_source = set(p for p, u in self._partition_updates.items()
                                  if u.src_size)
    assert block_diffs_with_source == source_dynamic_partitions, \
        "Source Dynamic partitions: {}, BlockDifference with source: {}".format(
            list(source_dynamic_partitions), list(block_diffs_with_source))

    if self._partition_updates:
      logger.info("Updating dynamic partitions %s",
                  self._partition_updates.keys())

    self._group_updates = collections.OrderedDict()

    for g in tgt_groups:
      self._group_updates[g] = DynamicGroupUpdate()
      self._group_updates[g].tgt_size = int(info_dict.get(
          "super_%s_group_size" % g, "0").strip())

    for g in src_groups:
      if g not in self._group_updates:
        self._group_updates[g] = DynamicGroupUpdate()
      self._group_updates[g].src_size = int(source_info_dict.get(
          "super_%s_group_size" % g, "0").strip())

    self._Compute()

  def WriteScript(self, script, output_zip, write_verify_script=False):
    script.Comment('--- Start patching dynamic partitions ---')
    for p, u in self._partition_updates.items():
      if u.src_size and u.tgt_size and u.src_size > u.tgt_size:
        script.Comment('Patch partition %s' % p)
        u.block_difference.WriteScript(script, output_zip, progress=u.progress,
                                       write_verify_script=False)

    op_list_path = MakeTempFile()
    with open(op_list_path, 'w') as f:
      for line in self._op_list:
        f.write('{}\n'.format(line))

    ZipWrite(output_zip, op_list_path, "dynamic_partitions_op_list")

    script.Comment('Update dynamic partition metadata')
    script.AppendExtra('assert(update_dynamic_partitions('
                       'package_extract_file("dynamic_partitions_op_list")));')

    if write_verify_script:
      for p, u in self._partition_updates.items():
        if u.src_size and u.tgt_size and u.src_size > u.tgt_size:
          u.block_difference.WritePostInstallVerifyScript(script)
          script.AppendExtra('unmap_partition("%s");' % p)  # ignore errors

    for p, u in self._partition_updates.items():
      if u.tgt_size and u.src_size <= u.tgt_size:
        script.Comment('Patch partition %s' % p)
        u.block_difference.WriteScript(script, output_zip, progress=u.progress,
                                       write_verify_script=write_verify_script)
        if write_verify_script:
          script.AppendExtra('unmap_partition("%s");' % p)  # ignore errors

    script.Comment('--- End patching dynamic partitions ---')

  def _Compute(self):
    self._op_list = list()

    def append(line):
      self._op_list.append(line)

    def comment(line):
      self._op_list.append("# %s" % line)

    if self._remove_all_before_apply:
      comment('Remove all existing dynamic partitions and groups before '
              'applying full OTA')
      append('remove_all_groups')

    for p, u in self._partition_updates.items():
      if u.src_group and not u.tgt_group:
        append('remove %s' % p)

    for p, u in self._partition_updates.items():
      if u.src_group and u.tgt_group and u.src_group != u.tgt_group:
        comment('Move partition %s from %s to default' % (p, u.src_group))
        append('move %s default' % p)

    for p, u in self._partition_updates.items():
      if u.src_size and u.tgt_size and u.src_size > u.tgt_size:
        comment('Shrink partition %s from %d to %d' %
                (p, u.src_size, u.tgt_size))
        append('resize %s %s' % (p, u.tgt_size))

    for g, u in self._group_updates.items():
      if u.src_size is not None and u.tgt_size is None:
        append('remove_group %s' % g)
      if (u.src_size is not None and u.tgt_size is not None and
              u.src_size > u.tgt_size):
        comment('Shrink group %s from %d to %d' % (g, u.src_size, u.tgt_size))
        append('resize_group %s %d' % (g, u.tgt_size))

    for g, u in self._group_updates.items():
      if u.src_size is None and u.tgt_size is not None:
        comment('Add group %s with maximum size %d' % (g, u.tgt_size))
        append('add_group %s %d' % (g, u.tgt_size))
      if (u.src_size is not None and u.tgt_size is not None and
              u.src_size < u.tgt_size):
        comment('Grow group %s from %d to %d' % (g, u.src_size, u.tgt_size))
        append('resize_group %s %d' % (g, u.tgt_size))

    for p, u in self._partition_updates.items():
      if u.tgt_group and not u.src_group:
        comment('Add partition %s to group %s' % (p, u.tgt_group))
        append('add %s %s' % (p, u.tgt_group))

    for p, u in self._partition_updates.items():
      if u.tgt_size and u.src_size < u.tgt_size:
        comment('Grow partition %s from %d to %d' %
                (p, u.src_size, u.tgt_size))
        append('resize %s %d' % (p, u.tgt_size))

    for p, u in self._partition_updates.items():
      if u.src_group and u.tgt_group and u.src_group != u.tgt_group:
        comment('Move partition %s from default to %s' %
                (p, u.tgt_group))
        append('move %s %s' % (p, u.tgt_group))


def GetBootImageBuildProp(boot_img, ramdisk_format=RamdiskFormat.LZ4):
  """
  Get build.prop from ramdisk within the boot image

  Args:
    boot_img: the boot image file. Ramdisk must be compressed with lz4 or minigzip format.

  Return:
    An extracted file that stores properties in the boot image.
  """
  tmp_dir = MakeTempDir('boot_', suffix='.img')
  try:
    RunAndCheckOutput(['unpack_bootimg', '--boot_img',
                      boot_img, '--out', tmp_dir])
    ramdisk = os.path.join(tmp_dir, 'ramdisk')
    if not os.path.isfile(ramdisk):
      logger.warning('Unable to get boot image timestamp: no ramdisk in boot')
      return None
    uncompressed_ramdisk = os.path.join(tmp_dir, 'uncompressed_ramdisk')
    if ramdisk_format == RamdiskFormat.LZ4:
      RunAndCheckOutput(['lz4', '-d', ramdisk, uncompressed_ramdisk])
    elif ramdisk_format == RamdiskFormat.GZ:
      with open(ramdisk, 'rb') as input_stream:
        with open(uncompressed_ramdisk, 'wb') as output_stream:
          p2 = Run(['minigzip', '-d'], stdin=input_stream.fileno(),
                   stdout=output_stream.fileno())
          p2.wait()
    else:
      logger.error('Only support lz4 or minigzip ramdisk format.')
      return None

    abs_uncompressed_ramdisk = os.path.abspath(uncompressed_ramdisk)
    extracted_ramdisk = MakeTempDir('extracted_ramdisk')
    # Use "toybox cpio" instead of "cpio" because the latter invokes cpio from
    # the host environment.
    RunAndCheckOutput(['toybox', 'cpio', '-F', abs_uncompressed_ramdisk, '-i'],
                      cwd=extracted_ramdisk)

    for search_path in RAMDISK_BUILD_PROP_REL_PATHS:
      prop_file = os.path.join(extracted_ramdisk, search_path)
      if os.path.isfile(prop_file):
        return prop_file
      logger.warning(
          'Unable to get boot image timestamp: no %s in ramdisk', search_path)

    return None

  except ExternalError as e:
    logger.warning('Unable to get boot image build props: %s', e)
    return None


def GetBootImageTimestamp(boot_img):
  """
  Get timestamp from ramdisk within the boot image

  Args:
    boot_img: the boot image file. Ramdisk must be compressed with lz4 format.

  Return:
    An integer that corresponds to the timestamp of the boot image, or None
    if file has unknown format. Raise exception if an unexpected error has
    occurred.
  """
  prop_file = GetBootImageBuildProp(boot_img)
  if not prop_file:
    return None

  props = PartitionBuildProps.FromBuildPropFile('boot', prop_file)
  if props is None:
    return None

  try:
    timestamp = props.GetProp('ro.bootimage.build.date.utc')
    if timestamp:
      return int(timestamp)
    logger.warning(
        'Unable to get boot image timestamp: ro.bootimage.build.date.utc is undefined')
    return None

  except ExternalError as e:
    logger.warning('Unable to get boot image timestamp: %s', e)
    return None


def IsSparseImage(filepath):
  if not os.path.exists(filepath):
    return False
  with open(filepath, 'rb') as fp:
    # Magic for android sparse image format
    # https://source.android.com/devices/bootloader/images
    return fp.read(4) == b'\x3A\xFF\x26\xED'


def ParseUpdateEngineConfig(path: str):
  """Parse the update_engine config stored in file `path`
  Args
    path: Path to update_engine_config.txt file in target_files

  Returns
    A tuple of (major, minor) version number . E.g. (2, 8)
  """
  with open(path, "r") as fp:
    # update_engine_config.txt is only supposed to contain two lines,
    # PAYLOAD_MAJOR_VERSION and PAYLOAD_MINOR_VERSION. 1024 should be more than
    # sufficient. If the length is more than that, something is wrong.
    data = fp.read(1024)
    major = re.search(r"PAYLOAD_MAJOR_VERSION=(\d+)", data)
    if not major:
      raise ValueError(
          f"{path} is an invalid update_engine config, missing PAYLOAD_MAJOR_VERSION {data}")
    minor = re.search(r"PAYLOAD_MINOR_VERSION=(\d+)", data)
    if not minor:
      raise ValueError(
          f"{path} is an invalid update_engine config, missing PAYLOAD_MINOR_VERSION {data}")
    return (int(major.group(1)), int(minor.group(1)))<|MERGE_RESOLUTION|>--- conflicted
+++ resolved
@@ -2168,17 +2168,11 @@
       # There isn't any matching files. Don't unzip anything.
       if not filtered:
         return
-<<<<<<< HEAD
-      input_zip.extractall(dirname, filtered)
-    else:
-      input_zip.extractall(dirname, entries)
-=======
       for info in filtered:
         UnzipSingleFile(input_zip, info, dirname)
     else:
       for info in entries:
         UnzipSingleFile(input_zip, info, dirname)
->>>>>>> 06f546f9
 
 
 def UnzipTemp(filename, patterns=None):

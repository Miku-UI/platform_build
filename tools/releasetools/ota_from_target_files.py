--- conflicted
+++ resolved
@@ -1057,17 +1057,13 @@
 """ % bcb_dev)
 
   script.SetProgress(1)
-<<<<<<< HEAD
-  script.AddToZip(target_zip, output_zip, input_path=OPTIONS.updater_binary)
-  metadata["ota-required-cache"] = str(script.required_cache)
-=======
   # For downgrade OTAs, we prefer to use the update-binary in the source
   # build that is actually newer than the one in the target build.
   if OPTIONS.downgrade:
     script.AddToZip(source_zip, output_zip, input_path=OPTIONS.updater_binary)
   else:
     script.AddToZip(target_zip, output_zip, input_path=OPTIONS.updater_binary)
->>>>>>> 2ad8b975
+  metadata["ota-required-cache"] = str(script.required_cache)
   WriteMetadata(metadata, output_zip)
 
 
